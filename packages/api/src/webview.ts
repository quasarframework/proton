--- conflicted
+++ resolved
@@ -734,7 +734,21 @@
    * - **Android / iOS**: Unsupported.
    */
   zoomHotkeysEnabled?: boolean
-<<<<<<< HEAD
+
+  /**
+   * Sets whether the custom protocols should use `https://<scheme>.localhost` instead of the default `http://<scheme>.localhost` on Windows and Android. Defaults to `false`.
+   *
+   * #### Note
+   *
+   * Using a `https` scheme will NOT allow mixed content when trying to fetch `http` endpoints and therefore will not match the behavior of the `<scheme>://localhost` protocols used on macOS and Linux.
+   *
+   * #### Warning
+   *
+   * Changing this value between releases will change the IndexedDB, cookies and localstorage location and your app will not be able to access them.
+   *
+   * @since 2.1.0
+   */
+  useHttpsScheme?: boolean
   /**
    * Whether web inspector, which is usually called browser devtools, is enabled or not. Enabled by default.
    *
@@ -749,23 +763,6 @@
    * @since 2.1.0
    */
   devtools?: boolean
-=======
-
-  /**
-   * Sets whether the custom protocols should use `https://<scheme>.localhost` instead of the default `http://<scheme>.localhost` on Windows and Android. Defaults to `false`.
-   *
-   * #### Note
-   *
-   * Using a `https` scheme will NOT allow mixed content when trying to fetch `http` endpoints and therefore will not match the behavior of the `<scheme>://localhost` protocols used on macOS and Linux.
-   *
-   * #### Warning
-   *
-   * Changing this value between releases will change the IndexedDB, cookies and localstorage location and your app will not be able to access them.
-   *
-   * @since 2.1.0
-   */
-  useHttpsScheme?: boolean
->>>>>>> 2a75c64b
 }
 
 export { Webview, getCurrentWebview, getAllWebviews }
