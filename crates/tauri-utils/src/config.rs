// Copyright 2019-2024 Tauri Programme within The Commons Conservancy
// SPDX-License-Identifier: Apache-2.0
// SPDX-License-Identifier: MIT

//! The Tauri configuration used at runtime.
//!
//! It is pulled from a `tauri.conf.json` file and the [`Config`] struct is generated at compile time.
//!
//! # Stability
//!
//! This is a core functionality that is not considered part of the stable API.
//! If you use it, note that it may include breaking changes in the future.
//!
//! These items are intended to be non-breaking from a de/serialization standpoint only.
//! Using and modifying existing config values will try to avoid breaking changes, but they are
//! free to add fields in the future - causing breaking changes for creating and full destructuring.
//!
//! To avoid this, [ignore unknown fields when destructuring] with the `{my, config, ..}` pattern.
//! If you need to create the Rust config directly without deserializing, then create the struct
//! the [Struct Update Syntax] with `..Default::default()`, which may need a
//! `#[allow(clippy::needless_update)]` attribute if you are declaring all fields.
//!
//! [ignore unknown fields when destructuring]: https://doc.rust-lang.org/book/ch18-03-pattern-syntax.html#ignoring-remaining-parts-of-a-value-with-
//! [Struct Update Syntax]: https://doc.rust-lang.org/book/ch05-01-defining-structs.html#creating-instances-from-other-instances-with-struct-update-syntax

#[cfg(feature = "schema")]
use schemars::JsonSchema;
use semver::Version;
use serde::{
  de::{Deserializer, Error as DeError, Visitor},
  Deserialize, Serialize, Serializer,
};
use serde_json::Value as JsonValue;
use serde_untagged::UntaggedEnumVisitor;
use serde_with::skip_serializing_none;
use url::Url;

use std::{
  collections::HashMap,
  fmt::{self, Display},
  fs::read_to_string,
  path::PathBuf,
  str::FromStr,
};

/// Items to help with parsing content into a [`Config`].
pub mod parse;

use crate::{acl::capability::Capability, TitleBarStyle, WindowEffect, WindowEffectState};

pub use self::parse::parse;

fn default_true() -> bool {
  true
}

/// An URL to open on a Tauri webview window.
#[derive(PartialEq, Eq, Debug, Clone, Serialize)]
#[cfg_attr(feature = "schema", derive(JsonSchema))]
#[serde(untagged)]
#[non_exhaustive]
pub enum WebviewUrl {
  /// An external URL. Must use either the `http` or `https` schemes.
  External(Url),
  /// The path portion of an app URL.
  /// For instance, to load `tauri://localhost/users/john`,
  /// you can simply provide `users/john` in this configuration.
  App(PathBuf),
  /// A custom protocol url, for example, `doom://index.html`
  CustomProtocol(Url),
}

impl<'de> Deserialize<'de> for WebviewUrl {
  fn deserialize<D>(deserializer: D) -> std::result::Result<Self, D::Error>
  where
    D: Deserializer<'de>,
  {
    #[derive(Deserialize)]
    #[serde(untagged)]
    enum WebviewUrlDeserializer {
      Url(Url),
      Path(PathBuf),
    }

    match WebviewUrlDeserializer::deserialize(deserializer)? {
      WebviewUrlDeserializer::Url(u) => {
        if u.scheme() == "https" || u.scheme() == "http" {
          Ok(Self::External(u))
        } else {
          Ok(Self::CustomProtocol(u))
        }
      }
      WebviewUrlDeserializer::Path(p) => Ok(Self::App(p)),
    }
  }
}

impl fmt::Display for WebviewUrl {
  fn fmt(&self, f: &mut fmt::Formatter<'_>) -> fmt::Result {
    match self {
      Self::External(url) | Self::CustomProtocol(url) => write!(f, "{url}"),
      Self::App(path) => write!(f, "{}", path.display()),
    }
  }
}

impl Default for WebviewUrl {
  fn default() -> Self {
    Self::App("index.html".into())
  }
}

/// A bundle referenced by tauri-bundler.
#[derive(Debug, PartialEq, Eq, Clone)]
#[cfg_attr(feature = "schema", derive(JsonSchema))]
#[cfg_attr(feature = "schema", schemars(rename_all = "lowercase"))]
pub enum BundleType {
  /// The debian bundle (.deb).
  Deb,
  /// The RPM bundle (.rpm).
  Rpm,
  /// The AppImage bundle (.appimage).
  AppImage,
  /// The Microsoft Installer bundle (.msi).
  Msi,
  /// The NSIS bundle (.exe).
  Nsis,
  /// The macOS application bundle (.app).
  App,
  /// The Apple Disk Image bundle (.dmg).
  Dmg,
}

impl BundleType {
  /// All bundle types.
  fn all() -> &'static [Self] {
    &[
      BundleType::Deb,
      BundleType::Rpm,
      BundleType::AppImage,
      BundleType::Msi,
      BundleType::Nsis,
      BundleType::App,
      BundleType::Dmg,
    ]
  }
}

impl Display for BundleType {
  fn fmt(&self, f: &mut std::fmt::Formatter<'_>) -> std::fmt::Result {
    write!(
      f,
      "{}",
      match self {
        Self::Deb => "deb",
        Self::Rpm => "rpm",
        Self::AppImage => "appimage",
        Self::Msi => "msi",
        Self::Nsis => "nsis",
        Self::App => "app",
        Self::Dmg => "dmg",
      }
    )
  }
}

impl Serialize for BundleType {
  fn serialize<S>(&self, serializer: S) -> std::result::Result<S::Ok, S::Error>
  where
    S: Serializer,
  {
    serializer.serialize_str(self.to_string().as_ref())
  }
}

impl<'de> Deserialize<'de> for BundleType {
  fn deserialize<D>(deserializer: D) -> std::result::Result<Self, D::Error>
  where
    D: Deserializer<'de>,
  {
    let s = String::deserialize(deserializer)?;
    match s.to_lowercase().as_str() {
      "deb" => Ok(Self::Deb),
      "rpm" => Ok(Self::Rpm),
      "appimage" => Ok(Self::AppImage),
      "msi" => Ok(Self::Msi),
      "nsis" => Ok(Self::Nsis),
      "app" => Ok(Self::App),
      "dmg" => Ok(Self::Dmg),
      _ => Err(DeError::custom(format!("unknown bundle target '{s}'"))),
    }
  }
}

/// Targets to bundle. Each value is case insensitive.
#[derive(Debug, PartialEq, Eq, Clone)]
pub enum BundleTarget {
  /// Bundle all targets.
  All,
  /// A list of bundle targets.
  List(Vec<BundleType>),
  /// A single bundle target.
  One(BundleType),
}

#[cfg(feature = "schema")]
impl schemars::JsonSchema for BundleTarget {
  fn schema_name() -> std::string::String {
    "BundleTarget".to_owned()
  }

  fn json_schema(gen: &mut schemars::gen::SchemaGenerator) -> schemars::schema::Schema {
    let any_of = vec![
      schemars::schema::SchemaObject {
        const_value: Some("all".into()),
        metadata: Some(Box::new(schemars::schema::Metadata {
          description: Some("Bundle all targets.".to_owned()),
          ..Default::default()
        })),
        ..Default::default()
      }
      .into(),
      schemars::_private::metadata::add_description(
        gen.subschema_for::<Vec<BundleType>>(),
        "A list of bundle targets.",
      ),
      schemars::_private::metadata::add_description(
        gen.subschema_for::<BundleType>(),
        "A single bundle target.",
      ),
    ];

    schemars::schema::SchemaObject {
      subschemas: Some(Box::new(schemars::schema::SubschemaValidation {
        any_of: Some(any_of),
        ..Default::default()
      })),
      metadata: Some(Box::new(schemars::schema::Metadata {
        description: Some("Targets to bundle. Each value is case insensitive.".to_owned()),
        ..Default::default()
      })),
      ..Default::default()
    }
    .into()
  }
}

impl Default for BundleTarget {
  fn default() -> Self {
    Self::All
  }
}

impl Serialize for BundleTarget {
  fn serialize<S>(&self, serializer: S) -> std::result::Result<S::Ok, S::Error>
  where
    S: Serializer,
  {
    match self {
      Self::All => serializer.serialize_str("all"),
      Self::List(l) => l.serialize(serializer),
      Self::One(t) => serializer.serialize_str(t.to_string().as_ref()),
    }
  }
}

impl<'de> Deserialize<'de> for BundleTarget {
  fn deserialize<D>(deserializer: D) -> std::result::Result<Self, D::Error>
  where
    D: Deserializer<'de>,
  {
    #[derive(Deserialize, Serialize)]
    #[serde(untagged)]
    pub enum BundleTargetInner {
      List(Vec<BundleType>),
      One(BundleType),
      All(String),
    }

    match BundleTargetInner::deserialize(deserializer)? {
      BundleTargetInner::All(s) if s.to_lowercase() == "all" => Ok(Self::All),
      BundleTargetInner::All(t) => Err(DeError::custom(format!(
        "invalid bundle type {t}, expected one of `all`, {}",
        BundleType::all()
          .iter()
          .map(|b| format!("`{b}`"))
          .collect::<Vec<_>>()
          .join(", ")
      ))),
      BundleTargetInner::List(l) => Ok(Self::List(l)),
      BundleTargetInner::One(t) => Ok(Self::One(t)),
    }
  }
}

impl BundleTarget {
  /// Gets the bundle targets as a [`Vec`]. The vector is empty when set to [`BundleTarget::All`].
  #[allow(dead_code)]
  pub fn to_vec(&self) -> Vec<BundleType> {
    match self {
      Self::All => BundleType::all().to_vec(),
      Self::List(list) => list.clone(),
      Self::One(i) => vec![i.clone()],
    }
  }
}

/// Configuration for AppImage bundles.
///
/// See more: <https://v2.tauri.app/reference/config/#appimageconfig>
#[derive(Debug, Default, PartialEq, Eq, Clone, Deserialize, Serialize)]
#[cfg_attr(feature = "schema", derive(JsonSchema))]
#[serde(rename_all = "camelCase", deny_unknown_fields)]
pub struct AppImageConfig {
  /// Include additional gstreamer dependencies needed for audio and video playback.
  /// This increases the bundle size by ~15-35MB depending on your build system.
  #[serde(default, alias = "bundle-media-framework")]
  pub bundle_media_framework: bool,
  /// The files to include in the Appimage Binary.
  #[serde(default)]
  pub files: HashMap<PathBuf, PathBuf>,
}

/// Configuration for Debian (.deb) bundles.
///
/// See more: <https://v2.tauri.app/reference/config/#debconfig>
#[skip_serializing_none]
#[derive(Debug, Default, PartialEq, Eq, Clone, Deserialize, Serialize)]
#[cfg_attr(feature = "schema", derive(JsonSchema))]
#[serde(rename_all = "camelCase", deny_unknown_fields)]
pub struct DebConfig {
  /// The list of deb dependencies your application relies on.
  pub depends: Option<Vec<String>>,
  /// The list of deb dependencies your application recommends.
  pub recommends: Option<Vec<String>>,
  /// The list of dependencies the package provides.
  pub provides: Option<Vec<String>>,
  /// The list of package conflicts.
  pub conflicts: Option<Vec<String>>,
  /// The list of package replaces.
  pub replaces: Option<Vec<String>>,
  /// The files to include on the package.
  #[serde(default)]
  pub files: HashMap<PathBuf, PathBuf>,
  /// Define the section in Debian Control file. See : https://www.debian.org/doc/debian-policy/ch-archive.html#s-subsections
  pub section: Option<String>,
  /// Change the priority of the Debian Package. By default, it is set to `optional`.
  /// Recognized Priorities as of now are :  `required`, `important`, `standard`, `optional`, `extra`
  pub priority: Option<String>,
  /// Path of the uncompressed Changelog file, to be stored at /usr/share/doc/package-name/changelog.gz. See
  /// <https://www.debian.org/doc/debian-policy/ch-docs.html#changelog-files-and-release-notes>
  pub changelog: Option<PathBuf>,
  /// Path to a custom desktop file Handlebars template.
  ///
  /// Available variables: `categories`, `comment` (optional), `exec`, `icon` and `name`.
  #[serde(alias = "desktop-template")]
  pub desktop_template: Option<PathBuf>,
  /// Path to script that will be executed before the package is unpacked. See
  /// <https://www.debian.org/doc/debian-policy/ch-maintainerscripts.html>
  #[serde(alias = "pre-install-script")]
  pub pre_install_script: Option<PathBuf>,
  /// Path to script that will be executed after the package is unpacked. See
  /// <https://www.debian.org/doc/debian-policy/ch-maintainerscripts.html>
  #[serde(alias = "post-install-script")]
  pub post_install_script: Option<PathBuf>,
  /// Path to script that will be executed before the package is removed. See
  /// <https://www.debian.org/doc/debian-policy/ch-maintainerscripts.html>
  #[serde(alias = "pre-remove-script")]
  pub pre_remove_script: Option<PathBuf>,
  /// Path to script that will be executed after the package is removed. See
  /// <https://www.debian.org/doc/debian-policy/ch-maintainerscripts.html>
  #[serde(alias = "post-remove-script")]
  pub post_remove_script: Option<PathBuf>,
}

/// Configuration for Linux bundles.
///
/// See more: <https://v2.tauri.app/reference/config/#linuxconfig>
#[skip_serializing_none]
#[derive(Debug, Default, PartialEq, Eq, Clone, Deserialize, Serialize)]
#[cfg_attr(feature = "schema", derive(JsonSchema))]
#[serde(rename_all = "camelCase", deny_unknown_fields)]
pub struct LinuxConfig {
  /// Configuration for the AppImage bundle.
  #[serde(default)]
  pub appimage: AppImageConfig,
  /// Configuration for the Debian bundle.
  #[serde(default)]
  pub deb: DebConfig,
  /// Configuration for the RPM bundle.
  #[serde(default)]
  pub rpm: RpmConfig,
}

/// Compression algorithms used when bundling RPM packages.
#[derive(Debug, PartialEq, Eq, Clone, Copy, Serialize, Deserialize)]
#[cfg_attr(feature = "schema", derive(JsonSchema))]
#[serde(rename_all = "camelCase", deny_unknown_fields, tag = "type")]
#[non_exhaustive]
pub enum RpmCompression {
  /// Gzip compression
  Gzip {
    /// Gzip compression level
    level: u32,
  },
  /// Zstd compression
  Zstd {
    /// Zstd compression level
    level: i32,
  },
  /// Xz compression
  Xz {
    /// Xz compression level
    level: u32,
  },
  /// Bzip2 compression
  Bzip2 {
    /// Bzip2 compression level
    level: u32,
  },
  /// Disable compression
  None,
}

/// Configuration for RPM bundles.
#[skip_serializing_none]
#[derive(Debug, PartialEq, Eq, Clone, Deserialize, Serialize)]
#[cfg_attr(feature = "schema", derive(JsonSchema))]
#[serde(rename_all = "camelCase", deny_unknown_fields)]
pub struct RpmConfig {
  /// The list of RPM dependencies your application relies on.
  pub depends: Option<Vec<String>>,
  /// The list of RPM dependencies your application recommends.
  pub recommends: Option<Vec<String>>,
  /// The list of RPM dependencies your application provides.
  pub provides: Option<Vec<String>>,
  /// The list of RPM dependencies your application conflicts with. They must not be present
  /// in order for the package to be installed.
  pub conflicts: Option<Vec<String>>,
  /// The list of RPM dependencies your application supersedes - if this package is installed,
  /// packages listed as "obsoletes" will be automatically removed (if they are present).
  pub obsoletes: Option<Vec<String>>,
  /// The RPM release tag.
  #[serde(default = "default_release")]
  pub release: String,
  /// The RPM epoch.
  #[serde(default)]
  pub epoch: u32,
  /// The files to include on the package.
  #[serde(default)]
  pub files: HashMap<PathBuf, PathBuf>,
  /// Path to a custom desktop file Handlebars template.
  ///
  /// Available variables: `categories`, `comment` (optional), `exec`, `icon` and `name`.
  #[serde(alias = "desktop-template")]
  pub desktop_template: Option<PathBuf>,
  /// Path to script that will be executed before the package is unpacked. See
  /// <http://ftp.rpm.org/max-rpm/s1-rpm-inside-scripts.html>
  #[serde(alias = "pre-install-script")]
  pub pre_install_script: Option<PathBuf>,
  /// Path to script that will be executed after the package is unpacked. See
  /// <http://ftp.rpm.org/max-rpm/s1-rpm-inside-scripts.html>
  #[serde(alias = "post-install-script")]
  pub post_install_script: Option<PathBuf>,
  /// Path to script that will be executed before the package is removed. See
  /// <http://ftp.rpm.org/max-rpm/s1-rpm-inside-scripts.html>
  #[serde(alias = "pre-remove-script")]
  pub pre_remove_script: Option<PathBuf>,
  /// Path to script that will be executed after the package is removed. See
  /// <http://ftp.rpm.org/max-rpm/s1-rpm-inside-scripts.html>
  #[serde(alias = "post-remove-script")]
  pub post_remove_script: Option<PathBuf>,
  /// Compression algorithm and level. Defaults to `Gzip` with level 6.
  pub compression: Option<RpmCompression>,
}

impl Default for RpmConfig {
  fn default() -> Self {
    Self {
      depends: None,
      recommends: None,
      provides: None,
      conflicts: None,
      obsoletes: None,
      release: default_release(),
      epoch: 0,
      files: Default::default(),
      desktop_template: None,
      pre_install_script: None,
      post_install_script: None,
      pre_remove_script: None,
      post_remove_script: None,
      compression: None,
    }
  }
}

fn default_release() -> String {
  "1".into()
}

/// Position coordinates struct.
#[derive(Default, Debug, PartialEq, Eq, Clone, Deserialize, Serialize)]
#[cfg_attr(feature = "schema", derive(JsonSchema))]
#[serde(rename_all = "camelCase", deny_unknown_fields)]
pub struct Position {
  /// X coordinate.
  pub x: u32,
  /// Y coordinate.
  pub y: u32,
}

/// Size of the window.
#[derive(Default, Debug, PartialEq, Eq, Clone, Deserialize, Serialize)]
#[cfg_attr(feature = "schema", derive(JsonSchema))]
#[serde(rename_all = "camelCase", deny_unknown_fields)]
pub struct Size {
  /// Width of the window.
  pub width: u32,
  /// Height of the window.
  pub height: u32,
}

/// Configuration for Apple Disk Image (.dmg) bundles.
///
/// See more: <https://v2.tauri.app/reference/config/#dmgconfig>
#[skip_serializing_none]
#[derive(Debug, PartialEq, Eq, Clone, Deserialize, Serialize)]
#[cfg_attr(feature = "schema", derive(JsonSchema))]
#[serde(rename_all = "camelCase", deny_unknown_fields)]
pub struct DmgConfig {
  /// Image to use as the background in dmg file. Accepted formats: `png`/`jpg`/`gif`.
  pub background: Option<PathBuf>,
  /// Position of volume window on screen.
  pub window_position: Option<Position>,
  /// Size of volume window.
  #[serde(default = "dmg_window_size", alias = "window-size")]
  pub window_size: Size,
  /// Position of app file on window.
  #[serde(default = "dmg_app_position", alias = "app-position")]
  pub app_position: Position,
  /// Position of application folder on window.
  #[serde(
    default = "dmg_application_folder_position",
    alias = "application-folder-position"
  )]
  pub application_folder_position: Position,
}

impl Default for DmgConfig {
  fn default() -> Self {
    Self {
      background: None,
      window_position: None,
      window_size: dmg_window_size(),
      app_position: dmg_app_position(),
      application_folder_position: dmg_application_folder_position(),
    }
  }
}

fn dmg_window_size() -> Size {
  Size {
    width: 660,
    height: 400,
  }
}

fn dmg_app_position() -> Position {
  Position { x: 180, y: 170 }
}

fn dmg_application_folder_position() -> Position {
  Position { x: 480, y: 170 }
}

fn de_macos_minimum_system_version<'de, D>(deserializer: D) -> Result<Option<String>, D::Error>
where
  D: Deserializer<'de>,
{
  let version = Option::<String>::deserialize(deserializer)?;
  match version {
    Some(v) if v.is_empty() => Ok(macos_minimum_system_version()),
    e => Ok(e),
  }
}

/// Configuration for the macOS bundles.
///
/// See more: <https://v2.tauri.app/reference/config/#macconfig>
#[skip_serializing_none]
#[derive(Debug, PartialEq, Eq, Clone, Deserialize, Serialize)]
#[cfg_attr(feature = "schema", derive(JsonSchema))]
#[serde(rename_all = "camelCase", deny_unknown_fields)]
pub struct MacConfig {
  /// A list of strings indicating any macOS X frameworks that need to be bundled with the application.
  ///
  /// If a name is used, ".framework" must be omitted and it will look for standard install locations. You may also use a path to a specific framework.
  pub frameworks: Option<Vec<String>>,
  /// The files to include in the application relative to the Contents directory.
  #[serde(default)]
  pub files: HashMap<PathBuf, PathBuf>,
  /// A version string indicating the minimum macOS X version that the bundled application supports. Defaults to `10.13`.
  ///
  /// Setting it to `null` completely removes the `LSMinimumSystemVersion` field on the bundle's `Info.plist`
  /// and the `MACOSX_DEPLOYMENT_TARGET` environment variable.
  ///
  /// An empty string is considered an invalid value so the default value is used.
  #[serde(
    deserialize_with = "de_macos_minimum_system_version",
    default = "macos_minimum_system_version",
    alias = "minimum-system-version"
  )]
  pub minimum_system_version: Option<String>,
  /// Allows your application to communicate with the outside world.
  /// It should be a lowercase, without port and protocol domain name.
  #[serde(alias = "exception-domain")]
  pub exception_domain: Option<String>,
  /// Identity to use for code signing.
  #[serde(alias = "signing-identity")]
  pub signing_identity: Option<String>,
  /// Whether the codesign should enable [hardened runtime] (for executables) or not.
  ///
  /// [hardened runtime]: <https://developer.apple.com/documentation/security/hardened_runtime>
  #[serde(alias = "hardened-runtime", default = "default_true")]
  pub hardened_runtime: bool,
  /// Provider short name for notarization.
  #[serde(alias = "provider-short-name")]
  pub provider_short_name: Option<String>,
  /// Path to the entitlements file.
  pub entitlements: Option<String>,
  /// DMG-specific settings.
  #[serde(default)]
  pub dmg: DmgConfig,
}

impl Default for MacConfig {
  fn default() -> Self {
    Self {
      frameworks: None,
      files: HashMap::new(),
      minimum_system_version: macos_minimum_system_version(),
      exception_domain: None,
      signing_identity: None,
      hardened_runtime: true,
      provider_short_name: None,
      entitlements: None,
      dmg: Default::default(),
    }
  }
}

fn macos_minimum_system_version() -> Option<String> {
  Some("10.13".into())
}

fn ios_minimum_system_version() -> String {
  "13.0".into()
}

/// Configuration for a target language for the WiX build.
///
/// See more: <https://v2.tauri.app/reference/config/#wixlanguageconfig>
#[derive(Debug, PartialEq, Eq, Clone, Deserialize, Serialize)]
#[cfg_attr(feature = "schema", derive(JsonSchema))]
#[serde(rename_all = "camelCase", deny_unknown_fields)]
pub struct WixLanguageConfig {
  /// The path to a locale (`.wxl`) file. See <https://wixtoolset.org/documentation/manual/v3/howtos/ui_and_localization/build_a_localized_version.html>.
  #[serde(alias = "locale-path")]
  pub locale_path: Option<String>,
}

/// The languages to build using WiX.
#[derive(Debug, PartialEq, Eq, Clone, Deserialize, Serialize)]
#[cfg_attr(feature = "schema", derive(JsonSchema))]
#[serde(untagged)]
pub enum WixLanguage {
  /// A single language to build, without configuration.
  One(String),
  /// A list of languages to build, without configuration.
  List(Vec<String>),
  /// A map of languages and its configuration.
  Localized(HashMap<String, WixLanguageConfig>),
}

impl Default for WixLanguage {
  fn default() -> Self {
    Self::One("en-US".into())
  }
}

/// Configuration for the MSI bundle using WiX.
///
/// See more: <https://v2.tauri.app/reference/config/#wixconfig>
#[derive(Debug, Default, PartialEq, Eq, Clone, Deserialize, Serialize)]
#[cfg_attr(feature = "schema", derive(JsonSchema))]
#[serde(rename_all = "camelCase", deny_unknown_fields)]
pub struct WixConfig {
  /// MSI installer version in the format `major.minor.patch.build` (build is optional).
  ///
  /// Because a valid version is required for MSI installer, it will be derived from [`Config::version`] if this field is not set.
  ///
  /// The first field is the major version and has a maximum value of 255. The second field is the minor version and has a maximum value of 255.
  /// The third and foruth fields have a maximum value of 65,535.
  ///
  /// See <https://learn.microsoft.com/en-us/windows/win32/msi/productversion> for more info.
  pub version: Option<String>,
  /// A GUID upgrade code for MSI installer. This code **_must stay the same across all of your updates_**,
  /// otherwise, Windows will treat your update as a different app and your users will have duplicate versions of your app.
  ///
  /// By default, tauri generates this code by generating a Uuid v5 using the string `<productName>.exe.app.x64` in the DNS namespace.
  /// You can use Tauri's CLI to generate and print this code for you, run `tauri inspect wix-upgrade-code`.
  ///
  /// It is recommended that you set this value in your tauri config file to avoid accidental changes in your upgrade code
  /// whenever you want to change your product name.
  #[serde(alias = "upgrade-code")]
  pub upgrade_code: Option<uuid::Uuid>,
  /// The installer languages to build. See <https://docs.microsoft.com/en-us/windows/win32/msi/localizing-the-error-and-actiontext-tables>.
  #[serde(default)]
  pub language: WixLanguage,
  /// A custom .wxs template to use.
  pub template: Option<PathBuf>,
  /// A list of paths to .wxs files with WiX fragments to use.
  #[serde(default, alias = "fragment-paths")]
  pub fragment_paths: Vec<PathBuf>,
  /// The ComponentGroup element ids you want to reference from the fragments.
  #[serde(default, alias = "component-group-refs")]
  pub component_group_refs: Vec<String>,
  /// The Component element ids you want to reference from the fragments.
  #[serde(default, alias = "component-refs")]
  pub component_refs: Vec<String>,
  /// The FeatureGroup element ids you want to reference from the fragments.
  #[serde(default, alias = "feature-group-refs")]
  pub feature_group_refs: Vec<String>,
  /// The Feature element ids you want to reference from the fragments.
  #[serde(default, alias = "feature-refs")]
  pub feature_refs: Vec<String>,
  /// The Merge element ids you want to reference from the fragments.
  #[serde(default, alias = "merge-refs")]
  pub merge_refs: Vec<String>,
  /// Create an elevated update task within Windows Task Scheduler.
  #[serde(default, alias = "enable-elevated-update-task")]
  pub enable_elevated_update_task: bool,
  /// Path to a bitmap file to use as the installation user interface banner.
  /// This bitmap will appear at the top of all but the first page of the installer.
  ///
  /// The required dimensions are 493px × 58px.
  #[serde(alias = "banner-path")]
  pub banner_path: Option<PathBuf>,
  /// Path to a bitmap file to use on the installation user interface dialogs.
  /// It is used on the welcome and completion dialogs.

  /// The required dimensions are 493px × 312px.
  #[serde(alias = "dialog-image-path")]
  pub dialog_image_path: Option<PathBuf>,
}

/// Compression algorithms used in the NSIS installer.
///
/// See <https://nsis.sourceforge.io/Reference/SetCompressor>
#[derive(Debug, PartialEq, Eq, Clone, Copy, Serialize, Deserialize)]
#[cfg_attr(feature = "schema", derive(JsonSchema))]
#[serde(rename_all = "camelCase", deny_unknown_fields)]
pub enum NsisCompression {
  /// ZLIB uses the deflate algorithm, it is a quick and simple method. With the default compression level it uses about 300 KB of memory.
  Zlib,
  /// BZIP2 usually gives better compression ratios than ZLIB, but it is a bit slower and uses more memory. With the default compression level it uses about 4 MB of memory.
  Bzip2,
  /// LZMA (default) is a new compression method that gives very good compression ratios. The decompression speed is high (10-20 MB/s on a 2 GHz CPU), the compression speed is lower. The memory size that will be used for decompression is the dictionary size plus a few KBs, the default is 8 MB.
  Lzma,
  /// Disable compression
  None,
}

impl Default for NsisCompression {
  fn default() -> Self {
    Self::Lzma
  }
}

/// Install Modes for the NSIS installer.
#[derive(Debug, PartialEq, Eq, Clone, Copy, Serialize, Deserialize)]
#[serde(rename_all = "camelCase", deny_unknown_fields)]
#[cfg_attr(feature = "schema", derive(JsonSchema))]
pub enum NSISInstallerMode {
  /// Default mode for the installer.
  ///
  /// Install the app by default in a directory that doesn't require Administrator access.
  ///
  /// Installer metadata will be saved under the `HKCU` registry path.
  CurrentUser,
  /// Install the app by default in the `Program Files` folder directory requires Administrator
  /// access for the installation.
  ///
  /// Installer metadata will be saved under the `HKLM` registry path.
  PerMachine,
  /// Combines both modes and allows the user to choose at install time
  /// whether to install for the current user or per machine. Note that this mode
  /// will require Administrator access even if the user wants to install it for the current user only.
  ///
  /// Installer metadata will be saved under the `HKLM` or `HKCU` registry path based on the user's choice.
  Both,
}

impl Default for NSISInstallerMode {
  fn default() -> Self {
    Self::CurrentUser
  }
}

/// Configuration for the Installer bundle using NSIS.
#[derive(Debug, Default, PartialEq, Eq, Clone, Deserialize, Serialize)]
#[cfg_attr(feature = "schema", derive(JsonSchema))]
#[serde(rename_all = "camelCase", deny_unknown_fields)]
pub struct NsisConfig {
  /// A custom .nsi template to use.
  pub template: Option<PathBuf>,
  /// The path to a bitmap file to display on the header of installers pages.
  ///
  /// The recommended dimensions are 150px x 57px.
  #[serde(alias = "header-image")]
  pub header_image: Option<PathBuf>,
  /// The path to a bitmap file for the Welcome page and the Finish page.
  ///
  /// The recommended dimensions are 164px x 314px.
  #[serde(alias = "sidebar-image")]
  pub sidebar_image: Option<PathBuf>,
  /// The path to an icon file used as the installer icon.
  #[serde(alias = "install-icon")]
  pub installer_icon: Option<PathBuf>,
  /// Whether the installation will be for all users or just the current user.
  #[serde(default, alias = "install-mode")]
  pub install_mode: NSISInstallerMode,
  /// A list of installer languages.
  /// By default the OS language is used. If the OS language is not in the list of languages, the first language will be used.
  /// To allow the user to select the language, set `display_language_selector` to `true`.
  ///
  /// See <https://github.com/kichik/nsis/tree/9465c08046f00ccb6eda985abbdbf52c275c6c4d/Contrib/Language%20files> for the complete list of languages.
  pub languages: Option<Vec<String>>,
  /// A key-value pair where the key is the language and the
  /// value is the path to a custom `.nsh` file that holds the translated text for tauri's custom messages.
  ///
  /// See <https://github.com/tauri-apps/tauri/blob/dev/crates/tauri-bundler/src/bundle/windows/nsis/languages/English.nsh> for an example `.nsh` file.
  ///
  /// **Note**: the key must be a valid NSIS language and it must be added to [`NsisConfig`] languages array,
  pub custom_language_files: Option<HashMap<String, PathBuf>>,
  /// Whether to display a language selector dialog before the installer and uninstaller windows are rendered or not.
  /// By default the OS language is selected, with a fallback to the first language in the `languages` array.
  #[serde(default, alias = "display-language-selector")]
  pub display_language_selector: bool,
  /// Set the compression algorithm used to compress files in the installer.
  ///
  /// See <https://nsis.sourceforge.io/Reference/SetCompressor>
  #[serde(default)]
  pub compression: NsisCompression,
  /// Set the folder name for the start menu shortcut.
  ///
  /// Use this option if you have multiple apps and wish to group their shortcuts under one folder
  /// or if you generally prefer to set your shortcut inside a folder.
  ///
  /// Examples:
  /// - `AwesomePublisher`, shortcut will be placed in `%AppData%\Microsoft\Windows\Start Menu\Programs\AwesomePublisher\<your-app>.lnk`
  /// - If unset, shortcut will be placed in `%AppData%\Microsoft\Windows\Start Menu\Programs\<your-app>.lnk`
  #[serde(alias = "start-menu-folder")]
  pub start_menu_folder: Option<String>,
  /// A path to a `.nsh` file that contains special NSIS macros to be hooked into the
  /// main installer.nsi script.
  ///
  /// Supported hooks are:
  /// - `NSIS_HOOK_PREINSTALL`: This hook runs before copying files, setting registry key values and creating shortcuts.
  /// - `NSIS_HOOK_POSTINSTALL`: This hook runs after the installer has finished copying all files, setting the registry keys and created shortcuts.
  /// - `NSIS_HOOK_PREUNINSTALL`: This hook runs before removing any files, registry keys and shortcuts.
  /// - `NSIS_HOOK_POSTUNINSTALL`: This hook runs after files, registry keys and shortcuts have been removed.
  ///
  ///
  /// ### Example
  ///
  /// ```nsh
  /// !macro NSIS_HOOK_PREINSTALL
  ///   MessageBox MB_OK "PreInstall"
  /// !macroend
  ///
  /// !macro NSIS_HOOK_POSTINSTALL
  ///   MessageBox MB_OK "PostInstall"
  /// !macroend
  ///
  /// !macro NSIS_HOOK_PREUNINSTALL
  ///   MessageBox MB_OK "PreUnInstall"
  /// !macroend
  ///
  /// !macro NSIS_HOOK_POSTUNINSTALL
  ///   MessageBox MB_OK "PostUninstall"
  /// !macroend
  ///
  /// ```
  #[serde(alias = "installer-hooks")]
  pub installer_hooks: Option<PathBuf>,
  /// Try to ensure that the WebView2 version is equal to or newer than this version,
  /// if the user's WebView2 is older than this version,
  /// the installer will try to trigger a WebView2 update.
  #[serde(alias = "minimum-webview2-version")]
  pub minimum_webview2_version: Option<String>,
}

/// Install modes for the Webview2 runtime.
/// Note that for the updater bundle [`Self::DownloadBootstrapper`] is used.
///
/// For more information see <https://v2.tauri.app/distribute/windows-installer/#webview2-installation-options>.
#[derive(Debug, PartialEq, Eq, Clone, Serialize, Deserialize)]
#[serde(tag = "type", rename_all = "camelCase", deny_unknown_fields)]
#[cfg_attr(feature = "schema", derive(JsonSchema))]
pub enum WebviewInstallMode {
  /// Do not install the Webview2 as part of the Windows Installer.
  Skip,
  /// Download the bootstrapper and run it.
  /// Requires an internet connection.
  /// Results in a smaller installer size, but is not recommended on Windows 7.
  DownloadBootstrapper {
    /// Instructs the installer to run the bootstrapper in silent mode. Defaults to `true`.
    #[serde(default = "default_true")]
    silent: bool,
  },
  /// Embed the bootstrapper and run it.
  /// Requires an internet connection.
  /// Increases the installer size by around 1.8MB, but offers better support on Windows 7.
  EmbedBootstrapper {
    /// Instructs the installer to run the bootstrapper in silent mode. Defaults to `true`.
    #[serde(default = "default_true")]
    silent: bool,
  },
  /// Embed the offline installer and run it.
  /// Does not require an internet connection.
  /// Increases the installer size by around 127MB.
  OfflineInstaller {
    /// Instructs the installer to run the installer in silent mode. Defaults to `true`.
    #[serde(default = "default_true")]
    silent: bool,
  },
  /// Embed a fixed webview2 version and use it at runtime.
  /// Increases the installer size by around 180MB.
  FixedRuntime {
    /// The path to the fixed runtime to use.
    ///
    /// The fixed version can be downloaded [on the official website](https://developer.microsoft.com/en-us/microsoft-edge/webview2/#download-section).
    /// The `.cab` file must be extracted to a folder and this folder path must be defined on this field.
    path: PathBuf,
  },
}

impl Default for WebviewInstallMode {
  fn default() -> Self {
    Self::DownloadBootstrapper { silent: true }
  }
}

/// Custom Signing Command configuration.
#[derive(Debug, PartialEq, Eq, Clone, Deserialize, Serialize)]
#[cfg_attr(feature = "schema", derive(JsonSchema))]
#[serde(rename_all = "camelCase", deny_unknown_fields, untagged)]
pub enum CustomSignCommandConfig {
  /// A string notation of the script to execute.
  ///
  /// "%1" will be replaced with the path to the binary to be signed.
  ///
  /// This is a simpler notation for the command.
  /// Tauri will split the string with `' '` and use the first element as the command name and the rest as arguments.
  ///
  /// If you need to use whitespace in the command or arguments, use the object notation [`Self::ScriptWithOptions`].
  Command(String),
  /// An object notation of the command.
  ///
  /// This is more complex notation for the command but
  /// this allows you to use whitespace in the command and arguments.
  CommandWithOptions {
    /// The command to run to sign the binary.
    cmd: String,
    /// The arguments to pass to the command.
    ///
    /// "%1" will be replaced with the path to the binary to be signed.
    args: Vec<String>,
  },
}

/// Windows bundler configuration.
///
/// See more: <https://v2.tauri.app/reference/config/#windowsconfig>
#[derive(Debug, PartialEq, Eq, Clone, Deserialize, Serialize)]
#[cfg_attr(feature = "schema", derive(JsonSchema))]
#[serde(rename_all = "camelCase", deny_unknown_fields)]
pub struct WindowsConfig {
  /// Specifies the file digest algorithm to use for creating file signatures.
  /// Required for code signing. SHA-256 is recommended.
  #[serde(alias = "digest-algorithm")]
  pub digest_algorithm: Option<String>,
  /// Specifies the SHA1 hash of the signing certificate.
  #[serde(alias = "certificate-thumbprint")]
  pub certificate_thumbprint: Option<String>,
  /// Server to use during timestamping.
  #[serde(alias = "timestamp-url")]
  pub timestamp_url: Option<String>,
  /// Whether to use Time-Stamp Protocol (TSP, a.k.a. RFC 3161) for the timestamp server. Your code signing provider may
  /// use a TSP timestamp server, like e.g. SSL.com does. If so, enable TSP by setting to true.
  #[serde(default)]
  pub tsp: bool,
  /// The installation mode for the Webview2 runtime.
  #[serde(default, alias = "webview-install-mode")]
  pub webview_install_mode: WebviewInstallMode,
  /// Validates a second app installation, blocking the user from installing an older version if set to `false`.
  ///
  /// For instance, if `1.2.1` is installed, the user won't be able to install app version `1.2.0` or `1.1.5`.
  ///
  /// The default value of this flag is `true`.
  #[serde(default = "default_true", alias = "allow-downgrades")]
  pub allow_downgrades: bool,
  /// Configuration for the MSI generated with WiX.
  pub wix: Option<WixConfig>,
  /// Configuration for the installer generated with NSIS.
  pub nsis: Option<NsisConfig>,
  /// Specify a custom command to sign the binaries.
  /// This command needs to have a `%1` in args which is just a placeholder for the binary path,
  /// which we will detect and replace before calling the command.
  ///
  /// By Default we use `signtool.exe` which can be found only on Windows so
  /// if you are on another platform and want to cross-compile and sign you will
  /// need to use another tool like `osslsigncode`.
  #[serde(alias = "sign-command")]
  pub sign_command: Option<CustomSignCommandConfig>,
}

impl Default for WindowsConfig {
  fn default() -> Self {
    Self {
      digest_algorithm: None,
      certificate_thumbprint: None,
      timestamp_url: None,
      tsp: false,
      webview_install_mode: Default::default(),
      allow_downgrades: true,
      wix: None,
      nsis: None,
      sign_command: None,
    }
  }
}

/// macOS-only. Corresponds to CFBundleTypeRole
#[derive(Debug, Default, PartialEq, Eq, Clone, Deserialize, Serialize)]
#[cfg_attr(feature = "schema", derive(JsonSchema))]
pub enum BundleTypeRole {
  /// CFBundleTypeRole.Editor. Files can be read and edited.
  #[default]
  Editor,
  /// CFBundleTypeRole.Viewer. Files can be read.
  Viewer,
  /// CFBundleTypeRole.Shell
  Shell,
  /// CFBundleTypeRole.QLGenerator
  QLGenerator,
  /// CFBundleTypeRole.None
  None,
}

impl Display for BundleTypeRole {
  fn fmt(&self, f: &mut fmt::Formatter<'_>) -> fmt::Result {
    match self {
      Self::Editor => write!(f, "Editor"),
      Self::Viewer => write!(f, "Viewer"),
      Self::Shell => write!(f, "Shell"),
      Self::QLGenerator => write!(f, "QLGenerator"),
      Self::None => write!(f, "None"),
    }
  }
}

/// An extension for a [`FileAssociation`].
///
/// A leading `.` is automatically stripped.
#[derive(Debug, PartialEq, Eq, Clone, Serialize)]
#[cfg_attr(feature = "schema", derive(JsonSchema))]
pub struct AssociationExt(pub String);

impl fmt::Display for AssociationExt {
  fn fmt(&self, f: &mut fmt::Formatter<'_>) -> fmt::Result {
    write!(f, "{}", self.0)
  }
}

impl<'d> serde::Deserialize<'d> for AssociationExt {
  fn deserialize<D: Deserializer<'d>>(deserializer: D) -> Result<Self, D::Error> {
    let ext = String::deserialize(deserializer)?;
    if let Some(ext) = ext.strip_prefix('.') {
      Ok(AssociationExt(ext.into()))
    } else {
      Ok(AssociationExt(ext))
    }
  }
}

/// File association
#[derive(Debug, PartialEq, Eq, Clone, Deserialize, Serialize)]
#[cfg_attr(feature = "schema", derive(JsonSchema))]
#[serde(rename_all = "camelCase", deny_unknown_fields)]
pub struct FileAssociation {
  /// File extensions to associate with this app. e.g. 'png'
  pub ext: Vec<AssociationExt>,
  /// The name. Maps to `CFBundleTypeName` on macOS. Default to `ext[0]`
  pub name: Option<String>,
  /// The association description. Windows-only. It is displayed on the `Type` column on Windows Explorer.
  pub description: Option<String>,
  /// The app's role with respect to the type. Maps to `CFBundleTypeRole` on macOS.
  #[serde(default)]
  pub role: BundleTypeRole,
  /// The mime-type e.g. 'image/png' or 'text/plain'. Linux-only.
  #[serde(alias = "mime-type")]
  pub mime_type: Option<String>,
}

/// Deep link protocol configuration.
#[derive(Debug, PartialEq, Eq, Clone, Deserialize, Serialize)]
#[cfg_attr(feature = "schema", derive(JsonSchema))]
#[serde(rename_all = "camelCase", deny_unknown_fields)]
pub struct DeepLinkProtocol {
  /// URL schemes to associate with this app without `://`. For example `my-app`
  pub schemes: Vec<String>,
  /// The protocol name. **macOS-only** and maps to `CFBundleTypeName`. Defaults to `<bundle-id>.<schemes[0]>`
  pub name: Option<String>,
  /// The app's role for these schemes. **macOS-only** and maps to `CFBundleTypeRole`.
  #[serde(default)]
  pub role: BundleTypeRole,
}

/// Definition for bundle resources.
/// Can be either a list of paths to include or a map of source to target paths.
#[derive(Debug, PartialEq, Eq, Clone, Deserialize, Serialize)]
#[cfg_attr(feature = "schema", derive(JsonSchema))]
#[serde(rename_all = "camelCase", deny_unknown_fields, untagged)]
pub enum BundleResources {
  /// A list of paths to include.
  List(Vec<String>),
  /// A map of source to target paths.
  Map(HashMap<String, String>),
}

impl BundleResources {
  /// Adds a path to the resource collection.
  pub fn push(&mut self, path: impl Into<String>) {
    match self {
      Self::List(l) => l.push(path.into()),
      Self::Map(l) => {
        let path = path.into();
        l.insert(path.clone(), path);
      }
    }
  }
}

/// Updater type
#[derive(Debug, PartialEq, Eq, Clone, Deserialize, Serialize)]
#[cfg_attr(feature = "schema", derive(JsonSchema))]
#[serde(rename_all = "camelCase", deny_unknown_fields, untagged)]
pub enum Updater {
  /// Generates lagacy zipped v1 compatible updaters
  String(V1Compatible),
  /// Produce updaters and their signatures or not
  // Can't use untagged on enum field here: https://github.com/GREsau/schemars/issues/222
  Bool(bool),
}

impl Default for Updater {
  fn default() -> Self {
    Self::Bool(false)
  }
}

/// Generates lagacy zipped v1 compatible updaters
#[derive(Debug, PartialEq, Eq, Clone, Deserialize, Serialize)]
#[cfg_attr(feature = "schema", derive(JsonSchema))]
#[serde(rename_all = "camelCase", deny_unknown_fields)]
pub enum V1Compatible {
  /// Generates lagacy zipped v1 compatible updaters
  V1Compatible,
}

/// Configuration for tauri-bundler.
///
/// See more: <https://v2.tauri.app/reference/config/#bundleconfig>
#[skip_serializing_none]
#[derive(Debug, Default, PartialEq, Eq, Clone, Deserialize, Serialize)]
#[cfg_attr(feature = "schema", derive(JsonSchema))]
#[serde(rename_all = "camelCase", deny_unknown_fields)]
pub struct BundleConfig {
  /// Whether Tauri should bundle your application or just output the executable.
  #[serde(default)]
  pub active: bool,
  /// The bundle targets, currently supports ["deb", "rpm", "appimage", "nsis", "msi", "app", "dmg"] or "all".
  #[serde(default)]
  pub targets: BundleTarget,
  #[serde(default)]
  /// Produce updaters and their signatures or not
  pub create_updater_artifacts: Updater,
  /// The application's publisher. Defaults to the second element in the identifier string.
  ///
  /// Currently maps to the Manufacturer property of the Windows Installer
  /// and the Maintainer field of debian packages if the Cargo.toml does not have the authors field.
  pub publisher: Option<String>,
  /// A url to the home page of your application. If unset, will
  /// fallback to `homepage` defined in `Cargo.toml`.
  ///
  /// Supported bundle targets: `deb`, `rpm`, `nsis` and `msi`.
  pub homepage: Option<String>,
  /// The app's icons
  #[serde(default)]
  pub icon: Vec<String>,
  /// App resources to bundle.
  /// Each resource is a path to a file or directory.
  /// Glob patterns are supported.
  pub resources: Option<BundleResources>,
  /// A copyright string associated with your application.
  pub copyright: Option<String>,
  /// The package's license identifier to be included in the appropriate bundles.
  /// If not set, defaults to the license from the Cargo.toml file.
  pub license: Option<String>,
  /// The path to the license file to be included in the appropriate bundles.
  #[serde(alias = "license-file")]
  pub license_file: Option<PathBuf>,
  /// The application kind.
  ///
  /// Should be one of the following:
  /// Business, DeveloperTool, Education, Entertainment, Finance, Game, ActionGame, AdventureGame, ArcadeGame, BoardGame, CardGame, CasinoGame, DiceGame, EducationalGame, FamilyGame, KidsGame, MusicGame, PuzzleGame, RacingGame, RolePlayingGame, SimulationGame, SportsGame, StrategyGame, TriviaGame, WordGame, GraphicsAndDesign, HealthcareAndFitness, Lifestyle, Medical, Music, News, Photography, Productivity, Reference, SocialNetworking, Sports, Travel, Utility, Video, Weather.
  pub category: Option<String>,
  /// File associations to application.
  pub file_associations: Option<Vec<FileAssociation>>,
  /// A short description of your application.
  #[serde(alias = "short-description")]
  pub short_description: Option<String>,
  /// A longer, multi-line description of the application.
  #[serde(alias = "long-description")]
  pub long_description: Option<String>,
  /// Whether to use the project's `target` directory, for caching build tools (e.g., Wix and NSIS) when building this application. Defaults to `false`.
  ///
  /// If true, tools will be cached in `target\.tauri-tools`.
  /// If false, tools will be cached in the current user's platform-specific cache directory.
  ///
  /// An example where it can be appropriate to set this to `true` is when building this application as a Windows System user (e.g., AWS EC2 workloads),
  /// because the Window system's app data directory is restricted.
  #[serde(default, alias = "use-local-tools-dir")]
  pub use_local_tools_dir: bool,
  /// A list of—either absolute or relative—paths to binaries to embed with your application.
  ///
  /// Note that Tauri will look for system-specific binaries following the pattern "binary-name{-target-triple}{.system-extension}".
  ///
  /// E.g. for the external binary "my-binary", Tauri looks for:
  ///
  /// - "my-binary-x86_64-pc-windows-msvc.exe" for Windows
  /// - "my-binary-x86_64-apple-darwin" for macOS
  /// - "my-binary-x86_64-unknown-linux-gnu" for Linux
  ///
  /// so don't forget to provide binaries for all targeted platforms.
  #[serde(alias = "external-bin")]
  pub external_bin: Option<Vec<String>>,
  /// Configuration for the Windows bundles.
  #[serde(default)]
  pub windows: WindowsConfig,
  /// Configuration for the Linux bundles.
  #[serde(default)]
  pub linux: LinuxConfig,
  /// Configuration for the macOS bundles.
  #[serde(rename = "macOS", alias = "macos", default)]
  pub macos: MacConfig,
  /// iOS configuration.
  #[serde(rename = "iOS", alias = "ios", default)]
  pub ios: IosConfig,
  /// Android configuration.
  #[serde(default)]
  pub android: AndroidConfig,
}

/// a tuple struct of RGBA colors. Each value has minimum of 0 and maximum of 255.
#[derive(Debug, PartialEq, Eq, Clone, Deserialize, Serialize, Default)]
#[cfg_attr(feature = "schema", derive(JsonSchema))]
#[serde(rename_all = "camelCase", deny_unknown_fields)]
pub struct Color(pub u8, pub u8, pub u8, pub u8);

impl From<Color> for (u8, u8, u8, u8) {
  fn from(value: Color) -> Self {
    (value.0, value.1, value.2, value.3)
  }
}

/// The window effects configuration object
#[skip_serializing_none]
#[derive(Debug, PartialEq, Clone, Deserialize, Serialize, Default)]
#[cfg_attr(feature = "schema", derive(JsonSchema))]
#[serde(rename_all = "camelCase", deny_unknown_fields)]
pub struct WindowEffectsConfig {
  /// List of Window effects to apply to the Window.
  /// Conflicting effects will apply the first one and ignore the rest.
  pub effects: Vec<WindowEffect>,
  /// Window effect state **macOS Only**
  pub state: Option<WindowEffectState>,
  /// Window effect corner radius **macOS Only**
  pub radius: Option<f64>,
  /// Window effect color. Affects [`WindowEffect::Blur`] and [`WindowEffect::Acrylic`] only
  /// on Windows 10 v1903+. Doesn't have any effect on Windows 7 or Windows 11.
  pub color: Option<Color>,
}

/// The window configuration object.
///
/// See more: <https://v2.tauri.app/reference/config/#windowconfig>
#[skip_serializing_none]
#[derive(Debug, PartialEq, Clone, Deserialize, Serialize)]
#[cfg_attr(feature = "schema", derive(JsonSchema))]
#[serde(rename_all = "camelCase", deny_unknown_fields)]
pub struct WindowConfig {
  /// The window identifier. It must be alphanumeric.
  #[serde(default = "default_window_label")]
  pub label: String,
  /// Whether Tauri should create this window at app startup or not.
  ///
  /// When this is set to `false` you must manually grab the config object via `app.config().app.windows`
  /// and create it with [`WebviewWindowBuilder::from_config`](https://docs.rs/tauri/2.0.0-rc/tauri/webview/struct.WebviewWindowBuilder.html#method.from_config).
  #[serde(default = "default_true")]
  pub create: bool,
  /// The window webview URL.
  #[serde(default)]
  pub url: WebviewUrl,
  /// The user agent for the webview
  #[serde(alias = "user-agent")]
  pub user_agent: Option<String>,
  /// Whether the drag and drop is enabled or not on the webview. By default it is enabled.
  ///
  /// Disabling it is required to use HTML5 drag and drop on the frontend on Windows.
  #[serde(default = "default_true", alias = "drag-drop-enabled")]
  pub drag_drop_enabled: bool,
  /// Whether or not the window starts centered or not.
  #[serde(default)]
  pub center: bool,
  /// The horizontal position of the window's top left corner
  pub x: Option<f64>,
  /// The vertical position of the window's top left corner
  pub y: Option<f64>,
  /// The window width.
  #[serde(default = "default_width")]
  pub width: f64,
  /// The window height.
  #[serde(default = "default_height")]
  pub height: f64,
  /// The min window width.
  #[serde(alias = "min-width")]
  pub min_width: Option<f64>,
  /// The min window height.
  #[serde(alias = "min-height")]
  pub min_height: Option<f64>,
  /// The max window width.
  #[serde(alias = "max-width")]
  pub max_width: Option<f64>,
  /// The max window height.
  #[serde(alias = "max-height")]
  pub max_height: Option<f64>,
  /// Whether the window is resizable or not. When resizable is set to false, native window's maximize button is automatically disabled.
  #[serde(default = "default_true")]
  pub resizable: bool,
  /// Whether the window's native maximize button is enabled or not.
  /// If resizable is set to false, this setting is ignored.
  ///
  /// ## Platform-specific
  ///
  /// - **macOS:** Disables the "zoom" button in the window titlebar, which is also used to enter fullscreen mode.
  /// - **Linux / iOS / Android:** Unsupported.
  #[serde(default = "default_true")]
  pub maximizable: bool,
  /// Whether the window's native minimize button is enabled or not.
  ///
  /// ## Platform-specific
  ///
  /// - **Linux / iOS / Android:** Unsupported.
  #[serde(default = "default_true")]
  pub minimizable: bool,
  /// Whether the window's native close button is enabled or not.
  ///
  /// ## Platform-specific
  ///
  /// - **Linux:** "GTK+ will do its best to convince the window manager not to show a close button.
  ///   Depending on the system, this function may not have any effect when called on a window that is already visible"
  /// - **iOS / Android:** Unsupported.
  #[serde(default = "default_true")]
  pub closable: bool,
  /// The window title.
  #[serde(default = "default_title")]
  pub title: String,
  /// Whether the window starts as fullscreen or not.
  #[serde(default)]
  pub fullscreen: bool,
  /// Whether the window will be initially focused or not.
  #[serde(default = "default_true")]
  pub focus: bool,
  /// Whether the window is transparent or not.
  ///
  /// Note that on `macOS` this requires the `macos-private-api` feature flag, enabled under `tauri > macOSPrivateApi`.
  /// WARNING: Using private APIs on `macOS` prevents your application from being accepted to the `App Store`.
  #[serde(default)]
  pub transparent: bool,
  /// Whether the window is maximized or not.
  #[serde(default)]
  pub maximized: bool,
  /// Whether the window is visible or not.
  #[serde(default = "default_true")]
  pub visible: bool,
  /// Whether the window should have borders and bars.
  #[serde(default = "default_true")]
  pub decorations: bool,
  /// Whether the window should always be below other windows.
  #[serde(default, alias = "always-on-bottom")]
  pub always_on_bottom: bool,
  /// Whether the window should always be on top of other windows.
  #[serde(default, alias = "always-on-top")]
  pub always_on_top: bool,
  /// Whether the window should be visible on all workspaces or virtual desktops.
  ///
  /// ## Platform-specific
  ///
  /// - **Windows / iOS / Android:** Unsupported.
  #[serde(default, alias = "visible-on-all-workspaces")]
  pub visible_on_all_workspaces: bool,
  /// Prevents the window contents from being captured by other apps.
  #[serde(default, alias = "content-protected")]
  pub content_protected: bool,
  /// If `true`, hides the window icon from the taskbar on Windows and Linux.
  #[serde(default, alias = "skip-taskbar")]
  pub skip_taskbar: bool,
  /// The name of the window class created on Windows to create the window. **Windows only**.
  pub window_classname: Option<String>,
  /// The initial window theme. Defaults to the system theme. Only implemented on Windows and macOS 10.14+.
  pub theme: Option<crate::Theme>,
  /// The style of the macOS title bar.
  #[serde(default, alias = "title-bar-style")]
  pub title_bar_style: TitleBarStyle,
  /// If `true`, sets the window title to be hidden on macOS.
  #[serde(default, alias = "hidden-title")]
  pub hidden_title: bool,
  /// Whether clicking an inactive window also clicks through to the webview on macOS.
  #[serde(default, alias = "accept-first-mouse")]
  pub accept_first_mouse: bool,
  /// Defines the window [tabbing identifier] for macOS.
  ///
  /// Windows with matching tabbing identifiers will be grouped together.
  /// If the tabbing identifier is not set, automatic tabbing will be disabled.
  ///
  /// [tabbing identifier]: <https://developer.apple.com/documentation/appkit/nswindow/1644704-tabbingidentifier>
  #[serde(default, alias = "tabbing-identifier")]
  pub tabbing_identifier: Option<String>,
  /// Defines additional browser arguments on Windows. By default wry passes `--disable-features=msWebOOUI,msPdfOOUI,msSmartScreenProtection`
  /// so if you use this method, you also need to disable these components by yourself if you want.
  #[serde(default, alias = "additional-browser-args")]
  pub additional_browser_args: Option<String>,
  /// Whether or not the window has shadow.
  ///
  /// ## Platform-specific
  ///
  /// - **Windows:**
  ///   - `false` has no effect on decorated window, shadow are always ON.
  ///   - `true` will make undecorated window have a 1px white border,
  /// and on Windows 11, it will have a rounded corners.
  /// - **Linux:** Unsupported.
  #[serde(default = "default_true")]
  pub shadow: bool,
  /// Window effects.
  ///
  /// Requires the window to be transparent.
  ///
  /// ## Platform-specific:
  ///
  /// - **Windows**: If using decorations or shadows, you may want to try this workaround <https://github.com/tauri-apps/tao/issues/72#issuecomment-975607891>
  /// - **Linux**: Unsupported
  #[serde(default, alias = "window-effects")]
  pub window_effects: Option<WindowEffectsConfig>,
  /// Whether or not the webview should be launched in incognito  mode.
  ///
  ///  ## Platform-specific:
  ///
  ///  - **Android**: Unsupported.
  #[serde(default)]
  pub incognito: bool,
  /// Sets the window associated with this label to be the parent of the window to be created.
  ///
  /// ## Platform-specific
  ///
  /// - **Windows**: This sets the passed parent as an owner window to the window to be created.
  ///   From [MSDN owned windows docs](https://docs.microsoft.com/en-us/windows/win32/winmsg/window-features#owned-windows):
  ///     - An owned window is always above its owner in the z-order.
  ///     - The system automatically destroys an owned window when its owner is destroyed.
  ///     - An owned window is hidden when its owner is minimized.
  /// - **Linux**: This makes the new window transient for parent, see <https://docs.gtk.org/gtk3/method.Window.set_transient_for.html>
  /// - **macOS**: This adds the window as a child of parent, see <https://developer.apple.com/documentation/appkit/nswindow/1419152-addchildwindow?language=objc>
  pub parent: Option<String>,
  /// The proxy URL for the WebView for all network requests.
  ///
  /// Must be either a `http://` or a `socks5://` URL.
  ///
  /// ## Platform-specific
  ///
  /// - **macOS**: Requires the `macos-proxy` feature flag and only compiles for macOS 14+.
  pub proxy_url: Option<Url>,
  /// Whether page zooming by hotkeys is enabled
  ///
  /// ## Platform-specific:
  ///
  /// - **Windows**: Controls WebView2's [`IsZoomControlEnabled`](https://learn.microsoft.com/en-us/microsoft-edge/webview2/reference/winrt/microsoft_web_webview2_core/corewebview2settings?view=webview2-winrt-1.0.2420.47#iszoomcontrolenabled) setting.
  /// - **MacOS / Linux**: Injects a polyfill that zooms in and out with `ctrl/command` + `-/=`,
  /// 20% in each step, ranging from 20% to 1000%. Requires `webview:allow-set-webview-zoom` permission
  ///
  /// - **Android / iOS**: Unsupported.
  #[serde(default)]
  pub zoom_hotkeys_enabled: bool,
  /// Whether browser extensions can be installed for the webview process
  ///
  /// ## Platform-specific:
  ///
  /// - **Windows**: Enables the WebView2 environment's [`AreBrowserExtensionsEnabled`](https://learn.microsoft.com/en-us/microsoft-edge/webview2/reference/winrt/microsoft_web_webview2_core/corewebview2environmentoptions?view=webview2-winrt-1.0.2739.15#arebrowserextensionsenabled)
  /// - **MacOS / Linux / iOS / Android** - Unsupported.
  #[serde(default)]
  pub browser_extensions_enabled: bool,
<<<<<<< HEAD
  /// Enable web inspector which is usually called browser devtools. Enabled by default.
  ///
  /// This API works in **debug** builds, but requires `devtools` feature flag to enable it in **release** builds.
  ///
  /// ## Platform-specific
  ///
  /// - macOS: This will call private functions on **macOS**.
  /// - Android: Open `chrome://inspect/#devices` in Chrome to get the devtools window. Wry's `WebView` devtools API isn't supported on Android.
  /// - iOS: Open Safari > Develop > [Your Device Name] > [Your WebView] to get the devtools window.
  pub devtools: Option<bool>,
=======

  /// Sets whether the custom protocols should use `https://<scheme>.localhost` instead of the default `http://<scheme>.localhost` on Windows and Android. Defaults to `false`.
  ///
  /// ## Note
  ///
  /// Using a `https` scheme will NOT allow mixed content when trying to fetch `http` endpoints and therefore will not match the behavior of the `<scheme>://localhost` protocols used on macOS and Linux.
  ///
  /// ## Warning
  ///
  /// Changing this value between releases will change the IndexedDB, cookies and localstorage location and your app will not be able to access the old data.
  #[serde(default, alias = "use-https-scheme")]
  pub use_https_scheme: bool,
>>>>>>> 2a75c64b
}

impl Default for WindowConfig {
  fn default() -> Self {
    Self {
      label: default_window_label(),
      url: WebviewUrl::default(),
      create: true,
      user_agent: None,
      drag_drop_enabled: true,
      center: false,
      x: None,
      y: None,
      width: default_width(),
      height: default_height(),
      min_width: None,
      min_height: None,
      max_width: None,
      max_height: None,
      resizable: true,
      maximizable: true,
      minimizable: true,
      closable: true,
      title: default_title(),
      fullscreen: false,
      focus: false,
      transparent: false,
      maximized: false,
      visible: true,
      decorations: true,
      always_on_bottom: false,
      always_on_top: false,
      visible_on_all_workspaces: false,
      content_protected: false,
      skip_taskbar: false,
      window_classname: None,
      theme: None,
      title_bar_style: Default::default(),
      hidden_title: false,
      accept_first_mouse: false,
      tabbing_identifier: None,
      additional_browser_args: None,
      shadow: true,
      window_effects: None,
      incognito: false,
      parent: None,
      proxy_url: None,
      zoom_hotkeys_enabled: false,
      browser_extensions_enabled: false,
<<<<<<< HEAD
      devtools: None,
=======
      use_https_scheme: false,
>>>>>>> 2a75c64b
    }
  }
}

fn default_window_label() -> String {
  "main".to_string()
}

fn default_width() -> f64 {
  800f64
}

fn default_height() -> f64 {
  600f64
}

fn default_title() -> String {
  "Tauri App".to_string()
}

/// A Content-Security-Policy directive source list.
/// See <https://developer.mozilla.org/en-US/docs/Web/HTTP/Headers/Content-Security-Policy/Sources#sources>.
#[derive(Debug, PartialEq, Eq, Clone, Deserialize, Serialize)]
#[cfg_attr(feature = "schema", derive(JsonSchema))]
#[serde(rename_all = "camelCase", untagged)]
pub enum CspDirectiveSources {
  /// An inline list of CSP sources. Same as [`Self::List`], but concatenated with a space separator.
  Inline(String),
  /// A list of CSP sources. The collection will be concatenated with a space separator for the CSP string.
  List(Vec<String>),
}

impl Default for CspDirectiveSources {
  fn default() -> Self {
    Self::List(Vec::new())
  }
}

impl From<CspDirectiveSources> for Vec<String> {
  fn from(sources: CspDirectiveSources) -> Self {
    match sources {
      CspDirectiveSources::Inline(source) => source.split(' ').map(|s| s.to_string()).collect(),
      CspDirectiveSources::List(l) => l,
    }
  }
}

impl CspDirectiveSources {
  /// Whether the given source is configured on this directive or not.
  pub fn contains(&self, source: &str) -> bool {
    match self {
      Self::Inline(s) => s.contains(&format!("{source} ")) || s.contains(&format!(" {source}")),
      Self::List(l) => l.contains(&source.into()),
    }
  }

  /// Appends the given source to this directive.
  pub fn push<S: AsRef<str>>(&mut self, source: S) {
    match self {
      Self::Inline(s) => {
        s.push(' ');
        s.push_str(source.as_ref());
      }
      Self::List(l) => {
        l.push(source.as_ref().to_string());
      }
    }
  }

  /// Extends this CSP directive source list with the given array of sources.
  pub fn extend(&mut self, sources: Vec<String>) {
    for s in sources {
      self.push(s);
    }
  }
}

/// A Content-Security-Policy definition.
/// See <https://developer.mozilla.org/en-US/docs/Web/HTTP/CSP>.
#[derive(Debug, PartialEq, Eq, Clone, Deserialize, Serialize)]
#[cfg_attr(feature = "schema", derive(JsonSchema))]
#[serde(rename_all = "camelCase", untagged)]
pub enum Csp {
  /// The entire CSP policy in a single text string.
  Policy(String),
  /// An object mapping a directive with its sources values as a list of strings.
  DirectiveMap(HashMap<String, CspDirectiveSources>),
}

impl From<HashMap<String, CspDirectiveSources>> for Csp {
  fn from(map: HashMap<String, CspDirectiveSources>) -> Self {
    Self::DirectiveMap(map)
  }
}

impl From<Csp> for HashMap<String, CspDirectiveSources> {
  fn from(csp: Csp) -> Self {
    match csp {
      Csp::Policy(policy) => {
        let mut map = HashMap::new();
        for directive in policy.split(';') {
          let mut tokens = directive.trim().split(' ');
          if let Some(directive) = tokens.next() {
            let sources = tokens.map(|s| s.to_string()).collect::<Vec<String>>();
            map.insert(directive.to_string(), CspDirectiveSources::List(sources));
          }
        }
        map
      }
      Csp::DirectiveMap(m) => m,
    }
  }
}

impl Display for Csp {
  fn fmt(&self, f: &mut fmt::Formatter<'_>) -> fmt::Result {
    match self {
      Self::Policy(s) => write!(f, "{s}"),
      Self::DirectiveMap(m) => {
        let len = m.len();
        let mut i = 0;
        for (directive, sources) in m {
          let sources: Vec<String> = sources.clone().into();
          write!(f, "{} {}", directive, sources.join(" "))?;
          i += 1;
          if i != len {
            write!(f, "; ")?;
          }
        }
        Ok(())
      }
    }
  }
}

/// The possible values for the `dangerous_disable_asset_csp_modification` config option.
#[derive(Debug, PartialEq, Eq, Clone, Deserialize, Serialize)]
#[serde(untagged)]
#[cfg_attr(feature = "schema", derive(JsonSchema))]
pub enum DisabledCspModificationKind {
  /// If `true`, disables all CSP modification.
  /// `false` is the default value and it configures Tauri to control the CSP.
  Flag(bool),
  /// Disables the given list of CSP directives modifications.
  List(Vec<String>),
}

impl DisabledCspModificationKind {
  /// Determines whether the given CSP directive can be modified or not.
  pub fn can_modify(&self, directive: &str) -> bool {
    match self {
      Self::Flag(f) => !f,
      Self::List(l) => !l.contains(&directive.into()),
    }
  }
}

impl Default for DisabledCspModificationKind {
  fn default() -> Self {
    Self::Flag(false)
  }
}

/// Protocol scope definition.
/// It is a list of glob patterns that restrict the API access from the webview.
///
/// Each pattern can start with a variable that resolves to a system base directory.
/// The variables are: `$AUDIO`, `$CACHE`, `$CONFIG`, `$DATA`, `$LOCALDATA`, `$DESKTOP`,
/// `$DOCUMENT`, `$DOWNLOAD`, `$EXE`, `$FONT`, `$HOME`, `$PICTURE`, `$PUBLIC`, `$RUNTIME`,
/// `$TEMPLATE`, `$VIDEO`, `$RESOURCE`, `$APP`, `$LOG`, `$TEMP`, `$APPCONFIG`, `$APPDATA`,
/// `$APPLOCALDATA`, `$APPCACHE`, `$APPLOG`.
#[derive(Debug, PartialEq, Eq, Clone, Deserialize, Serialize)]
#[serde(untagged)]
#[cfg_attr(feature = "schema", derive(JsonSchema))]
pub enum FsScope {
  /// A list of paths that are allowed by this scope.
  AllowedPaths(Vec<PathBuf>),
  /// A complete scope configuration.
  #[serde(rename_all = "camelCase")]
  Scope {
    /// A list of paths that are allowed by this scope.
    #[serde(default)]
    allow: Vec<PathBuf>,
    /// A list of paths that are not allowed by this scope.
    /// This gets precedence over the [`Self::Scope::allow`] list.
    #[serde(default)]
    deny: Vec<PathBuf>,
    /// Whether or not paths that contain components that start with a `.`
    /// will require that `.` appears literally in the pattern; `*`, `?`, `**`,
    /// or `[...]` will not match. This is useful because such files are
    /// conventionally considered hidden on Unix systems and it might be
    /// desirable to skip them when listing files.
    ///
    /// Defaults to `true` on Unix systems and `false` on Windows
    // dotfiles are not supposed to be exposed by default on unix
    #[serde(alias = "require-literal-leading-dot")]
    require_literal_leading_dot: Option<bool>,
  },
}

impl Default for FsScope {
  fn default() -> Self {
    Self::AllowedPaths(Vec::new())
  }
}

impl FsScope {
  /// The list of allowed paths.
  pub fn allowed_paths(&self) -> &Vec<PathBuf> {
    match self {
      Self::AllowedPaths(p) => p,
      Self::Scope { allow, .. } => allow,
    }
  }

  /// The list of forbidden paths.
  pub fn forbidden_paths(&self) -> Option<&Vec<PathBuf>> {
    match self {
      Self::AllowedPaths(_) => None,
      Self::Scope { deny, .. } => Some(deny),
    }
  }
}

/// Config for the asset custom protocol.
///
/// See more: <https://v2.tauri.app/reference/config/#assetprotocolconfig>
#[derive(Debug, Default, PartialEq, Eq, Clone, Deserialize, Serialize)]
#[cfg_attr(feature = "schema", derive(JsonSchema))]
#[serde(rename_all = "camelCase", deny_unknown_fields)]
pub struct AssetProtocolConfig {
  /// The access scope for the asset protocol.
  #[serde(default)]
  pub scope: FsScope,
  /// Enables the asset protocol.
  #[serde(default)]
  pub enable: bool,
}

/// Security configuration.
///
/// See more: <https://v2.tauri.app/reference/config/#securityconfig>
#[skip_serializing_none]
#[derive(Debug, Default, PartialEq, Clone, Deserialize, Serialize)]
#[cfg_attr(feature = "schema", derive(JsonSchema))]
#[serde(rename_all = "camelCase", deny_unknown_fields)]
pub struct SecurityConfig {
  /// The Content Security Policy that will be injected on all HTML files on the built application.
  /// If [`dev_csp`](#SecurityConfig.devCsp) is not specified, this value is also injected on dev.
  ///
  /// This is a really important part of the configuration since it helps you ensure your WebView is secured.
  /// See <https://developer.mozilla.org/en-US/docs/Web/HTTP/CSP>.
  pub csp: Option<Csp>,
  /// The Content Security Policy that will be injected on all HTML files on development.
  ///
  /// This is a really important part of the configuration since it helps you ensure your WebView is secured.
  /// See <https://developer.mozilla.org/en-US/docs/Web/HTTP/CSP>.
  #[serde(alias = "dev-csp")]
  pub dev_csp: Option<Csp>,
  /// Freeze the `Object.prototype` when using the custom protocol.
  #[serde(default, alias = "freeze-prototype")]
  pub freeze_prototype: bool,
  /// Disables the Tauri-injected CSP sources.
  ///
  /// At compile time, Tauri parses all the frontend assets and changes the Content-Security-Policy
  /// to only allow loading of your own scripts and styles by injecting nonce and hash sources.
  /// This stricts your CSP, which may introduce issues when using along with other flexing sources.
  ///
  /// This configuration option allows both a boolean and a list of strings as value.
  /// A boolean instructs Tauri to disable the injection for all CSP injections,
  /// and a list of strings indicates the CSP directives that Tauri cannot inject.
  ///
  /// **WARNING:** Only disable this if you know what you are doing and have properly configured the CSP.
  /// Your application might be vulnerable to XSS attacks without this Tauri protection.
  #[serde(default, alias = "dangerous-disable-asset-csp-modification")]
  pub dangerous_disable_asset_csp_modification: DisabledCspModificationKind,
  /// Custom protocol config.
  #[serde(default, alias = "asset-protocol")]
  pub asset_protocol: AssetProtocolConfig,
  /// The pattern to use.
  #[serde(default)]
  pub pattern: PatternKind,
  /// List of capabilities that are enabled on the application.
  ///
  /// If the list is empty, all capabilities are included.
  #[serde(default)]
  pub capabilities: Vec<CapabilityEntry>,
}

/// A capability entry which can be either an inlined capability or a reference to a capability defined on its own file.
#[derive(Debug, Clone, PartialEq, Serialize)]
#[cfg_attr(feature = "schema", derive(JsonSchema))]
#[serde(untagged)]
pub enum CapabilityEntry {
  /// An inlined capability.
  Inlined(Capability),
  /// Reference to a capability identifier.
  Reference(String),
}

impl<'de> Deserialize<'de> for CapabilityEntry {
  fn deserialize<D>(deserializer: D) -> Result<Self, D::Error>
  where
    D: Deserializer<'de>,
  {
    UntaggedEnumVisitor::new()
      .string(|string| Ok(Self::Reference(string.to_owned())))
      .map(|map| map.deserialize::<Capability>().map(Self::Inlined))
      .deserialize(deserializer)
  }
}

/// The application pattern.
#[skip_serializing_none]
#[derive(Debug, PartialEq, Eq, Clone, Serialize, Deserialize)]
#[serde(rename_all = "lowercase", tag = "use", content = "options")]
#[cfg_attr(feature = "schema", derive(JsonSchema))]
pub enum PatternKind {
  /// Brownfield pattern.
  Brownfield,
  /// Isolation pattern. Recommended for security purposes.
  Isolation {
    /// The dir containing the index.html file that contains the secure isolation application.
    dir: PathBuf,
  },
}

impl Default for PatternKind {
  fn default() -> Self {
    Self::Brownfield
  }
}

/// The App configuration object.
///
/// See more: <https://v2.tauri.app/reference/config/#appconfig>
#[skip_serializing_none]
#[derive(Debug, Default, PartialEq, Clone, Deserialize, Serialize)]
#[cfg_attr(feature = "schema", derive(JsonSchema))]
#[serde(rename_all = "camelCase", deny_unknown_fields)]
pub struct AppConfig {
  /// The app windows configuration.
  #[serde(default)]
  pub windows: Vec<WindowConfig>,
  /// Security configuration.
  #[serde(default)]
  pub security: SecurityConfig,
  /// Configuration for app tray icon.
  #[serde(alias = "tray-icon")]
  pub tray_icon: Option<TrayIconConfig>,
  /// MacOS private API configuration. Enables the transparent background API and sets the `fullScreenEnabled` preference to `true`.
  #[serde(rename = "macOSPrivateApi", alias = "macos-private-api", default)]
  pub macos_private_api: bool,
  /// Whether we should inject the Tauri API on `window.__TAURI__` or not.
  #[serde(default, alias = "with-global-tauri")]
  pub with_global_tauri: bool,
  /// If set to true "identifier" will be set as GTK app ID (on systems that use GTK).
  #[serde(rename = "enableGTKAppId", alias = "enable-gtk-app-id", default)]
  pub enable_gtk_app_id: bool,
}

impl AppConfig {
  /// Returns all Cargo features.
  pub fn all_features() -> Vec<&'static str> {
    vec![
      "tray-icon",
      "macos-private-api",
      "protocol-asset",
      "isolation",
    ]
  }

  /// Returns the enabled Cargo features.
  pub fn features(&self) -> Vec<&str> {
    let mut features = Vec::new();
    if self.tray_icon.is_some() {
      features.push("tray-icon");
    }
    if self.macos_private_api {
      features.push("macos-private-api");
    }
    if self.security.asset_protocol.enable {
      features.push("protocol-asset");
    }

    if let PatternKind::Isolation { .. } = self.security.pattern {
      features.push("isolation");
    }

    features.sort_unstable();
    features
  }
}

/// Configuration for application tray icon.
///
/// See more: <https://v2.tauri.app/reference/config/#trayiconconfig>
#[skip_serializing_none]
#[derive(Debug, Default, PartialEq, Eq, Clone, Deserialize, Serialize)]
#[cfg_attr(feature = "schema", derive(JsonSchema))]
#[serde(rename_all = "camelCase", deny_unknown_fields)]
pub struct TrayIconConfig {
  /// Set an id for this tray icon so you can reference it later, defaults to `main`.
  pub id: Option<String>,
  /// Path to the default icon to use for the tray icon.
  ///
  /// Note: this stores the image in raw pixels to the final binary,
  /// so keep the icon size (width and height) small
  /// or else it's going to bloat your final executable
  #[serde(alias = "icon-path")]
  pub icon_path: PathBuf,
  /// A Boolean value that determines whether the image represents a [template](https://developer.apple.com/documentation/appkit/nsimage/1520017-template?language=objc) image on macOS.
  #[serde(default, alias = "icon-as-template")]
  pub icon_as_template: bool,
  /// A Boolean value that determines whether the menu should appear when the tray icon receives a left click on macOS.
  #[serde(default = "default_true", alias = "menu-on-left-click")]
  pub menu_on_left_click: bool,
  /// Title for MacOS tray
  pub title: Option<String>,
  /// Tray icon tooltip on Windows and macOS
  pub tooltip: Option<String>,
}

/// General configuration for the iOS target.
#[skip_serializing_none]
#[derive(Debug, PartialEq, Eq, Clone, Deserialize, Serialize)]
#[cfg_attr(feature = "schema", derive(JsonSchema))]
#[serde(rename_all = "camelCase", deny_unknown_fields)]
pub struct IosConfig {
  /// A custom [XcodeGen] project.yml template to use.
  ///
  /// [XcodeGen]: <https://github.com/yonaskolb/XcodeGen>
  pub template: Option<PathBuf>,
  /// A list of strings indicating any iOS frameworks that need to be bundled with the application.
  ///
  /// Note that you need to recreate the iOS project for the changes to be applied.
  pub frameworks: Option<Vec<String>>,
  /// The development team. This value is required for iOS development because code signing is enforced.
  /// The `APPLE_DEVELOPMENT_TEAM` environment variable can be set to overwrite it.
  #[serde(alias = "development-team")]
  pub development_team: Option<String>,
  /// A version string indicating the minimum iOS version that the bundled application supports. Defaults to `13.0`.
  ///
  /// Maps to the IPHONEOS_DEPLOYMENT_TARGET value.
  #[serde(
    alias = "minimum-system-version",
    default = "ios_minimum_system_version"
  )]
  pub minimum_system_version: String,
}

impl Default for IosConfig {
  fn default() -> Self {
    Self {
      template: None,
      frameworks: None,
      development_team: None,
      minimum_system_version: ios_minimum_system_version(),
    }
  }
}

/// General configuration for the iOS target.
#[skip_serializing_none]
#[derive(Debug, PartialEq, Eq, Clone, Deserialize, Serialize)]
#[cfg_attr(feature = "schema", derive(JsonSchema))]
#[serde(rename_all = "camelCase", deny_unknown_fields)]
pub struct AndroidConfig {
  /// The minimum API level required for the application to run.
  /// The Android system will prevent the user from installing the application if the system's API level is lower than the value specified.
  #[serde(alias = "min-sdk-version", default = "default_min_sdk_version")]
  pub min_sdk_version: u32,

  /// The version code of the application.
  /// It is limited to 2,100,000,000 as per Google Play Store requirements.
  ///
  /// By default we use your configured version and perform the following math:
  /// versionCode = version.major * 1000000 + version.minor * 1000 + version.patch
  #[serde(alias = "version-code")]
  #[cfg_attr(feature = "schema", validate(range(min = 1, max = 2_100_000_000)))]
  pub version_code: Option<u32>,
}

impl Default for AndroidConfig {
  fn default() -> Self {
    Self {
      min_sdk_version: default_min_sdk_version(),
      version_code: None,
    }
  }
}

fn default_min_sdk_version() -> u32 {
  24
}

/// Defines the URL or assets to embed in the application.
#[derive(Debug, PartialEq, Eq, Clone, Deserialize, Serialize)]
#[cfg_attr(feature = "schema", derive(JsonSchema))]
#[serde(untagged, deny_unknown_fields)]
#[non_exhaustive]
pub enum FrontendDist {
  /// An external URL that should be used as the default application URL.
  Url(Url),
  /// Path to a directory containing the frontend dist assets.
  Directory(PathBuf),
  /// An array of files to embed on the app.
  Files(Vec<PathBuf>),
}

impl std::fmt::Display for FrontendDist {
  fn fmt(&self, f: &mut std::fmt::Formatter<'_>) -> std::fmt::Result {
    match self {
      Self::Url(url) => write!(f, "{url}"),
      Self::Directory(p) => write!(f, "{}", p.display()),
      Self::Files(files) => write!(f, "{}", serde_json::to_string(files).unwrap()),
    }
  }
}

/// Describes the shell command to run before `tauri dev`.
#[derive(Debug, PartialEq, Eq, Clone, Deserialize, Serialize)]
#[cfg_attr(feature = "schema", derive(JsonSchema))]
#[serde(rename_all = "camelCase", untagged)]
pub enum BeforeDevCommand {
  /// Run the given script with the default options.
  Script(String),
  /// Run the given script with custom options.
  ScriptWithOptions {
    /// The script to execute.
    script: String,
    /// The current working directory.
    cwd: Option<String>,
    /// Whether `tauri dev` should wait for the command to finish or not. Defaults to `false`.
    #[serde(default)]
    wait: bool,
  },
}

/// Describes a shell command to be executed when a CLI hook is triggered.
#[derive(Debug, PartialEq, Eq, Clone, Deserialize, Serialize)]
#[cfg_attr(feature = "schema", derive(JsonSchema))]
#[serde(rename_all = "camelCase", untagged)]
pub enum HookCommand {
  /// Run the given script with the default options.
  Script(String),
  /// Run the given script with custom options.
  ScriptWithOptions {
    /// The script to execute.
    script: String,
    /// The current working directory.
    cwd: Option<String>,
  },
}

/// The Build configuration object.
///
/// See more: <https://v2.tauri.app/reference/config/#buildconfig>
#[skip_serializing_none]
#[derive(Debug, PartialEq, Eq, Clone, Deserialize, Serialize, Default)]
#[cfg_attr(feature = "schema", derive(JsonSchema))]
#[serde(rename_all = "camelCase", deny_unknown_fields)]
pub struct BuildConfig {
  /// The binary used to build and run the application.
  pub runner: Option<String>,
  /// The URL to load in development.
  ///
  /// This is usually an URL to a dev server, which serves your application assets with hot-reload and HMR.
  /// Most modern JavaScript bundlers like [vite](https://vitejs.dev/guide/) provides a way to start a dev server by default.
  ///
  /// If you don't have a dev server or don't want to use one, ignore this option and use [`frontendDist`](BuildConfig::frontend_dist)
  /// and point to a web assets directory, and Tauri CLI will run its built-in dev server and provide a simple hot-reload experience.
  #[serde(alias = "dev-url")]
  pub dev_url: Option<Url>,
  /// The path to the application assets (usually the `dist` folder of your javascript bundler)
  /// or a URL that could be either a custom protocol registered in the tauri app (for example: `myprotocol://`)
  /// or a remote URL (for example: `https://site.com/app`).
  ///
  /// When a path relative to the configuration file is provided,
  /// it is read recursively and all files are embedded in the application binary.
  /// Tauri then looks for an `index.html` and serves it as the default entry point for your application.
  ///
  /// You can also provide a list of paths to be embedded, which allows granular control over what files are added to the binary.
  /// In this case, all files are added to the root and you must reference it that way in your HTML files.
  ///
  /// When a URL is provided, the application won't have bundled assets
  /// and the application will load that URL by default.
  #[serde(alias = "frontend-dist")]
  pub frontend_dist: Option<FrontendDist>,
  /// A shell command to run before `tauri dev` kicks in.
  ///
  /// The TAURI_ENV_PLATFORM, TAURI_ENV_ARCH, TAURI_ENV_FAMILY, TAURI_ENV_PLATFORM_VERSION, TAURI_ENV_PLATFORM_TYPE and TAURI_ENV_DEBUG environment variables are set if you perform conditional compilation.
  #[serde(alias = "before-dev-command")]
  pub before_dev_command: Option<BeforeDevCommand>,
  /// A shell command to run before `tauri build` kicks in.
  ///
  /// The TAURI_ENV_PLATFORM, TAURI_ENV_ARCH, TAURI_ENV_FAMILY, TAURI_ENV_PLATFORM_VERSION, TAURI_ENV_PLATFORM_TYPE and TAURI_ENV_DEBUG environment variables are set if you perform conditional compilation.
  #[serde(alias = "before-build-command")]
  pub before_build_command: Option<HookCommand>,
  /// A shell command to run before the bundling phase in `tauri build` kicks in.
  ///
  /// The TAURI_ENV_PLATFORM, TAURI_ENV_ARCH, TAURI_ENV_FAMILY, TAURI_ENV_PLATFORM_VERSION, TAURI_ENV_PLATFORM_TYPE and TAURI_ENV_DEBUG environment variables are set if you perform conditional compilation.
  #[serde(alias = "before-bundle-command")]
  pub before_bundle_command: Option<HookCommand>,
  /// Features passed to `cargo` commands.
  pub features: Option<Vec<String>>,
}

#[derive(Debug, PartialEq, Eq)]
struct PackageVersion(String);

impl<'d> serde::Deserialize<'d> for PackageVersion {
  fn deserialize<D: Deserializer<'d>>(deserializer: D) -> Result<Self, D::Error> {
    struct PackageVersionVisitor;

    impl<'d> Visitor<'d> for PackageVersionVisitor {
      type Value = PackageVersion;

      fn expecting(&self, formatter: &mut fmt::Formatter<'_>) -> fmt::Result {
        write!(
          formatter,
          "a semver string or a path to a package.json file"
        )
      }

      fn visit_str<E: DeError>(self, value: &str) -> Result<PackageVersion, E> {
        let path = PathBuf::from(value);
        if path.exists() {
          let json_str = read_to_string(&path)
            .map_err(|e| DeError::custom(format!("failed to read version JSON file: {e}")))?;
          let package_json: serde_json::Value = serde_json::from_str(&json_str)
            .map_err(|e| DeError::custom(format!("failed to read version JSON file: {e}")))?;
          if let Some(obj) = package_json.as_object() {
            let version = obj
              .get("version")
              .ok_or_else(|| DeError::custom("JSON must contain a `version` field"))?
              .as_str()
              .ok_or_else(|| {
                DeError::custom(format!("`{} > version` must be a string", path.display()))
              })?;
            Ok(PackageVersion(
              Version::from_str(version)
                .map_err(|_| DeError::custom("`package > version` must be a semver string"))?
                .to_string(),
            ))
          } else {
            Err(DeError::custom(
              "`package > version` value is not a path to a JSON object",
            ))
          }
        } else {
          Ok(PackageVersion(
            Version::from_str(value)
              .map_err(|_| DeError::custom("`package > version` must be a semver string"))?
              .to_string(),
          ))
        }
      }
    }

    deserializer.deserialize_string(PackageVersionVisitor {})
  }
}

fn version_deserializer<'de, D>(deserializer: D) -> Result<Option<String>, D::Error>
where
  D: Deserializer<'de>,
{
  Option::<PackageVersion>::deserialize(deserializer).map(|v| v.map(|v| v.0))
}

/// The Tauri configuration object.
/// It is read from a file where you can define your frontend assets,
/// configure the bundler and define a tray icon.
///
/// The configuration file is generated by the
/// [`tauri init`](https://v2.tauri.app/reference/cli/#init) command that lives in
/// your Tauri application source directory (src-tauri).
///
/// Once generated, you may modify it at will to customize your Tauri application.
///
/// ## File Formats
///
/// By default, the configuration is defined as a JSON file named `tauri.conf.json`.
///
/// Tauri also supports JSON5 and TOML files via the `config-json5` and `config-toml` Cargo features, respectively.
/// The JSON5 file name must be either `tauri.conf.json` or `tauri.conf.json5`.
/// The TOML file name is `Tauri.toml`.
///
/// ## Platform-Specific Configuration
///
/// In addition to the default configuration file, Tauri can
/// read a platform-specific configuration from `tauri.linux.conf.json`,
/// `tauri.windows.conf.json`, `tauri.macos.conf.json`, `tauri.android.conf.json` and `tauri.ios.conf.json`
/// (or `Tauri.linux.toml`, `Tauri.windows.toml`, `Tauri.macos.toml`, `Tauri.android.toml` and `Tauri.ios.toml` if the `Tauri.toml` format is used),
/// which gets merged with the main configuration object.
///
/// ## Configuration Structure
///
/// The configuration is composed of the following objects:
///
/// - [`app`](#appconfig): The Tauri configuration
/// - [`build`](#buildconfig): The build configuration
/// - [`bundle`](#bundleconfig): The bundle configurations
/// - [`plugins`](#pluginconfig): The plugins configuration
///
/// Example tauri.config.json file:
///
/// ```json
/// {
///   "productName": "tauri-app",
///   "version": "0.1.0",
///   "build": {
///     "beforeBuildCommand": "",
///     "beforeDevCommand": "",
///     "devUrl": "../dist",
///     "frontendDist": "../dist"
///   },
///   "app": {
///     "security": {
///       "csp": null
///     },
///     "windows": [
///       {
///         "fullscreen": false,
///         "height": 600,
///         "resizable": true,
///         "title": "Tauri App",
///         "width": 800
///       }
///     ]
///   },
///   "bundle": {},
///   "plugins": {}
/// }
/// ```
#[skip_serializing_none]
#[derive(Debug, Default, PartialEq, Clone, Deserialize, Serialize)]
#[cfg_attr(feature = "schema", derive(JsonSchema))]
#[serde(rename_all = "camelCase", deny_unknown_fields)]
pub struct Config {
  /// The JSON schema for the Tauri config.
  #[serde(rename = "$schema")]
  pub schema: Option<String>,
  /// App name.
  #[serde(alias = "product-name")]
  #[cfg_attr(feature = "schema", validate(regex(pattern = "^[^/\\:*?\"<>|]+$")))]
  pub product_name: Option<String>,
  /// App main binary filename. Defaults to the name of your cargo crate.
  #[serde(alias = "main-binary-name")]
  pub main_binary_name: Option<String>,
  /// App version. It is a semver version number or a path to a `package.json` file containing the `version` field. If removed the version number from `Cargo.toml` is used.
  ///
  /// By default version 1.0 is used on Android.
  #[serde(deserialize_with = "version_deserializer", default)]
  pub version: Option<String>,
  /// The application identifier in reverse domain name notation (e.g. `com.tauri.example`).
  /// This string must be unique across applications since it is used in system configurations like
  /// the bundle ID and path to the webview data directory.
  /// This string must contain only alphanumeric characters (A-Z, a-z, and 0-9), hyphens (-),
  /// and periods (.).
  pub identifier: String,
  /// The App configuration.
  #[serde(default)]
  pub app: AppConfig,
  /// The build configuration.
  #[serde(default = "default_build")]
  pub build: BuildConfig,
  /// The bundler configuration.
  #[serde(default)]
  pub bundle: BundleConfig,
  /// The plugins config.
  #[serde(default)]
  pub plugins: PluginConfig,
}

/// The plugin configs holds a HashMap mapping a plugin name to its configuration object.
///
/// See more: <https://v2.tauri.app/reference/config/#pluginconfig>
#[derive(Debug, Clone, Default, PartialEq, Eq, Deserialize, Serialize)]
#[cfg_attr(feature = "schema", derive(JsonSchema))]
pub struct PluginConfig(pub HashMap<String, JsonValue>);

fn default_build() -> BuildConfig {
  BuildConfig {
    runner: None,
    dev_url: None,
    frontend_dist: None,
    before_dev_command: None,
    before_build_command: None,
    before_bundle_command: None,
    features: None,
  }
}

/// Implement `ToTokens` for all config structs, allowing a literal `Config` to be built.
///
/// This allows for a build script to output the values in a `Config` to a `TokenStream`, which can
/// then be consumed by another crate. Useful for passing a config to both the build script and the
/// application using tauri while only parsing it once (in the build script).
#[cfg(feature = "build")]
mod build {
  use super::*;
  use crate::{literal_struct, tokens::*};
  use proc_macro2::TokenStream;
  use quote::{quote, ToTokens, TokenStreamExt};
  use std::convert::identity;

  impl ToTokens for WebviewUrl {
    fn to_tokens(&self, tokens: &mut TokenStream) {
      let prefix = quote! { ::tauri::utils::config::WebviewUrl };

      tokens.append_all(match self {
        Self::App(path) => {
          let path = path_buf_lit(path);
          quote! { #prefix::App(#path) }
        }
        Self::External(url) => {
          let url = url_lit(url);
          quote! { #prefix::External(#url) }
        }
        Self::CustomProtocol(url) => {
          let url = url_lit(url);
          quote! { #prefix::CustomProtocol(#url) }
        }
      })
    }
  }

  impl ToTokens for crate::Theme {
    fn to_tokens(&self, tokens: &mut TokenStream) {
      let prefix = quote! { ::tauri::utils::Theme };

      tokens.append_all(match self {
        Self::Light => quote! { #prefix::Light },
        Self::Dark => quote! { #prefix::Dark },
      })
    }
  }

  impl ToTokens for Color {
    fn to_tokens(&self, tokens: &mut TokenStream) {
      let Color(r, g, b, a) = self;
      tokens.append_all(quote! {::tauri::utils::config::Color(#r,#g,#b,#a)});
    }
  }
  impl ToTokens for WindowEffectsConfig {
    fn to_tokens(&self, tokens: &mut TokenStream) {
      let effects = vec_lit(self.effects.clone(), |d| d);
      let state = opt_lit(self.state.as_ref());
      let radius = opt_lit(self.radius.as_ref());
      let color = opt_lit(self.color.as_ref());

      literal_struct!(
        tokens,
        ::tauri::utils::config::WindowEffectsConfig,
        effects,
        state,
        radius,
        color
      )
    }
  }

  impl ToTokens for crate::TitleBarStyle {
    fn to_tokens(&self, tokens: &mut TokenStream) {
      let prefix = quote! { ::tauri::utils::TitleBarStyle };

      tokens.append_all(match self {
        Self::Visible => quote! { #prefix::Visible },
        Self::Transparent => quote! { #prefix::Transparent },
        Self::Overlay => quote! { #prefix::Overlay },
      })
    }
  }

  impl ToTokens for crate::WindowEffect {
    fn to_tokens(&self, tokens: &mut TokenStream) {
      let prefix = quote! { ::tauri::utils::WindowEffect };

      #[allow(deprecated)]
      tokens.append_all(match self {
        WindowEffect::AppearanceBased => quote! { #prefix::AppearanceBased},
        WindowEffect::Light => quote! { #prefix::Light},
        WindowEffect::Dark => quote! { #prefix::Dark},
        WindowEffect::MediumLight => quote! { #prefix::MediumLight},
        WindowEffect::UltraDark => quote! { #prefix::UltraDark},
        WindowEffect::Titlebar => quote! { #prefix::Titlebar},
        WindowEffect::Selection => quote! { #prefix::Selection},
        WindowEffect::Menu => quote! { #prefix::Menu},
        WindowEffect::Popover => quote! { #prefix::Popover},
        WindowEffect::Sidebar => quote! { #prefix::Sidebar},
        WindowEffect::HeaderView => quote! { #prefix::HeaderView},
        WindowEffect::Sheet => quote! { #prefix::Sheet},
        WindowEffect::WindowBackground => quote! { #prefix::WindowBackground},
        WindowEffect::HudWindow => quote! { #prefix::HudWindow},
        WindowEffect::FullScreenUI => quote! { #prefix::FullScreenUI},
        WindowEffect::Tooltip => quote! { #prefix::Tooltip},
        WindowEffect::ContentBackground => quote! { #prefix::ContentBackground},
        WindowEffect::UnderWindowBackground => quote! { #prefix::UnderWindowBackground},
        WindowEffect::UnderPageBackground => quote! { #prefix::UnderPageBackground},
        WindowEffect::Mica => quote! { #prefix::Mica},
        WindowEffect::MicaDark => quote! { #prefix::MicaDark},
        WindowEffect::MicaLight => quote! { #prefix::MicaLight},
        WindowEffect::Blur => quote! { #prefix::Blur},
        WindowEffect::Acrylic => quote! { #prefix::Acrylic},
        WindowEffect::Tabbed => quote! { #prefix::Tabbed },
        WindowEffect::TabbedDark => quote! { #prefix::TabbedDark },
        WindowEffect::TabbedLight => quote! { #prefix::TabbedLight },
      })
    }
  }

  impl ToTokens for crate::WindowEffectState {
    fn to_tokens(&self, tokens: &mut TokenStream) {
      let prefix = quote! { ::tauri::utils::WindowEffectState };

      #[allow(deprecated)]
      tokens.append_all(match self {
        WindowEffectState::Active => quote! { #prefix::Active},
        WindowEffectState::FollowsWindowActiveState => quote! { #prefix::FollowsWindowActiveState},
        WindowEffectState::Inactive => quote! { #prefix::Inactive},
      })
    }
  }

  impl ToTokens for WindowConfig {
    fn to_tokens(&self, tokens: &mut TokenStream) {
      let label = str_lit(&self.label);
      let create = &self.create;
      let url = &self.url;
      let user_agent = opt_str_lit(self.user_agent.as_ref());
      let drag_drop_enabled = self.drag_drop_enabled;
      let center = self.center;
      let x = opt_lit(self.x.as_ref());
      let y = opt_lit(self.y.as_ref());
      let width = self.width;
      let height = self.height;
      let min_width = opt_lit(self.min_width.as_ref());
      let min_height = opt_lit(self.min_height.as_ref());
      let max_width = opt_lit(self.max_width.as_ref());
      let max_height = opt_lit(self.max_height.as_ref());
      let resizable = self.resizable;
      let maximizable = self.maximizable;
      let minimizable = self.minimizable;
      let closable = self.closable;
      let title = str_lit(&self.title);
      let proxy_url = opt_lit(self.proxy_url.as_ref().map(url_lit).as_ref());
      let fullscreen = self.fullscreen;
      let focus = self.focus;
      let transparent = self.transparent;
      let maximized = self.maximized;
      let visible = self.visible;
      let decorations = self.decorations;
      let always_on_bottom = self.always_on_bottom;
      let always_on_top = self.always_on_top;
      let visible_on_all_workspaces = self.visible_on_all_workspaces;
      let content_protected = self.content_protected;
      let skip_taskbar = self.skip_taskbar;
      let window_classname = opt_str_lit(self.window_classname.as_ref());
      let theme = opt_lit(self.theme.as_ref());
      let title_bar_style = &self.title_bar_style;
      let hidden_title = self.hidden_title;
      let accept_first_mouse = self.accept_first_mouse;
      let tabbing_identifier = opt_str_lit(self.tabbing_identifier.as_ref());
      let additional_browser_args = opt_str_lit(self.additional_browser_args.as_ref());
      let shadow = self.shadow;
      let window_effects = opt_lit(self.window_effects.as_ref());
      let incognito = self.incognito;
      let parent = opt_str_lit(self.parent.as_ref());
      let zoom_hotkeys_enabled = self.zoom_hotkeys_enabled;
      let browser_extensions_enabled = self.browser_extensions_enabled;
<<<<<<< HEAD
      let devtools = opt_lit(self.devtools.as_ref());
=======
      let use_https_scheme = self.use_https_scheme;
>>>>>>> 2a75c64b

      literal_struct!(
        tokens,
        ::tauri::utils::config::WindowConfig,
        label,
        url,
        create,
        user_agent,
        drag_drop_enabled,
        center,
        x,
        y,
        width,
        height,
        min_width,
        min_height,
        max_width,
        max_height,
        resizable,
        maximizable,
        minimizable,
        closable,
        title,
        proxy_url,
        fullscreen,
        focus,
        transparent,
        maximized,
        visible,
        decorations,
        always_on_bottom,
        always_on_top,
        visible_on_all_workspaces,
        content_protected,
        skip_taskbar,
        window_classname,
        theme,
        title_bar_style,
        hidden_title,
        accept_first_mouse,
        tabbing_identifier,
        additional_browser_args,
        shadow,
        window_effects,
        incognito,
        parent,
        zoom_hotkeys_enabled,
        browser_extensions_enabled,
<<<<<<< HEAD
        devtools
=======
        use_https_scheme
>>>>>>> 2a75c64b
      );
    }
  }

  impl ToTokens for PatternKind {
    fn to_tokens(&self, tokens: &mut TokenStream) {
      let prefix = quote! { ::tauri::utils::config::PatternKind };

      tokens.append_all(match self {
        Self::Brownfield => quote! { #prefix::Brownfield },
        #[cfg(not(feature = "isolation"))]
        Self::Isolation { dir: _ } => quote! { #prefix::Brownfield },
        #[cfg(feature = "isolation")]
        Self::Isolation { dir } => {
          let dir = path_buf_lit(dir);
          quote! { #prefix::Isolation { dir: #dir } }
        }
      })
    }
  }

  impl ToTokens for WebviewInstallMode {
    fn to_tokens(&self, tokens: &mut TokenStream) {
      let prefix = quote! { ::tauri::utils::config::WebviewInstallMode };

      tokens.append_all(match self {
        Self::Skip => quote! { #prefix::Skip },
        Self::DownloadBootstrapper { silent } => {
          quote! { #prefix::DownloadBootstrapper { silent: #silent } }
        }
        Self::EmbedBootstrapper { silent } => {
          quote! { #prefix::EmbedBootstrapper { silent: #silent } }
        }
        Self::OfflineInstaller { silent } => {
          quote! { #prefix::OfflineInstaller { silent: #silent } }
        }
        Self::FixedRuntime { path } => {
          let path = path_buf_lit(path);
          quote! { #prefix::FixedRuntime { path: #path } }
        }
      })
    }
  }

  impl ToTokens for WindowsConfig {
    fn to_tokens(&self, tokens: &mut TokenStream) {
      let webview_install_mode = &self.webview_install_mode;
      tokens.append_all(quote! { ::tauri::utils::config::WindowsConfig {
        webview_install_mode: #webview_install_mode,
        ..Default::default()
      }})
    }
  }

  impl ToTokens for BundleConfig {
    fn to_tokens(&self, tokens: &mut TokenStream) {
      let publisher = quote!(None);
      let homepage = quote!(None);
      let icon = vec_lit(&self.icon, str_lit);
      let active = self.active;
      let targets = quote!(Default::default());
      let create_updater_artifacts = quote!(Default::default());
      let resources = quote!(None);
      let copyright = quote!(None);
      let category = quote!(None);
      let file_associations = quote!(None);
      let short_description = quote!(None);
      let long_description = quote!(None);
      let use_local_tools_dir = self.use_local_tools_dir;
      let external_bin = opt_vec_lit(self.external_bin.as_ref(), str_lit);
      let windows = &self.windows;
      let license = opt_str_lit(self.license.as_ref());
      let license_file = opt_lit(self.license_file.as_ref().map(path_buf_lit).as_ref());
      let linux = quote!(Default::default());
      let macos = quote!(Default::default());
      let ios = quote!(Default::default());
      let android = quote!(Default::default());

      literal_struct!(
        tokens,
        ::tauri::utils::config::BundleConfig,
        active,
        publisher,
        homepage,
        icon,
        targets,
        create_updater_artifacts,
        resources,
        copyright,
        category,
        license,
        license_file,
        file_associations,
        short_description,
        long_description,
        use_local_tools_dir,
        external_bin,
        windows,
        linux,
        macos,
        ios,
        android
      );
    }
  }

  impl ToTokens for FrontendDist {
    fn to_tokens(&self, tokens: &mut TokenStream) {
      let prefix = quote! { ::tauri::utils::config::FrontendDist };

      tokens.append_all(match self {
        Self::Url(url) => {
          let url = url_lit(url);
          quote! { #prefix::Url(#url) }
        }
        Self::Directory(path) => {
          let path = path_buf_lit(path);
          quote! { #prefix::Directory(#path) }
        }
        Self::Files(files) => {
          let files = vec_lit(files, path_buf_lit);
          quote! { #prefix::Files(#files) }
        }
      })
    }
  }

  impl ToTokens for BuildConfig {
    fn to_tokens(&self, tokens: &mut TokenStream) {
      let dev_url = opt_lit(self.dev_url.as_ref().map(url_lit).as_ref());
      let frontend_dist = opt_lit(self.frontend_dist.as_ref());
      let runner = quote!(None);
      let before_dev_command = quote!(None);
      let before_build_command = quote!(None);
      let before_bundle_command = quote!(None);
      let features = quote!(None);

      literal_struct!(
        tokens,
        ::tauri::utils::config::BuildConfig,
        runner,
        dev_url,
        frontend_dist,
        before_dev_command,
        before_build_command,
        before_bundle_command,
        features
      );
    }
  }

  impl ToTokens for CspDirectiveSources {
    fn to_tokens(&self, tokens: &mut TokenStream) {
      let prefix = quote! { ::tauri::utils::config::CspDirectiveSources };

      tokens.append_all(match self {
        Self::Inline(sources) => {
          let sources = sources.as_str();
          quote!(#prefix::Inline(#sources.into()))
        }
        Self::List(list) => {
          let list = vec_lit(list, str_lit);
          quote!(#prefix::List(#list))
        }
      })
    }
  }

  impl ToTokens for Csp {
    fn to_tokens(&self, tokens: &mut TokenStream) {
      let prefix = quote! { ::tauri::utils::config::Csp };

      tokens.append_all(match self {
        Self::Policy(policy) => {
          let policy = policy.as_str();
          quote!(#prefix::Policy(#policy.into()))
        }
        Self::DirectiveMap(list) => {
          let map = map_lit(
            quote! { ::std::collections::HashMap },
            list,
            str_lit,
            identity,
          );
          quote!(#prefix::DirectiveMap(#map))
        }
      })
    }
  }

  impl ToTokens for DisabledCspModificationKind {
    fn to_tokens(&self, tokens: &mut TokenStream) {
      let prefix = quote! { ::tauri::utils::config::DisabledCspModificationKind };

      tokens.append_all(match self {
        Self::Flag(flag) => {
          quote! { #prefix::Flag(#flag) }
        }
        Self::List(directives) => {
          let directives = vec_lit(directives, str_lit);
          quote! { #prefix::List(#directives) }
        }
      });
    }
  }

  impl ToTokens for CapabilityEntry {
    fn to_tokens(&self, tokens: &mut TokenStream) {
      let prefix = quote! { ::tauri::utils::config::CapabilityEntry };

      tokens.append_all(match self {
        Self::Inlined(capability) => {
          quote! { #prefix::Inlined(#capability) }
        }
        Self::Reference(id) => {
          let id = str_lit(id);
          quote! { #prefix::Reference(#id) }
        }
      });
    }
  }

  impl ToTokens for SecurityConfig {
    fn to_tokens(&self, tokens: &mut TokenStream) {
      let csp = opt_lit(self.csp.as_ref());
      let dev_csp = opt_lit(self.dev_csp.as_ref());
      let freeze_prototype = self.freeze_prototype;
      let dangerous_disable_asset_csp_modification = &self.dangerous_disable_asset_csp_modification;
      let asset_protocol = &self.asset_protocol;
      let pattern = &self.pattern;
      let capabilities = vec_lit(&self.capabilities, identity);

      literal_struct!(
        tokens,
        ::tauri::utils::config::SecurityConfig,
        csp,
        dev_csp,
        freeze_prototype,
        dangerous_disable_asset_csp_modification,
        asset_protocol,
        pattern,
        capabilities
      );
    }
  }

  impl ToTokens for TrayIconConfig {
    fn to_tokens(&self, tokens: &mut TokenStream) {
      let id = opt_str_lit(self.id.as_ref());
      let icon_as_template = self.icon_as_template;
      let menu_on_left_click = self.menu_on_left_click;
      let icon_path = path_buf_lit(&self.icon_path);
      let title = opt_str_lit(self.title.as_ref());
      let tooltip = opt_str_lit(self.tooltip.as_ref());
      literal_struct!(
        tokens,
        ::tauri::utils::config::TrayIconConfig,
        id,
        icon_path,
        icon_as_template,
        menu_on_left_click,
        title,
        tooltip
      );
    }
  }

  impl ToTokens for FsScope {
    fn to_tokens(&self, tokens: &mut TokenStream) {
      let prefix = quote! { ::tauri::utils::config::FsScope };

      tokens.append_all(match self {
        Self::AllowedPaths(allow) => {
          let allowed_paths = vec_lit(allow, path_buf_lit);
          quote! { #prefix::AllowedPaths(#allowed_paths) }
        }
        Self::Scope { allow, deny , require_literal_leading_dot} => {
          let allow = vec_lit(allow, path_buf_lit);
          let deny = vec_lit(deny, path_buf_lit);
          let  require_literal_leading_dot = opt_lit(require_literal_leading_dot.as_ref());
          quote! { #prefix::Scope { allow: #allow, deny: #deny, require_literal_leading_dot: #require_literal_leading_dot } }
        }
      });
    }
  }

  impl ToTokens for AssetProtocolConfig {
    fn to_tokens(&self, tokens: &mut TokenStream) {
      let scope = &self.scope;
      tokens.append_all(quote! { ::tauri::utils::config::AssetProtocolConfig { scope: #scope, ..Default::default() } })
    }
  }

  impl ToTokens for AppConfig {
    fn to_tokens(&self, tokens: &mut TokenStream) {
      let windows = vec_lit(&self.windows, identity);
      let security = &self.security;
      let tray_icon = opt_lit(self.tray_icon.as_ref());
      let macos_private_api = self.macos_private_api;
      let with_global_tauri = self.with_global_tauri;
      let enable_gtk_app_id = self.enable_gtk_app_id;

      literal_struct!(
        tokens,
        ::tauri::utils::config::AppConfig,
        windows,
        security,
        tray_icon,
        macos_private_api,
        with_global_tauri,
        enable_gtk_app_id
      );
    }
  }

  impl ToTokens for PluginConfig {
    fn to_tokens(&self, tokens: &mut TokenStream) {
      let config = map_lit(
        quote! { ::std::collections::HashMap },
        &self.0,
        str_lit,
        json_value_lit,
      );
      tokens.append_all(quote! { ::tauri::utils::config::PluginConfig(#config) })
    }
  }

  impl ToTokens for Config {
    fn to_tokens(&self, tokens: &mut TokenStream) {
      let schema = quote!(None);
      let product_name = opt_str_lit(self.product_name.as_ref());
      let main_binary_name = opt_str_lit(self.main_binary_name.as_ref());
      let version = opt_str_lit(self.version.as_ref());
      let identifier = str_lit(&self.identifier);
      let app = &self.app;
      let build = &self.build;
      let bundle = &self.bundle;
      let plugins = &self.plugins;

      literal_struct!(
        tokens,
        ::tauri::utils::config::Config,
        schema,
        product_name,
        main_binary_name,
        version,
        identifier,
        app,
        build,
        bundle,
        plugins
      );
    }
  }
}

#[cfg(test)]
mod test {
  use super::*;

  // TODO: create a test that compares a config to a json config

  #[test]
  // test all of the default functions
  fn test_defaults() {
    // get default app config
    let a_config = AppConfig::default();
    // get default build config
    let b_config = BuildConfig::default();
    // get default window
    let d_windows: Vec<WindowConfig> = vec![];
    // get default bundle
    let d_bundle = BundleConfig::default();

    // create a tauri config.
    let app = AppConfig {
      windows: vec![],
      security: SecurityConfig {
        csp: None,
        dev_csp: None,
        freeze_prototype: false,
        dangerous_disable_asset_csp_modification: DisabledCspModificationKind::Flag(false),
        asset_protocol: AssetProtocolConfig::default(),
        pattern: Default::default(),
        capabilities: Vec::new(),
      },
      tray_icon: None,
      macos_private_api: false,
      with_global_tauri: false,
      enable_gtk_app_id: false,
    };

    // create a build config
    let build = BuildConfig {
      runner: None,
      dev_url: None,
      frontend_dist: None,
      before_dev_command: None,
      before_build_command: None,
      before_bundle_command: None,
      features: None,
    };

    // create a bundle config
    let bundle = BundleConfig {
      active: false,
      targets: Default::default(),
      create_updater_artifacts: Default::default(),
      publisher: None,
      homepage: None,
      icon: Vec::new(),
      resources: None,
      copyright: None,
      category: None,
      file_associations: None,
      short_description: None,
      long_description: None,
      use_local_tools_dir: false,
      license: None,
      license_file: None,
      linux: Default::default(),
      macos: Default::default(),
      external_bin: None,
      windows: Default::default(),
      ios: Default::default(),
      android: Default::default(),
    };

    // test the configs
    assert_eq!(a_config, app);
    assert_eq!(b_config, build);
    assert_eq!(d_bundle, bundle);
    assert_eq!(d_windows, app.windows);
  }
}<|MERGE_RESOLUTION|>--- conflicted
+++ resolved
@@ -1521,7 +1521,18 @@
   /// - **MacOS / Linux / iOS / Android** - Unsupported.
   #[serde(default)]
   pub browser_extensions_enabled: bool,
-<<<<<<< HEAD
+
+  /// Sets whether the custom protocols should use `https://<scheme>.localhost` instead of the default `http://<scheme>.localhost` on Windows and Android. Defaults to `false`.
+  ///
+  /// ## Note
+  ///
+  /// Using a `https` scheme will NOT allow mixed content when trying to fetch `http` endpoints and therefore will not match the behavior of the `<scheme>://localhost` protocols used on macOS and Linux.
+  ///
+  /// ## Warning
+  ///
+  /// Changing this value between releases will change the IndexedDB, cookies and localstorage location and your app will not be able to access the old data.
+  #[serde(default, alias = "use-https-scheme")]
+  pub use_https_scheme: bool,
   /// Enable web inspector which is usually called browser devtools. Enabled by default.
   ///
   /// This API works in **debug** builds, but requires `devtools` feature flag to enable it in **release** builds.
@@ -1532,20 +1543,6 @@
   /// - Android: Open `chrome://inspect/#devices` in Chrome to get the devtools window. Wry's `WebView` devtools API isn't supported on Android.
   /// - iOS: Open Safari > Develop > [Your Device Name] > [Your WebView] to get the devtools window.
   pub devtools: Option<bool>,
-=======
-
-  /// Sets whether the custom protocols should use `https://<scheme>.localhost` instead of the default `http://<scheme>.localhost` on Windows and Android. Defaults to `false`.
-  ///
-  /// ## Note
-  ///
-  /// Using a `https` scheme will NOT allow mixed content when trying to fetch `http` endpoints and therefore will not match the behavior of the `<scheme>://localhost` protocols used on macOS and Linux.
-  ///
-  /// ## Warning
-  ///
-  /// Changing this value between releases will change the IndexedDB, cookies and localstorage location and your app will not be able to access the old data.
-  #[serde(default, alias = "use-https-scheme")]
-  pub use_https_scheme: bool,
->>>>>>> 2a75c64b
 }
 
 impl Default for WindowConfig {
@@ -1595,11 +1592,8 @@
       proxy_url: None,
       zoom_hotkeys_enabled: false,
       browser_extensions_enabled: false,
-<<<<<<< HEAD
+      use_https_scheme: false,
       devtools: None,
-=======
-      use_https_scheme: false,
->>>>>>> 2a75c64b
     }
   }
 }
@@ -2572,11 +2566,8 @@
       let parent = opt_str_lit(self.parent.as_ref());
       let zoom_hotkeys_enabled = self.zoom_hotkeys_enabled;
       let browser_extensions_enabled = self.browser_extensions_enabled;
-<<<<<<< HEAD
+      let use_https_scheme = self.use_https_scheme;
       let devtools = opt_lit(self.devtools.as_ref());
-=======
-      let use_https_scheme = self.use_https_scheme;
->>>>>>> 2a75c64b
 
       literal_struct!(
         tokens,
@@ -2625,11 +2616,8 @@
         parent,
         zoom_hotkeys_enabled,
         browser_extensions_enabled,
-<<<<<<< HEAD
+        use_https_scheme,
         devtools
-=======
-        use_https_scheme
->>>>>>> 2a75c64b
       );
     }
   }
