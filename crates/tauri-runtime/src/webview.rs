// Copyright 2019-2024 Tauri Programme within The Commons Conservancy
// SPDX-License-Identifier: Apache-2.0
// SPDX-License-Identifier: MIT

//! A layer between raw [`Runtime`] webviews and Tauri.
//!
use crate::{window::is_label_valid, Rect, Runtime, UserEvent};

use http::Request;
use tauri_utils::config::{WebviewUrl, WindowConfig, WindowEffectsConfig};
use url::Url;

use std::{
  borrow::Cow,
  collections::HashMap,
  hash::{Hash, Hasher},
  path::PathBuf,
  sync::Arc,
};

type UriSchemeProtocol = dyn Fn(&str, http::Request<Vec<u8>>, Box<dyn FnOnce(http::Response<Cow<'static, [u8]>>) + Send>)
  + Send
  + Sync
  + 'static;

type WebResourceRequestHandler =
  dyn Fn(http::Request<Vec<u8>>, &mut http::Response<Cow<'static, [u8]>>) + Send + Sync;

type NavigationHandler = dyn Fn(&Url) -> bool + Send;

type OnPageLoadHandler = dyn Fn(Url, PageLoadEvent) + Send;

type DownloadHandler = dyn Fn(DownloadEvent) -> bool + Send + Sync;

/// Download event.
pub enum DownloadEvent<'a> {
  /// Download requested.
  Requested {
    /// The url being downloaded.
    url: Url,
    /// Represents where the file will be downloaded to.
    /// Can be used to set the download location by assigning a new path to it.
    /// The assigned path _must_ be absolute.
    destination: &'a mut PathBuf,
  },
  /// Download finished.
  Finished {
    /// The URL of the original download request.
    url: Url,
    /// Potentially representing the filesystem path the file was downloaded to.
    path: Option<PathBuf>,
    /// Indicates if the download succeeded or not.
    success: bool,
  },
}

#[cfg(target_os = "android")]
pub struct CreationContext<'a, 'b> {
  pub env: &'a mut jni::JNIEnv<'b>,
  pub activity: &'a jni::objects::JObject<'b>,
  pub webview: &'a jni::objects::JObject<'b>,
}

/// Kind of event for the page load handler.
#[derive(Debug, Clone, Copy, PartialEq, Eq)]
pub enum PageLoadEvent {
  /// Page started to load.
  Started,
  /// Page finished loading.
  Finished,
}

/// A webview that has yet to be built.
pub struct PendingWebview<T: UserEvent, R: Runtime<T>> {
  /// The label that the webview will be named.
  pub label: String,

  /// The [`WebviewAttributes`] that the webview will be created with.
  pub webview_attributes: WebviewAttributes,

  pub uri_scheme_protocols: HashMap<String, Box<UriSchemeProtocol>>,

  /// How to handle IPC calls on the webview.
  pub ipc_handler: Option<WebviewIpcHandler<T, R>>,

  /// A handler to decide if incoming url is allowed to navigate.
  pub navigation_handler: Option<Box<NavigationHandler>>,

  /// The resolved URL to load on the webview.
  pub url: String,

  #[cfg(target_os = "android")]
  #[allow(clippy::type_complexity)]
  pub on_webview_created:
    Option<Box<dyn Fn(CreationContext<'_, '_>) -> Result<(), jni::errors::Error> + Send>>,

  pub web_resource_request_handler: Option<Box<WebResourceRequestHandler>>,

  pub on_page_load_handler: Option<Box<OnPageLoadHandler>>,

  pub download_handler: Option<Arc<DownloadHandler>>,
}

impl<T: UserEvent, R: Runtime<T>> PendingWebview<T, R> {
  /// Create a new [`PendingWebview`] with a label from the given [`WebviewAttributes`].
  pub fn new(
    webview_attributes: WebviewAttributes,
    label: impl Into<String>,
  ) -> crate::Result<Self> {
    let label = label.into();
    if !is_label_valid(&label) {
      Err(crate::Error::InvalidWindowLabel)
    } else {
      Ok(Self {
        webview_attributes,
        uri_scheme_protocols: Default::default(),
        label,
        ipc_handler: None,
        navigation_handler: None,
        url: "tauri://localhost".to_string(),
        #[cfg(target_os = "android")]
        on_webview_created: None,
        web_resource_request_handler: None,
        on_page_load_handler: None,
        download_handler: None,
      })
    }
  }

  pub fn register_uri_scheme_protocol<
    N: Into<String>,
    H: Fn(&str, http::Request<Vec<u8>>, Box<dyn FnOnce(http::Response<Cow<'static, [u8]>>) + Send>)
      + Send
      + Sync
      + 'static,
  >(
    &mut self,
    uri_scheme: N,
    protocol: H,
  ) {
    let uri_scheme = uri_scheme.into();
    self
      .uri_scheme_protocols
      .insert(uri_scheme, Box::new(protocol));
  }

  #[cfg(target_os = "android")]
  pub fn on_webview_created<
    F: Fn(CreationContext<'_, '_>) -> Result<(), jni::errors::Error> + Send + 'static,
  >(
    mut self,
    f: F,
  ) -> Self {
    self.on_webview_created.replace(Box::new(f));
    self
  }
}

/// A webview that is not yet managed by Tauri.
#[derive(Debug)]
pub struct DetachedWebview<T: UserEvent, R: Runtime<T>> {
  /// Name of the window
  pub label: String,

  /// The [`crate::WebviewDispatch`] associated with the window.
  pub dispatcher: R::WebviewDispatcher,
}

impl<T: UserEvent, R: Runtime<T>> Clone for DetachedWebview<T, R> {
  fn clone(&self) -> Self {
    Self {
      label: self.label.clone(),
      dispatcher: self.dispatcher.clone(),
    }
  }
}

impl<T: UserEvent, R: Runtime<T>> Hash for DetachedWebview<T, R> {
  /// Only use the [`DetachedWebview`]'s label to represent its hash.
  fn hash<H: Hasher>(&self, state: &mut H) {
    self.label.hash(state)
  }
}

impl<T: UserEvent, R: Runtime<T>> Eq for DetachedWebview<T, R> {}
impl<T: UserEvent, R: Runtime<T>> PartialEq for DetachedWebview<T, R> {
  /// Only use the [`DetachedWebview`]'s label to compare equality.
  fn eq(&self, other: &Self) -> bool {
    self.label.eq(&other.label)
  }
}

/// The attributes used to create an webview.
#[derive(Debug, Clone)]
pub struct WebviewAttributes {
  pub url: WebviewUrl,
  pub user_agent: Option<String>,
  pub initialization_scripts: Vec<String>,
  pub data_directory: Option<PathBuf>,
  pub drag_drop_handler_enabled: bool,
  pub clipboard: bool,
  pub accept_first_mouse: bool,
  pub additional_browser_args: Option<String>,
  pub window_effects: Option<WindowEffectsConfig>,
  pub incognito: bool,
  pub transparent: bool,
  pub focus: bool,
  pub bounds: Option<Rect>,
  pub auto_resize: bool,
  pub proxy_url: Option<Url>,
  pub zoom_hotkeys_enabled: bool,
  pub browser_extensions_enabled: bool,
  pub use_https_scheme: bool,
}

impl From<&WindowConfig> for WebviewAttributes {
  fn from(config: &WindowConfig) -> Self {
    let mut builder = Self::new(config.url.clone())
      .incognito(config.incognito)
      .focused(config.focus)
      .zoom_hotkeys_enabled(config.zoom_hotkeys_enabled)
      .browser_extensions_enabled(config.browser_extensions_enabled);
    #[cfg(any(not(target_os = "macos"), feature = "macos-private-api"))]
    {
      builder = builder.transparent(config.transparent);
    }
    builder = builder.accept_first_mouse(config.accept_first_mouse);
    if !config.drag_drop_enabled {
      builder = builder.disable_drag_drop_handler();
    }
    if let Some(user_agent) = &config.user_agent {
      builder = builder.user_agent(user_agent);
    }
    if let Some(additional_browser_args) = &config.additional_browser_args {
      builder = builder.additional_browser_args(additional_browser_args);
    }
    if let Some(effects) = &config.window_effects {
      builder = builder.window_effects(effects.clone());
    }
    if let Some(url) = &config.proxy_url {
      builder = builder.proxy_url(url.to_owned());
    }
<<<<<<< HEAD
    builder = builder.zoom_hotkeys_enabled(config.zoom_hotkeys_enabled);
    builder = builder.use_https_scheme(config.use_https_scheme);
    builder = builder.browser_extensions_enabled(config.browser_extensions_enabled);
=======
>>>>>>> f8994b21
    builder
  }
}

impl WebviewAttributes {
  /// Initializes the default attributes for a webview.
  pub fn new(url: WebviewUrl) -> Self {
    Self {
      url,
      user_agent: None,
      initialization_scripts: Vec::new(),
      data_directory: None,
      drag_drop_handler_enabled: true,
      clipboard: false,
      accept_first_mouse: false,
      additional_browser_args: None,
      window_effects: None,
      incognito: false,
      transparent: false,
      focus: true,
      bounds: None,
      auto_resize: false,
      proxy_url: None,
      zoom_hotkeys_enabled: false,
      browser_extensions_enabled: false,
      use_https_scheme: false,
    }
  }

  /// Sets the user agent
  #[must_use]
  pub fn user_agent(mut self, user_agent: &str) -> Self {
    self.user_agent = Some(user_agent.to_string());
    self
  }

  /// Sets the init script.
  #[must_use]
  pub fn initialization_script(mut self, script: &str) -> Self {
    self.initialization_scripts.push(script.to_string());
    self
  }

  /// Data directory for the webview.
  #[must_use]
  pub fn data_directory(mut self, data_directory: PathBuf) -> Self {
    self.data_directory.replace(data_directory);
    self
  }

  /// Disables the drag and drop handler. This is required to use HTML5 drag and drop APIs on the frontend on Windows.
  #[must_use]
  pub fn disable_drag_drop_handler(mut self) -> Self {
    self.drag_drop_handler_enabled = false;
    self
  }

  /// Enables clipboard access for the page rendered on **Linux** and **Windows**.
  ///
  /// **macOS** doesn't provide such method and is always enabled by default,
  /// but you still need to add menu item accelerators to use shortcuts.
  #[must_use]
  pub fn enable_clipboard_access(mut self) -> Self {
    self.clipboard = true;
    self
  }

  /// Sets whether clicking an inactive window also clicks through to the webview.
  #[must_use]
  pub fn accept_first_mouse(mut self, accept: bool) -> Self {
    self.accept_first_mouse = accept;
    self
  }

  /// Sets additional browser arguments. **Windows Only**
  #[must_use]
  pub fn additional_browser_args(mut self, additional_args: &str) -> Self {
    self.additional_browser_args = Some(additional_args.to_string());
    self
  }

  /// Sets window effects
  #[must_use]
  pub fn window_effects(mut self, effects: WindowEffectsConfig) -> Self {
    self.window_effects = Some(effects);
    self
  }

  /// Enable or disable incognito mode for the WebView.
  #[must_use]
  pub fn incognito(mut self, incognito: bool) -> Self {
    self.incognito = incognito;
    self
  }

  /// Enable or disable transparency for the WebView.
  #[cfg(any(not(target_os = "macos"), feature = "macos-private-api"))]
  #[must_use]
  pub fn transparent(mut self, transparent: bool) -> Self {
    self.transparent = transparent;
    self
  }

  /// Whether the webview should be focused or not.
  #[must_use]
  pub fn focused(mut self, focus: bool) -> Self {
    self.focus = focus;
    self
  }

  /// Sets the webview to automatically grow and shrink its size and position when the parent window resizes.
  #[must_use]
  pub fn auto_resize(mut self) -> Self {
    self.auto_resize = true;
    self
  }

  /// Enable proxy for the WebView
  #[must_use]
  pub fn proxy_url(mut self, url: Url) -> Self {
    self.proxy_url = Some(url);
    self
  }

  /// Whether page zooming by hotkeys is enabled
  ///
  /// ## Platform-specific:
  ///
  /// - **Windows**: Controls WebView2's [`IsZoomControlEnabled`](https://learn.microsoft.com/en-us/microsoft-edge/webview2/reference/winrt/microsoft_web_webview2_core/corewebview2settings?view=webview2-winrt-1.0.2420.47#iszoomcontrolenabled) setting.
  /// - **MacOS / Linux**: Injects a polyfill that zooms in and out with `ctrl/command` + `-/=`,
  ///   20% in each step, ranging from 20% to 1000%. Requires `webview:allow-set-webview-zoom` permission
  ///
  /// - **Android / iOS**: Unsupported.
  #[must_use]
  pub fn zoom_hotkeys_enabled(mut self, enabled: bool) -> Self {
    self.zoom_hotkeys_enabled = enabled;
    self
  }

  /// Whether browser extensions can be installed for the webview process
  ///
  /// ## Platform-specific:
  ///
  /// - **Windows**: Enables the WebView2 environment's [`AreBrowserExtensionsEnabled`](https://learn.microsoft.com/en-us/microsoft-edge/webview2/reference/winrt/microsoft_web_webview2_core/corewebview2environmentoptions?view=webview2-winrt-1.0.2739.15#arebrowserextensionsenabled)
  /// - **MacOS / Linux / iOS / Android** - Unsupported.
  #[must_use]
  pub fn browser_extensions_enabled(mut self, enabled: bool) -> Self {
    self.browser_extensions_enabled = enabled;
    self
  }

  /// Sets whether the custom protocols should use `https://<scheme>.localhost` instead of the default `http://<scheme>.localhost` on Windows and Android. Defaults to `false`.
  ///
  /// ## Note
  ///
  /// Using a `https` scheme will NOT allow mixed content when trying to fetch `http` endpoints and therefore will not match the behavior of the `<scheme>://localhost` protocols used on macOS and Linux.
  ///
  /// ## Warning
  ///
  /// Changing this value between releases will change the IndexedDB, cookies and localstorage location and your app will not be able to access the old data.
  #[must_use]
  pub fn use_https_scheme(mut self, enabled: bool) -> Self {
    self.use_https_scheme = enabled;
    self
  }
}

/// IPC handler.
pub type WebviewIpcHandler<T, R> = Box<dyn Fn(DetachedWebview<T, R>, Request<String>) + Send>;<|MERGE_RESOLUTION|>--- conflicted
+++ resolved
@@ -219,6 +219,7 @@
       .incognito(config.incognito)
       .focused(config.focus)
       .zoom_hotkeys_enabled(config.zoom_hotkeys_enabled)
+      .use_https_scheme(config.use_https_scheme)
       .browser_extensions_enabled(config.browser_extensions_enabled);
     #[cfg(any(not(target_os = "macos"), feature = "macos-private-api"))]
     {
@@ -240,12 +241,6 @@
     if let Some(url) = &config.proxy_url {
       builder = builder.proxy_url(url.to_owned());
     }
-<<<<<<< HEAD
-    builder = builder.zoom_hotkeys_enabled(config.zoom_hotkeys_enabled);
-    builder = builder.use_https_scheme(config.use_https_scheme);
-    builder = builder.browser_extensions_enabled(config.browser_extensions_enabled);
-=======
->>>>>>> f8994b21
     builder
   }
 }
