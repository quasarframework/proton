// Copyright 2019-2024 Tauri Programme within The Commons Conservancy
// SPDX-License-Identifier: Apache-2.0
// SPDX-License-Identifier: MIT

//! A layer between raw [`Runtime`] webviews and Tauri.
//!
use crate::{window::is_label_valid, Rect, Runtime, UserEvent};

use http::Request;
use tauri_utils::config::{Color, WebviewUrl, WindowConfig, WindowEffectsConfig};
use url::Url;

use std::{
  borrow::Cow,
  collections::HashMap,
  hash::{Hash, Hasher},
  path::PathBuf,
  sync::Arc,
};

type UriSchemeProtocol = dyn Fn(&str, http::Request<Vec<u8>>, Box<dyn FnOnce(http::Response<Cow<'static, [u8]>>) + Send>)
  + Send
  + Sync
  + 'static;

type WebResourceRequestHandler =
  dyn Fn(http::Request<Vec<u8>>, &mut http::Response<Cow<'static, [u8]>>) + Send + Sync;

type NavigationHandler = dyn Fn(&Url) -> bool + Send;

type OnPageLoadHandler = dyn Fn(Url, PageLoadEvent) + Send;

type DownloadHandler = dyn Fn(DownloadEvent) -> bool + Send + Sync;

/// Download event.
pub enum DownloadEvent<'a> {
  /// Download requested.
  Requested {
    /// The url being downloaded.
    url: Url,
    /// Represents where the file will be downloaded to.
    /// Can be used to set the download location by assigning a new path to it.
    /// The assigned path _must_ be absolute.
    destination: &'a mut PathBuf,
  },
  /// Download finished.
  Finished {
    /// The URL of the original download request.
    url: Url,
    /// Potentially representing the filesystem path the file was downloaded to.
    path: Option<PathBuf>,
    /// Indicates if the download succeeded or not.
    success: bool,
  },
}

#[cfg(target_os = "android")]
pub struct CreationContext<'a, 'b> {
  pub env: &'a mut jni::JNIEnv<'b>,
  pub activity: &'a jni::objects::JObject<'b>,
  pub webview: &'a jni::objects::JObject<'b>,
}

/// Kind of event for the page load handler.
#[derive(Debug, Clone, Copy, PartialEq, Eq)]
pub enum PageLoadEvent {
  /// Page started to load.
  Started,
  /// Page finished loading.
  Finished,
}

/// A webview that has yet to be built.
pub struct PendingWebview<T: UserEvent, R: Runtime<T>> {
  /// The label that the webview will be named.
  pub label: String,

  /// The [`WebviewAttributes`] that the webview will be created with.
  pub webview_attributes: WebviewAttributes,

  pub uri_scheme_protocols: HashMap<String, Box<UriSchemeProtocol>>,

  /// How to handle IPC calls on the webview.
  pub ipc_handler: Option<WebviewIpcHandler<T, R>>,

  /// A handler to decide if incoming url is allowed to navigate.
  pub navigation_handler: Option<Box<NavigationHandler>>,

  /// The resolved URL to load on the webview.
  pub url: String,

  #[cfg(target_os = "android")]
  #[allow(clippy::type_complexity)]
  pub on_webview_created:
    Option<Box<dyn Fn(CreationContext<'_, '_>) -> Result<(), jni::errors::Error> + Send>>,

  pub web_resource_request_handler: Option<Box<WebResourceRequestHandler>>,

  pub on_page_load_handler: Option<Box<OnPageLoadHandler>>,

  pub download_handler: Option<Arc<DownloadHandler>>,
}

impl<T: UserEvent, R: Runtime<T>> PendingWebview<T, R> {
  /// Create a new [`PendingWebview`] with a label from the given [`WebviewAttributes`].
  pub fn new(
    webview_attributes: WebviewAttributes,
    label: impl Into<String>,
  ) -> crate::Result<Self> {
    let label = label.into();
    if !is_label_valid(&label) {
      Err(crate::Error::InvalidWindowLabel)
    } else {
      Ok(Self {
        webview_attributes,
        uri_scheme_protocols: Default::default(),
        label,
        ipc_handler: None,
        navigation_handler: None,
        url: "tauri://localhost".to_string(),
        #[cfg(target_os = "android")]
        on_webview_created: None,
        web_resource_request_handler: None,
        on_page_load_handler: None,
        download_handler: None,
      })
    }
  }

  pub fn register_uri_scheme_protocol<
    N: Into<String>,
    H: Fn(&str, http::Request<Vec<u8>>, Box<dyn FnOnce(http::Response<Cow<'static, [u8]>>) + Send>)
      + Send
      + Sync
      + 'static,
  >(
    &mut self,
    uri_scheme: N,
    protocol: H,
  ) {
    let uri_scheme = uri_scheme.into();
    self
      .uri_scheme_protocols
      .insert(uri_scheme, Box::new(protocol));
  }

  #[cfg(target_os = "android")]
  pub fn on_webview_created<
    F: Fn(CreationContext<'_, '_>) -> Result<(), jni::errors::Error> + Send + 'static,
  >(
    mut self,
    f: F,
  ) -> Self {
    self.on_webview_created.replace(Box::new(f));
    self
  }
}

/// A webview that is not yet managed by Tauri.
#[derive(Debug)]
pub struct DetachedWebview<T: UserEvent, R: Runtime<T>> {
  /// Name of the window
  pub label: String,

  /// The [`crate::WebviewDispatch`] associated with the window.
  pub dispatcher: R::WebviewDispatcher,
}

impl<T: UserEvent, R: Runtime<T>> Clone for DetachedWebview<T, R> {
  fn clone(&self) -> Self {
    Self {
      label: self.label.clone(),
      dispatcher: self.dispatcher.clone(),
    }
  }
}

impl<T: UserEvent, R: Runtime<T>> Hash for DetachedWebview<T, R> {
  /// Only use the [`DetachedWebview`]'s label to represent its hash.
  fn hash<H: Hasher>(&self, state: &mut H) {
    self.label.hash(state)
  }
}

impl<T: UserEvent, R: Runtime<T>> Eq for DetachedWebview<T, R> {}
impl<T: UserEvent, R: Runtime<T>> PartialEq for DetachedWebview<T, R> {
  /// Only use the [`DetachedWebview`]'s label to compare equality.
  fn eq(&self, other: &Self) -> bool {
    self.label.eq(&other.label)
  }
}

/// The attributes used to create an webview.
#[derive(Debug, Clone)]
pub struct WebviewAttributes {
  pub url: WebviewUrl,
  pub user_agent: Option<String>,
  pub initialization_scripts: Vec<String>,
  pub data_directory: Option<PathBuf>,
  pub drag_drop_handler_enabled: bool,
  pub clipboard: bool,
  pub accept_first_mouse: bool,
  pub additional_browser_args: Option<String>,
  pub window_effects: Option<WindowEffectsConfig>,
  pub incognito: bool,
  pub transparent: bool,
  pub focus: bool,
  pub bounds: Option<Rect>,
  pub auto_resize: bool,
  pub proxy_url: Option<Url>,
  pub zoom_hotkeys_enabled: bool,
  pub browser_extensions_enabled: bool,
<<<<<<< HEAD
  pub background_color: Option<Color>,
=======
  pub use_https_scheme: bool,
  pub devtools: Option<bool>,
>>>>>>> fabc2f28
}

impl From<&WindowConfig> for WebviewAttributes {
  fn from(config: &WindowConfig) -> Self {
    let mut builder = Self::new(config.url.clone())
      .incognito(config.incognito)
      .focused(config.focus)
      .zoom_hotkeys_enabled(config.zoom_hotkeys_enabled)
      .use_https_scheme(config.use_https_scheme)
      .browser_extensions_enabled(config.browser_extensions_enabled)
      .devtools(config.devtools);
    #[cfg(any(not(target_os = "macos"), feature = "macos-private-api"))]
    {
      builder = builder.transparent(config.transparent);
    }
    builder = builder.accept_first_mouse(config.accept_first_mouse);
    if !config.drag_drop_enabled {
      builder = builder.disable_drag_drop_handler();
    }
    if let Some(user_agent) = &config.user_agent {
      builder = builder.user_agent(user_agent);
    }
    if let Some(additional_browser_args) = &config.additional_browser_args {
      builder = builder.additional_browser_args(additional_browser_args);
    }
    if let Some(effects) = &config.window_effects {
      builder = builder.window_effects(effects.clone());
    }
    if let Some(url) = &config.proxy_url {
      builder = builder.proxy_url(url.to_owned());
    }
<<<<<<< HEAD
    if let Some(color) = config.background_color {
      builder = builder.background_color(color);
    }
    builder = builder.zoom_hotkeys_enabled(config.zoom_hotkeys_enabled);
    builder = builder.browser_extensions_enabled(config.browser_extensions_enabled);
=======
>>>>>>> fabc2f28
    builder
  }
}

impl WebviewAttributes {
  /// Initializes the default attributes for a webview.
  pub fn new(url: WebviewUrl) -> Self {
    Self {
      url,
      user_agent: None,
      initialization_scripts: Vec::new(),
      data_directory: None,
      drag_drop_handler_enabled: true,
      clipboard: false,
      accept_first_mouse: false,
      additional_browser_args: None,
      window_effects: None,
      incognito: false,
      transparent: false,
      focus: true,
      bounds: None,
      auto_resize: false,
      proxy_url: None,
      zoom_hotkeys_enabled: false,
      browser_extensions_enabled: false,
<<<<<<< HEAD
      background_color: None,
=======
      use_https_scheme: false,
      devtools: None,
>>>>>>> fabc2f28
    }
  }

  /// Sets the user agent
  #[must_use]
  pub fn user_agent(mut self, user_agent: &str) -> Self {
    self.user_agent = Some(user_agent.to_string());
    self
  }

  /// Sets the init script.
  #[must_use]
  pub fn initialization_script(mut self, script: &str) -> Self {
    self.initialization_scripts.push(script.to_string());
    self
  }

  /// Data directory for the webview.
  #[must_use]
  pub fn data_directory(mut self, data_directory: PathBuf) -> Self {
    self.data_directory.replace(data_directory);
    self
  }

  /// Disables the drag and drop handler. This is required to use HTML5 drag and drop APIs on the frontend on Windows.
  #[must_use]
  pub fn disable_drag_drop_handler(mut self) -> Self {
    self.drag_drop_handler_enabled = false;
    self
  }

  /// Enables clipboard access for the page rendered on **Linux** and **Windows**.
  ///
  /// **macOS** doesn't provide such method and is always enabled by default,
  /// but you still need to add menu item accelerators to use shortcuts.
  #[must_use]
  pub fn enable_clipboard_access(mut self) -> Self {
    self.clipboard = true;
    self
  }

  /// Sets whether clicking an inactive window also clicks through to the webview.
  #[must_use]
  pub fn accept_first_mouse(mut self, accept: bool) -> Self {
    self.accept_first_mouse = accept;
    self
  }

  /// Sets additional browser arguments. **Windows Only**
  #[must_use]
  pub fn additional_browser_args(mut self, additional_args: &str) -> Self {
    self.additional_browser_args = Some(additional_args.to_string());
    self
  }

  /// Sets window effects
  #[must_use]
  pub fn window_effects(mut self, effects: WindowEffectsConfig) -> Self {
    self.window_effects = Some(effects);
    self
  }

  /// Enable or disable incognito mode for the WebView.
  #[must_use]
  pub fn incognito(mut self, incognito: bool) -> Self {
    self.incognito = incognito;
    self
  }

  /// Enable or disable transparency for the WebView.
  #[cfg(any(not(target_os = "macos"), feature = "macos-private-api"))]
  #[must_use]
  pub fn transparent(mut self, transparent: bool) -> Self {
    self.transparent = transparent;
    self
  }

  /// Whether the webview should be focused or not.
  #[must_use]
  pub fn focused(mut self, focus: bool) -> Self {
    self.focus = focus;
    self
  }

  /// Sets the webview to automatically grow and shrink its size and position when the parent window resizes.
  #[must_use]
  pub fn auto_resize(mut self) -> Self {
    self.auto_resize = true;
    self
  }

  /// Enable proxy for the WebView
  #[must_use]
  pub fn proxy_url(mut self, url: Url) -> Self {
    self.proxy_url = Some(url);
    self
  }

  /// Whether page zooming by hotkeys is enabled
  ///
  /// ## Platform-specific:
  ///
  /// - **Windows**: Controls WebView2's [`IsZoomControlEnabled`](https://learn.microsoft.com/en-us/microsoft-edge/webview2/reference/winrt/microsoft_web_webview2_core/corewebview2settings?view=webview2-winrt-1.0.2420.47#iszoomcontrolenabled) setting.
  /// - **MacOS / Linux**: Injects a polyfill that zooms in and out with `ctrl/command` + `-/=`,
  ///   20% in each step, ranging from 20% to 1000%. Requires `webview:allow-set-webview-zoom` permission
  ///
  /// - **Android / iOS**: Unsupported.
  #[must_use]
  pub fn zoom_hotkeys_enabled(mut self, enabled: bool) -> Self {
    self.zoom_hotkeys_enabled = enabled;
    self
  }

  /// Whether browser extensions can be installed for the webview process
  ///
  /// ## Platform-specific:
  ///
  /// - **Windows**: Enables the WebView2 environment's [`AreBrowserExtensionsEnabled`](https://learn.microsoft.com/en-us/microsoft-edge/webview2/reference/winrt/microsoft_web_webview2_core/corewebview2environmentoptions?view=webview2-winrt-1.0.2739.15#arebrowserextensionsenabled)
  /// - **MacOS / Linux / iOS / Android** - Unsupported.
  #[must_use]
  pub fn browser_extensions_enabled(mut self, enabled: bool) -> Self {
    self.browser_extensions_enabled = enabled;
    self
  }

<<<<<<< HEAD
  /// Set the window and webview background color.
  /// ## Platform-specific:
  ///
  /// - **Windows**: On Windows 7, alpha channel is ignored for the webview layer.
  /// - **Windows**: On Windows 8 and newer, if alpha channel is not `0`, it will be ignored.
  #[must_use]
  pub fn background_color(mut self, color: Color) -> Self {
    self.background_color = Some(color);
=======
  /// Sets whether the custom protocols should use `https://<scheme>.localhost` instead of the default `http://<scheme>.localhost` on Windows and Android. Defaults to `false`.
  ///
  /// ## Note
  ///
  /// Using a `https` scheme will NOT allow mixed content when trying to fetch `http` endpoints and therefore will not match the behavior of the `<scheme>://localhost` protocols used on macOS and Linux.
  ///
  /// ## Warning
  ///
  /// Changing this value between releases will change the IndexedDB, cookies and localstorage location and your app will not be able to access the old data.
  #[must_use]
  pub fn use_https_scheme(mut self, enabled: bool) -> Self {
    self.use_https_scheme = enabled;
    self
  }

  /// Whether web inspector, which is usually called browser devtools, is enabled or not. Enabled by default.
  ///
  /// This API works in **debug** builds, but requires `devtools` feature flag to enable it in **release** builds.
  ///
  /// ## Platform-specific
  ///
  /// - macOS: This will call private functions on **macOS**.
  /// - Android: Open `chrome://inspect/#devices` in Chrome to get the devtools window. Wry's `WebView` devtools API isn't supported on Android.
  /// - iOS: Open Safari > Develop > [Your Device Name] > [Your WebView] to get the devtools window.
  #[must_use]
  pub fn devtools(mut self, enabled: Option<bool>) -> Self {
    self.devtools = enabled;
>>>>>>> fabc2f28
    self
  }
}

/// IPC handler.
pub type WebviewIpcHandler<T, R> = Box<dyn Fn(DetachedWebview<T, R>, Request<String>) + Send>;<|MERGE_RESOLUTION|>--- conflicted
+++ resolved
@@ -210,12 +210,9 @@
   pub proxy_url: Option<Url>,
   pub zoom_hotkeys_enabled: bool,
   pub browser_extensions_enabled: bool,
-<<<<<<< HEAD
-  pub background_color: Option<Color>,
-=======
   pub use_https_scheme: bool,
   pub devtools: Option<bool>,
->>>>>>> fabc2f28
+  pub background_color: Option<Color>,
 }
 
 impl From<&WindowConfig> for WebviewAttributes {
@@ -247,14 +244,9 @@
     if let Some(url) = &config.proxy_url {
       builder = builder.proxy_url(url.to_owned());
     }
-<<<<<<< HEAD
     if let Some(color) = config.background_color {
       builder = builder.background_color(color);
     }
-    builder = builder.zoom_hotkeys_enabled(config.zoom_hotkeys_enabled);
-    builder = builder.browser_extensions_enabled(config.browser_extensions_enabled);
-=======
->>>>>>> fabc2f28
     builder
   }
 }
@@ -280,12 +272,9 @@
       proxy_url: None,
       zoom_hotkeys_enabled: false,
       browser_extensions_enabled: false,
-<<<<<<< HEAD
-      background_color: None,
-=======
       use_https_scheme: false,
       devtools: None,
->>>>>>> fabc2f28
+      background_color: None,
     }
   }
 
@@ -411,16 +400,6 @@
     self
   }
 
-<<<<<<< HEAD
-  /// Set the window and webview background color.
-  /// ## Platform-specific:
-  ///
-  /// - **Windows**: On Windows 7, alpha channel is ignored for the webview layer.
-  /// - **Windows**: On Windows 8 and newer, if alpha channel is not `0`, it will be ignored.
-  #[must_use]
-  pub fn background_color(mut self, color: Color) -> Self {
-    self.background_color = Some(color);
-=======
   /// Sets whether the custom protocols should use `https://<scheme>.localhost` instead of the default `http://<scheme>.localhost` on Windows and Android. Defaults to `false`.
   ///
   /// ## Note
@@ -448,7 +427,17 @@
   #[must_use]
   pub fn devtools(mut self, enabled: Option<bool>) -> Self {
     self.devtools = enabled;
->>>>>>> fabc2f28
+    self
+  }
+
+  /// Set the window and webview background color.
+  /// ## Platform-specific:
+  ///
+  /// - **Windows**: On Windows 7, alpha channel is ignored for the webview layer.
+  /// - **Windows**: On Windows 8 and newer, if alpha channel is not `0`, it will be ignored.
+  #[must_use]
+  pub fn background_color(mut self, color: Color) -> Self {
+    self.background_color = Some(color);
     self
   }
 }
