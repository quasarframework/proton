// Copyright 2019-2024 Tauri Programme within The Commons Conservancy
// SPDX-License-Identifier: Apache-2.0
// SPDX-License-Identifier: MIT

//! [![](https://github.com/tauri-apps/tauri/raw/dev/.github/splash.png)](https://tauri.app)
//!
//! The [`wry`] Tauri [`Runtime`].
//!
//! None of the exposed API of this crate is stable, and it may break semver
//! compatibility in the future. The major version only signifies the intended Tauri version.

#![doc(
  html_logo_url = "https://github.com/tauri-apps/tauri/raw/dev/.github/icon.png",
  html_favicon_url = "https://github.com/tauri-apps/tauri/raw/dev/.github/icon.png"
)]

use http::Request;
use raw_window_handle::{DisplayHandle, HasDisplayHandle, HasWindowHandle};

use tauri_runtime::{
  dpi::{LogicalPosition, LogicalSize, PhysicalPosition, PhysicalSize, Position, Size},
  monitor::Monitor,
  webview::{DetachedWebview, DownloadEvent, PendingWebview, WebviewIpcHandler},
  window::{
    CursorIcon, DetachedWindow, DragDropEvent, PendingWindow, RawWindow, WebviewEvent,
    WindowBuilder, WindowBuilderBase, WindowEvent, WindowId, WindowSizeConstraints,
  },
  DeviceEventFilter, Error, EventLoopProxy, ExitRequestedEventAction, Icon, ProgressBarState,
  ProgressBarStatus, Result, RunEvent, Runtime, RuntimeHandle, RuntimeInitArgs, UserAttentionType,
  UserEvent, WebviewDispatch, WebviewEventId, WindowDispatch, WindowEventId,
};

#[cfg(any(target_os = "macos", target_os = "ios"))]
use objc2::rc::Retained;
#[cfg(target_os = "macos")]
use tao::platform::macos::{EventLoopWindowTargetExtMacOS, WindowBuilderExtMacOS};
#[cfg(target_os = "linux")]
use tao::platform::unix::{WindowBuilderExtUnix, WindowExtUnix};
#[cfg(windows)]
use tao::platform::windows::{WindowBuilderExtWindows, WindowExtWindows};
#[cfg(windows)]
use webview2_com::FocusChangedEventHandler;
#[cfg(windows)]
use windows::Win32::{Foundation::HWND, System::WinRT::EventRegistrationToken};
#[cfg(windows)]
use wry::WebViewBuilderExtWindows;

use tao::{
  dpi::{
    LogicalPosition as TaoLogicalPosition, LogicalSize as TaoLogicalSize,
    PhysicalPosition as TaoPhysicalPosition, PhysicalSize as TaoPhysicalSize,
    Position as TaoPosition, Size as TaoSize,
  },
  event::{Event, StartCause, WindowEvent as TaoWindowEvent},
  event_loop::{
    ControlFlow, DeviceEventFilter as TaoDeviceEventFilter, EventLoop, EventLoopBuilder,
    EventLoopProxy as TaoEventLoopProxy, EventLoopWindowTarget,
  },
  monitor::MonitorHandle,
  window::{
    CursorIcon as TaoCursorIcon, Fullscreen, Icon as TaoWindowIcon,
    ProgressBarState as TaoProgressBarState, ProgressState as TaoProgressState, Theme as TaoTheme,
    UserAttentionType as TaoUserAttentionType,
  },
};
#[cfg(target_os = "macos")]
use tauri_utils::TitleBarStyle;
use tauri_utils::{
  config::{PreventOverflowMarginConfig, WindowConfig},
  Theme,
};
use url::Url;
use wry::{
  DragDropEvent as WryDragDropEvent, ProxyConfig, ProxyEndpoint, WebContext as WryWebContext,
  WebView, WebViewBuilder,
};

pub use tao;
pub use tao::window::{Window, WindowBuilder as TaoWindowBuilder, WindowId as TaoWindowId};
pub use wry;
pub use wry::webview_version;

#[cfg(windows)]
use wry::WebViewExtWindows;
#[cfg(target_os = "android")]
use wry::{
  prelude::{dispatch, find_class},
  WebViewBuilderExtAndroid, WebViewExtAndroid,
};
#[cfg(not(any(
  target_os = "windows",
  target_os = "macos",
  target_os = "ios",
  target_os = "android"
)))]
use wry::{WebViewBuilderExtUnix, WebViewExtUnix};

#[cfg(target_os = "macos")]
pub use tao::platform::macos::{
  ActivationPolicy as TaoActivationPolicy, EventLoopExtMacOS, WindowExtMacOS,
};
#[cfg(target_os = "macos")]
use tauri_runtime::ActivationPolicy;

use std::{
  cell::RefCell,
  collections::{
    hash_map::Entry::{Occupied, Vacant},
    BTreeMap, HashMap, HashSet,
  },
  fmt,
  ops::Deref,
  path::PathBuf,
  rc::Rc,
  sync::{
    atomic::{AtomicBool, AtomicU32, Ordering},
    mpsc::{channel, Sender},
    Arc, Mutex, Weak,
  },
  thread::{current as current_thread, ThreadId},
};

pub type WebviewId = u32;
type IpcHandler = dyn Fn(Request<String>) + 'static;

#[cfg(any(
  windows,
  target_os = "linux",
  target_os = "dragonfly",
  target_os = "freebsd",
  target_os = "netbsd",
  target_os = "openbsd"
))]
mod undecorated_resizing;
mod webview;
mod window;

pub use webview::Webview;
use window::WindowExt as _;

#[derive(Debug)]
pub struct WebContext {
  pub inner: WryWebContext,
  pub referenced_by_webviews: HashSet<String>,
  // on Linux the custom protocols are associated with the context
  // and you cannot register a URI scheme more than once
  pub registered_custom_protocols: HashSet<String>,
}

pub type WebContextStore = Arc<Mutex<HashMap<Option<PathBuf>, WebContext>>>;
// window
pub type WindowEventHandler = Box<dyn Fn(&WindowEvent) + Send>;
pub type WindowEventListeners = Arc<Mutex<HashMap<WindowEventId, WindowEventHandler>>>;
pub type WebviewEventHandler = Box<dyn Fn(&WebviewEvent) + Send>;
pub type WebviewEventListeners = Arc<Mutex<HashMap<WebviewEventId, WebviewEventHandler>>>;

#[derive(Debug, Clone, Default)]
pub struct WindowIdStore(Arc<Mutex<HashMap<TaoWindowId, WindowId>>>);

impl WindowIdStore {
  pub fn insert(&self, w: TaoWindowId, id: WindowId) {
    self.0.lock().unwrap().insert(w, id);
  }

  fn get(&self, w: &TaoWindowId) -> Option<WindowId> {
    self.0.lock().unwrap().get(w).copied()
  }
}

#[macro_export]
macro_rules! getter {
  ($self: ident, $rx: expr, $message: expr) => {{
    $crate::send_user_message(&$self.context, $message)?;
    $rx
      .recv()
      .map_err(|_| $crate::Error::FailedToReceiveMessage)
  }};
}

macro_rules! window_getter {
  ($self: ident, $message: expr) => {{
    let (tx, rx) = channel();
    getter!($self, rx, Message::Window($self.window_id, $message(tx)))
  }};
}

macro_rules! event_loop_window_getter {
  ($self: ident, $message: expr) => {{
    let (tx, rx) = channel();
    getter!($self, rx, Message::EventLoopWindowTarget($message(tx)))
  }};
}

macro_rules! webview_getter {
  ($self: ident, $message: expr) => {{
    let (tx, rx) = channel();
    getter!(
      $self,
      rx,
      Message::Webview(
        *$self.window_id.lock().unwrap(),
        $self.webview_id,
        $message(tx)
      )
    )
  }};
}

pub(crate) fn send_user_message<T: UserEvent>(
  context: &Context<T>,
  message: Message<T>,
) -> Result<()> {
  if current_thread().id() == context.main_thread_id {
    handle_user_message(
      &context.main_thread.window_target,
      message,
      UserMessageContext {
        window_id_map: context.window_id_map.clone(),
        windows: context.main_thread.windows.clone(),
      },
    );
    Ok(())
  } else {
    context
      .proxy
      .send_event(message)
      .map_err(|_| Error::FailedToSendMessage)
  }
}

#[derive(Clone)]
pub struct Context<T: UserEvent> {
  pub window_id_map: WindowIdStore,
  main_thread_id: ThreadId,
  pub proxy: TaoEventLoopProxy<Message<T>>,
  main_thread: DispatcherMainThreadContext<T>,
  plugins: Arc<Mutex<Vec<Box<dyn Plugin<T> + Send>>>>,
  next_window_id: Arc<AtomicU32>,
  next_webview_id: Arc<AtomicU32>,
  next_window_event_id: Arc<AtomicU32>,
  next_webview_event_id: Arc<AtomicU32>,
}

impl<T: UserEvent> Context<T> {
  pub fn run_threaded<R, F>(&self, f: F) -> R
  where
    F: FnOnce(Option<&DispatcherMainThreadContext<T>>) -> R,
  {
    f(if current_thread().id() == self.main_thread_id {
      Some(&self.main_thread)
    } else {
      None
    })
  }

  fn next_window_id(&self) -> WindowId {
    self.next_window_id.fetch_add(1, Ordering::Relaxed).into()
  }

  fn next_webview_id(&self) -> WebviewId {
    self.next_webview_id.fetch_add(1, Ordering::Relaxed)
  }

  fn next_window_event_id(&self) -> u32 {
    self.next_window_event_id.fetch_add(1, Ordering::Relaxed)
  }

  fn next_webview_event_id(&self) -> u32 {
    self.next_webview_event_id.fetch_add(1, Ordering::Relaxed)
  }
}

impl<T: UserEvent> Context<T> {
  fn create_window<F: Fn(RawWindow) + Send + 'static>(
    &self,
    pending: PendingWindow<T, Wry<T>>,
    after_window_creation: Option<F>,
  ) -> Result<DetachedWindow<T, Wry<T>>> {
    let label = pending.label.clone();
    let context = self.clone();
    let window_id = self.next_window_id();
    let webview_id = pending.webview.as_ref().map(|_| context.next_webview_id());

    send_user_message(
      self,
      Message::CreateWindow(
        window_id,
        Box::new(move |event_loop| {
          create_window(
            window_id,
            webview_id.unwrap_or_default(),
            event_loop,
            &context,
            pending,
            after_window_creation,
          )
        }),
      ),
    )?;

    let dispatcher = WryWindowDispatcher {
      window_id,
      context: self.clone(),
    };

    let detached_webview = webview_id.map(|id| DetachedWebview {
      label: label.clone(),
      dispatcher: WryWebviewDispatcher {
        window_id: Arc::new(Mutex::new(window_id)),
        webview_id: id,
        context: self.clone(),
      },
    });

    Ok(DetachedWindow {
      id: window_id,
      label,
      dispatcher,
      webview: detached_webview,
    })
  }

  fn create_webview(
    &self,
    window_id: WindowId,
    pending: PendingWebview<T, Wry<T>>,
  ) -> Result<DetachedWebview<T, Wry<T>>> {
    let label = pending.label.clone();
    let context = self.clone();

    let webview_id = self.next_webview_id();

    let window_id_wrapper = Arc::new(Mutex::new(window_id));
    let window_id_wrapper_ = window_id_wrapper.clone();

    send_user_message(
      self,
      Message::CreateWebview(
        window_id,
        Box::new(move |window| {
          create_webview(
            WebviewKind::WindowChild,
            window,
            window_id_wrapper_,
            webview_id,
            &context,
            pending,
          )
        }),
      ),
    )?;

    let dispatcher = WryWebviewDispatcher {
      window_id: window_id_wrapper,
      webview_id,
      context: self.clone(),
    };

    Ok(DetachedWebview { label, dispatcher })
  }
}

#[cfg(feature = "tracing")]
#[derive(Debug, Clone, Default)]
pub struct ActiveTraceSpanStore(Rc<RefCell<Vec<ActiveTracingSpan>>>);

#[cfg(feature = "tracing")]
impl ActiveTraceSpanStore {
  pub fn remove_window_draw(&self) {
    self
      .0
      .borrow_mut()
      .retain(|t| !matches!(t, ActiveTracingSpan::WindowDraw { id: _, span: _ }));
  }
}

#[cfg(feature = "tracing")]
#[derive(Debug)]
pub enum ActiveTracingSpan {
  WindowDraw {
    id: TaoWindowId,
    span: tracing::span::EnteredSpan,
  },
}

#[derive(Debug)]
pub struct WindowsStore(RefCell<BTreeMap<WindowId, WindowWrapper>>);

// SAFETY: we ensure this type is only used on the main thread.
#[allow(clippy::non_send_fields_in_send_ty)]
unsafe impl Send for WindowsStore {}

// SAFETY: we ensure this type is only used on the main thread.
#[allow(clippy::non_send_fields_in_send_ty)]
unsafe impl Sync for WindowsStore {}

#[derive(Debug, Clone)]
pub struct DispatcherMainThreadContext<T: UserEvent> {
  pub window_target: EventLoopWindowTarget<Message<T>>,
  pub web_context: WebContextStore,
  // changing this to an Rc will cause frequent app crashes.
  pub windows: Arc<WindowsStore>,
  #[cfg(feature = "tracing")]
  pub active_tracing_spans: ActiveTraceSpanStore,
}

// SAFETY: we ensure this type is only used on the main thread.
#[allow(clippy::non_send_fields_in_send_ty)]
unsafe impl<T: UserEvent> Send for DispatcherMainThreadContext<T> {}

// SAFETY: we ensure this type is only used on the main thread.
#[allow(clippy::non_send_fields_in_send_ty)]
unsafe impl<T: UserEvent> Sync for DispatcherMainThreadContext<T> {}

impl<T: UserEvent> fmt::Debug for Context<T> {
  fn fmt(&self, f: &mut fmt::Formatter<'_>) -> fmt::Result {
    f.debug_struct("Context")
      .field("main_thread_id", &self.main_thread_id)
      .field("proxy", &self.proxy)
      .field("main_thread", &self.main_thread)
      .finish()
  }
}

pub struct DeviceEventFilterWrapper(pub TaoDeviceEventFilter);

impl From<DeviceEventFilter> for DeviceEventFilterWrapper {
  fn from(item: DeviceEventFilter) -> Self {
    match item {
      DeviceEventFilter::Always => Self(TaoDeviceEventFilter::Always),
      DeviceEventFilter::Never => Self(TaoDeviceEventFilter::Never),
      DeviceEventFilter::Unfocused => Self(TaoDeviceEventFilter::Unfocused),
    }
  }
}

pub struct RectWrapper(pub wry::Rect);
impl From<tauri_runtime::Rect> for RectWrapper {
  fn from(value: tauri_runtime::Rect) -> Self {
    RectWrapper(wry::Rect {
      position: value.position,
      size: value.size,
    })
  }
}

/// Wrapper around a [`tao::window::Icon`] that can be created from an [`Icon`].
pub struct TaoIcon(pub TaoWindowIcon);

impl TryFrom<Icon<'_>> for TaoIcon {
  type Error = Error;
  fn try_from(icon: Icon<'_>) -> std::result::Result<Self, Self::Error> {
    TaoWindowIcon::from_rgba(icon.rgba.to_vec(), icon.width, icon.height)
      .map(Self)
      .map_err(|e| Error::InvalidIcon(Box::new(e)))
  }
}

pub struct WindowEventWrapper(pub Option<WindowEvent>);

impl WindowEventWrapper {
  fn parse(window: &WindowWrapper, event: &TaoWindowEvent<'_>) -> Self {
    match event {
      // resized event from tao doesn't include a reliable size on macOS
      // because wry replaces the NSView
      TaoWindowEvent::Resized(_) => {
        if let Some(w) = &window.inner {
          let size = inner_size(
            w,
            &window.webviews,
            window.has_children.load(Ordering::Relaxed),
          );
          Self(Some(WindowEvent::Resized(PhysicalSizeWrapper(size).into())))
        } else {
          Self(None)
        }
      }
      e => e.into(),
    }
  }
}

pub fn map_theme(theme: &TaoTheme) -> Theme {
  match theme {
    TaoTheme::Light => Theme::Light,
    TaoTheme::Dark => Theme::Dark,
    _ => Theme::Light,
  }
}

#[cfg(target_os = "macos")]
fn tao_activation_policy(activation_policy: ActivationPolicy) -> TaoActivationPolicy {
  match activation_policy {
    ActivationPolicy::Regular => TaoActivationPolicy::Regular,
    ActivationPolicy::Accessory => TaoActivationPolicy::Accessory,
    ActivationPolicy::Prohibited => TaoActivationPolicy::Prohibited,
    _ => unimplemented!(),
  }
}

impl<'a> From<&TaoWindowEvent<'a>> for WindowEventWrapper {
  fn from(event: &TaoWindowEvent<'a>) -> Self {
    let event = match event {
      TaoWindowEvent::Resized(size) => WindowEvent::Resized(PhysicalSizeWrapper(*size).into()),
      TaoWindowEvent::Moved(position) => {
        WindowEvent::Moved(PhysicalPositionWrapper(*position).into())
      }
      TaoWindowEvent::Destroyed => WindowEvent::Destroyed,
      TaoWindowEvent::ScaleFactorChanged {
        scale_factor,
        new_inner_size,
      } => WindowEvent::ScaleFactorChanged {
        scale_factor: *scale_factor,
        new_inner_size: PhysicalSizeWrapper(**new_inner_size).into(),
      },
      #[cfg(any(target_os = "linux", target_os = "macos"))]
      TaoWindowEvent::Focused(focused) => WindowEvent::Focused(*focused),
      TaoWindowEvent::ThemeChanged(theme) => WindowEvent::ThemeChanged(map_theme(theme)),
      _ => return Self(None),
    };
    Self(Some(event))
  }
}

pub struct MonitorHandleWrapper(pub MonitorHandle);

impl From<MonitorHandleWrapper> for Monitor {
  fn from(monitor: MonitorHandleWrapper) -> Monitor {
    Self {
      name: monitor.0.name(),
      position: PhysicalPositionWrapper(monitor.0.position()).into(),
      size: PhysicalSizeWrapper(monitor.0.size()).into(),
      scale_factor: monitor.0.scale_factor(),
    }
  }
}

pub struct PhysicalPositionWrapper<T>(pub TaoPhysicalPosition<T>);

impl<T> From<PhysicalPositionWrapper<T>> for PhysicalPosition<T> {
  fn from(position: PhysicalPositionWrapper<T>) -> Self {
    Self {
      x: position.0.x,
      y: position.0.y,
    }
  }
}

impl<T> From<PhysicalPosition<T>> for PhysicalPositionWrapper<T> {
  fn from(position: PhysicalPosition<T>) -> Self {
    Self(TaoPhysicalPosition {
      x: position.x,
      y: position.y,
    })
  }
}

struct LogicalPositionWrapper<T>(TaoLogicalPosition<T>);

impl<T> From<LogicalPosition<T>> for LogicalPositionWrapper<T> {
  fn from(position: LogicalPosition<T>) -> Self {
    Self(TaoLogicalPosition {
      x: position.x,
      y: position.y,
    })
  }
}

pub struct PhysicalSizeWrapper<T>(pub TaoPhysicalSize<T>);

impl<T> From<PhysicalSizeWrapper<T>> for PhysicalSize<T> {
  fn from(size: PhysicalSizeWrapper<T>) -> Self {
    Self {
      width: size.0.width,
      height: size.0.height,
    }
  }
}

impl<T> From<PhysicalSize<T>> for PhysicalSizeWrapper<T> {
  fn from(size: PhysicalSize<T>) -> Self {
    Self(TaoPhysicalSize {
      width: size.width,
      height: size.height,
    })
  }
}

struct LogicalSizeWrapper<T>(TaoLogicalSize<T>);

impl<T> From<LogicalSize<T>> for LogicalSizeWrapper<T> {
  fn from(size: LogicalSize<T>) -> Self {
    Self(TaoLogicalSize {
      width: size.width,
      height: size.height,
    })
  }
}

pub struct SizeWrapper(pub TaoSize);

impl From<Size> for SizeWrapper {
  fn from(size: Size) -> Self {
    match size {
      Size::Logical(s) => Self(TaoSize::Logical(LogicalSizeWrapper::from(s).0)),
      Size::Physical(s) => Self(TaoSize::Physical(PhysicalSizeWrapper::from(s).0)),
    }
  }
}

pub struct PositionWrapper(pub TaoPosition);

impl From<Position> for PositionWrapper {
  fn from(position: Position) -> Self {
    match position {
      Position::Logical(s) => Self(TaoPosition::Logical(LogicalPositionWrapper::from(s).0)),
      Position::Physical(s) => Self(TaoPosition::Physical(PhysicalPositionWrapper::from(s).0)),
    }
  }
}

#[derive(Debug, Clone)]
pub struct UserAttentionTypeWrapper(pub TaoUserAttentionType);

impl From<UserAttentionType> for UserAttentionTypeWrapper {
  fn from(request_type: UserAttentionType) -> Self {
    let o = match request_type {
      UserAttentionType::Critical => TaoUserAttentionType::Critical,
      UserAttentionType::Informational => TaoUserAttentionType::Informational,
    };
    Self(o)
  }
}

#[derive(Debug)]
pub struct CursorIconWrapper(pub TaoCursorIcon);

impl From<CursorIcon> for CursorIconWrapper {
  fn from(icon: CursorIcon) -> Self {
    use CursorIcon::*;
    let i = match icon {
      Default => TaoCursorIcon::Default,
      Crosshair => TaoCursorIcon::Crosshair,
      Hand => TaoCursorIcon::Hand,
      Arrow => TaoCursorIcon::Arrow,
      Move => TaoCursorIcon::Move,
      Text => TaoCursorIcon::Text,
      Wait => TaoCursorIcon::Wait,
      Help => TaoCursorIcon::Help,
      Progress => TaoCursorIcon::Progress,
      NotAllowed => TaoCursorIcon::NotAllowed,
      ContextMenu => TaoCursorIcon::ContextMenu,
      Cell => TaoCursorIcon::Cell,
      VerticalText => TaoCursorIcon::VerticalText,
      Alias => TaoCursorIcon::Alias,
      Copy => TaoCursorIcon::Copy,
      NoDrop => TaoCursorIcon::NoDrop,
      Grab => TaoCursorIcon::Grab,
      Grabbing => TaoCursorIcon::Grabbing,
      AllScroll => TaoCursorIcon::AllScroll,
      ZoomIn => TaoCursorIcon::ZoomIn,
      ZoomOut => TaoCursorIcon::ZoomOut,
      EResize => TaoCursorIcon::EResize,
      NResize => TaoCursorIcon::NResize,
      NeResize => TaoCursorIcon::NeResize,
      NwResize => TaoCursorIcon::NwResize,
      SResize => TaoCursorIcon::SResize,
      SeResize => TaoCursorIcon::SeResize,
      SwResize => TaoCursorIcon::SwResize,
      WResize => TaoCursorIcon::WResize,
      EwResize => TaoCursorIcon::EwResize,
      NsResize => TaoCursorIcon::NsResize,
      NeswResize => TaoCursorIcon::NeswResize,
      NwseResize => TaoCursorIcon::NwseResize,
      ColResize => TaoCursorIcon::ColResize,
      RowResize => TaoCursorIcon::RowResize,
      _ => TaoCursorIcon::Default,
    };
    Self(i)
  }
}

pub struct ProgressStateWrapper(pub TaoProgressState);

impl From<ProgressBarStatus> for ProgressStateWrapper {
  fn from(status: ProgressBarStatus) -> Self {
    let state = match status {
      ProgressBarStatus::None => TaoProgressState::None,
      ProgressBarStatus::Normal => TaoProgressState::Normal,
      ProgressBarStatus::Indeterminate => TaoProgressState::Indeterminate,
      ProgressBarStatus::Paused => TaoProgressState::Paused,
      ProgressBarStatus::Error => TaoProgressState::Error,
    };
    Self(state)
  }
}

pub struct ProgressBarStateWrapper(pub TaoProgressBarState);

impl From<ProgressBarState> for ProgressBarStateWrapper {
  fn from(progress_state: ProgressBarState) -> Self {
    Self(TaoProgressBarState {
      progress: progress_state.progress,
      state: progress_state
        .status
        .map(|state| ProgressStateWrapper::from(state).0),
      desktop_filename: progress_state.desktop_filename,
    })
  }
}

#[derive(Clone)]
pub struct WindowBuilderWrapper {
  inner: TaoWindowBuilder,
  center: bool,
  prevent_overflow: Option<Size>,
  #[cfg(target_os = "macos")]
  tabbing_identifier: Option<String>,
}

impl Default for WindowBuilderWrapper {
  fn default() -> Self {
    Self {
      inner: Default::default(),
      center: Default::default(),
      prevent_overflow: Some(PhysicalSize::new(0, 0).into()),
      #[cfg(target_os = "macos")]
      tabbing_identifier: Default::default(),
    }
  }
}

impl std::fmt::Debug for WindowBuilderWrapper {
  fn fmt(&self, f: &mut fmt::Formatter<'_>) -> fmt::Result {
    let mut s = f.debug_struct("WindowBuilderWrapper");
    s.field("inner", &self.inner)
      .field("center", &self.center)
      .field("prevent_overflow", &self.prevent_overflow);
    #[cfg(target_os = "macos")]
    {
      s.field("tabbing_identifier", &self.tabbing_identifier);
    }
    s.finish()
  }
}

// SAFETY: this type is `Send` since `menu_items` are read only here
#[allow(clippy::non_send_fields_in_send_ty)]
unsafe impl Send for WindowBuilderWrapper {}

impl WindowBuilderBase for WindowBuilderWrapper {}
impl WindowBuilder for WindowBuilderWrapper {
  fn new() -> Self {
    #[allow(unused_mut)]
    let mut builder = Self::default().focused(true);

    #[cfg(target_os = "macos")]
    {
      // TODO: find a proper way to prevent webview being pushed out of the window.
      // Workround for issue: https://github.com/tauri-apps/tauri/issues/10225
      // The window requies `NSFullSizeContentViewWindowMask` flag to prevent devtools
      // pushing the content view out of the window.
      // By setting the default style to `TitleBarStyle::Visible` should fix the issue for most of the users.
      builder = builder.title_bar_style(TitleBarStyle::Visible);
    }

    builder
  }

  fn with_config(config: &WindowConfig) -> Self {
    let mut window = WindowBuilderWrapper::new();

    #[cfg(target_os = "macos")]
    {
      window = window
        .hidden_title(config.hidden_title)
        .title_bar_style(config.title_bar_style);
      if let Some(identifier) = &config.tabbing_identifier {
        window = window.tabbing_identifier(identifier);
      }
    }

    #[cfg(any(not(target_os = "macos"), feature = "macos-private-api"))]
    {
      window = window.transparent(config.transparent);
    }
    #[cfg(all(
      target_os = "macos",
      not(feature = "macos-private-api"),
      debug_assertions
    ))]
    if config.transparent {
      eprintln!(
        "The window is set to be transparent but the `macos-private-api` is not enabled.
        This can be enabled via the `tauri.macOSPrivateApi` configuration property <https://v2.tauri.app/reference/config/#macosprivateapi>
      ");
    }

    #[cfg(target_os = "linux")]
    {
      // Mouse event is disabled on Linux since sudden event bursts could block event loop.
      window.inner = window.inner.with_cursor_moved_event(false);
    }

    #[cfg(desktop)]
    {
      window = window
        .title(config.title.to_string())
        .inner_size(config.width, config.height)
        .focused(config.focus)
        .visible(config.visible)
        .resizable(config.resizable)
        .fullscreen(config.fullscreen)
        .decorations(config.decorations)
        .maximized(config.maximized)
        .always_on_bottom(config.always_on_bottom)
        .always_on_top(config.always_on_top)
        .visible_on_all_workspaces(config.visible_on_all_workspaces)
        .content_protected(config.content_protected)
        .skip_taskbar(config.skip_taskbar)
        .theme(config.theme)
        .closable(config.closable)
        .maximizable(config.maximizable)
        .minimizable(config.minimizable)
        .shadow(config.shadow);

      let mut constraints = WindowSizeConstraints::default();

      if let Some(min_width) = config.min_width {
        constraints.min_width = Some(tao::dpi::LogicalUnit::new(min_width).into());
      }
      if let Some(min_height) = config.min_height {
        constraints.min_height = Some(tao::dpi::LogicalUnit::new(min_height).into());
      }
      if let Some(max_width) = config.max_width {
        constraints.max_width = Some(tao::dpi::LogicalUnit::new(max_width).into());
      }
      if let Some(max_height) = config.max_height {
        constraints.max_height = Some(tao::dpi::LogicalUnit::new(max_height).into());
      }
      window = window.inner_size_constraints(constraints);

      if let (Some(x), Some(y)) = (config.x, config.y) {
        window = window.position(x, y);
      }

      if config.center {
        window = window.center();
      }

      if let Some(prevent_overflow) = &config.prevent_overflow {
        window = match prevent_overflow {
          PreventOverflowMarginConfig::Enable(false) => window.prevent_overflow(None),
          PreventOverflowMarginConfig::Margin(margin) => window.prevent_overflow(Some(
            TaoPhysicalSize::new(margin.width, margin.height).into(),
          )),
          _ => window,
        };
      }
    }

    window
  }

  fn center(mut self) -> Self {
    self.center = true;
    self
  }

  fn position(mut self, x: f64, y: f64) -> Self {
    self.inner = self.inner.with_position(TaoLogicalPosition::new(x, y));
    self
  }

  fn inner_size(mut self, width: f64, height: f64) -> Self {
    self.inner = self
      .inner
      .with_inner_size(TaoLogicalSize::new(width, height));
    self
  }

  fn min_inner_size(mut self, min_width: f64, min_height: f64) -> Self {
    self.inner = self
      .inner
      .with_min_inner_size(TaoLogicalSize::new(min_width, min_height));
    self
  }

  fn max_inner_size(mut self, max_width: f64, max_height: f64) -> Self {
    self.inner = self
      .inner
      .with_max_inner_size(TaoLogicalSize::new(max_width, max_height));
    self
  }

  fn inner_size_constraints(mut self, constraints: WindowSizeConstraints) -> Self {
    self.inner.window.inner_size_constraints = tao::window::WindowSizeConstraints {
      min_width: constraints.min_width,
      min_height: constraints.min_height,
      max_width: constraints.max_width,
      max_height: constraints.max_height,
    };
    self
  }

  /// Prevent the window from overflowing the working area (e.g. monitor size - taskbar size) on creation
  #[must_use]
  fn prevent_overflow(mut self, margin: Option<Size>) -> Self {
    self.prevent_overflow = margin;
    self
  }

  fn resizable(mut self, resizable: bool) -> Self {
    self.inner = self.inner.with_resizable(resizable);
    self
  }

  fn maximizable(mut self, maximizable: bool) -> Self {
    self.inner = self.inner.with_maximizable(maximizable);
    self
  }

  fn minimizable(mut self, minimizable: bool) -> Self {
    self.inner = self.inner.with_minimizable(minimizable);
    self
  }

  fn closable(mut self, closable: bool) -> Self {
    self.inner = self.inner.with_closable(closable);
    self
  }

  fn title<S: Into<String>>(mut self, title: S) -> Self {
    self.inner = self.inner.with_title(title.into());
    self
  }

  fn fullscreen(mut self, fullscreen: bool) -> Self {
    self.inner = if fullscreen {
      self
        .inner
        .with_fullscreen(Some(Fullscreen::Borderless(None)))
    } else {
      self.inner.with_fullscreen(None)
    };
    self
  }

  fn focused(mut self, focused: bool) -> Self {
    self.inner = self.inner.with_focused(focused);
    self
  }

  fn maximized(mut self, maximized: bool) -> Self {
    self.inner = self.inner.with_maximized(maximized);
    self
  }

  fn visible(mut self, visible: bool) -> Self {
    self.inner = self.inner.with_visible(visible);
    self
  }

  #[cfg(any(not(target_os = "macos"), feature = "macos-private-api"))]
  fn transparent(mut self, transparent: bool) -> Self {
    self.inner = self.inner.with_transparent(transparent);
    self
  }

  fn decorations(mut self, decorations: bool) -> Self {
    self.inner = self.inner.with_decorations(decorations);
    self
  }

  fn always_on_bottom(mut self, always_on_bottom: bool) -> Self {
    self.inner = self.inner.with_always_on_bottom(always_on_bottom);
    self
  }

  fn always_on_top(mut self, always_on_top: bool) -> Self {
    self.inner = self.inner.with_always_on_top(always_on_top);
    self
  }

  fn visible_on_all_workspaces(mut self, visible_on_all_workspaces: bool) -> Self {
    self.inner = self
      .inner
      .with_visible_on_all_workspaces(visible_on_all_workspaces);
    self
  }

  fn content_protected(mut self, protected: bool) -> Self {
    self.inner = self.inner.with_content_protection(protected);
    self
  }

  fn shadow(#[allow(unused_mut)] mut self, _enable: bool) -> Self {
    #[cfg(windows)]
    {
      self.inner = self.inner.with_undecorated_shadow(_enable);
    }
    #[cfg(target_os = "macos")]
    {
      self.inner = self.inner.with_has_shadow(_enable);
    }
    self
  }

  #[cfg(windows)]
  fn owner(mut self, owner: HWND) -> Self {
    self.inner = self.inner.with_owner_window(owner.0 as _);
    self
  }

  #[cfg(windows)]
  fn parent(mut self, parent: HWND) -> Self {
    self.inner = self.inner.with_parent_window(parent.0 as _);
    self
  }

  #[cfg(target_os = "macos")]
  fn parent(mut self, parent: *mut std::ffi::c_void) -> Self {
    self.inner = self.inner.with_parent_window(parent);
    self
  }

  #[cfg(any(
    target_os = "linux",
    target_os = "dragonfly",
    target_os = "freebsd",
    target_os = "netbsd",
    target_os = "openbsd"
  ))]
  fn transient_for(mut self, parent: &impl gtk::glib::IsA<gtk::Window>) -> Self {
    self.inner = self.inner.with_transient_for(parent);
    self
  }

  #[cfg(windows)]
  fn drag_and_drop(mut self, enabled: bool) -> Self {
    self.inner = self.inner.with_drag_and_drop(enabled);
    self
  }

  #[cfg(target_os = "macos")]
  fn title_bar_style(mut self, style: TitleBarStyle) -> Self {
    match style {
      TitleBarStyle::Visible => {
        self.inner = self.inner.with_titlebar_transparent(false);
        // Fixes rendering issue when resizing window with devtools open (https://github.com/tauri-apps/tauri/issues/3914)
        self.inner = self.inner.with_fullsize_content_view(true);
      }
      TitleBarStyle::Transparent => {
        self.inner = self.inner.with_titlebar_transparent(true);
        self.inner = self.inner.with_fullsize_content_view(false);
      }
      TitleBarStyle::Overlay => {
        self.inner = self.inner.with_titlebar_transparent(true);
        self.inner = self.inner.with_fullsize_content_view(true);
      }
      unknown => {
        #[cfg(feature = "tracing")]
        tracing::warn!("unknown title bar style applied: {unknown}");

        #[cfg(not(feature = "tracing"))]
        eprintln!("unknown title bar style applied: {unknown}");
      }
    }
    self
  }

  #[cfg(target_os = "macos")]
  fn hidden_title(mut self, hidden: bool) -> Self {
    self.inner = self.inner.with_title_hidden(hidden);
    self
  }

  #[cfg(target_os = "macos")]
  fn tabbing_identifier(mut self, identifier: &str) -> Self {
    self.inner = self.inner.with_tabbing_identifier(identifier);
    self.tabbing_identifier.replace(identifier.into());
    self
  }

  fn icon(mut self, icon: Icon) -> Result<Self> {
    self.inner = self
      .inner
      .with_window_icon(Some(TaoIcon::try_from(icon)?.0));
    Ok(self)
  }

  #[cfg(any(windows, target_os = "linux"))]
  fn skip_taskbar(mut self, skip: bool) -> Self {
    self.inner = self.inner.with_skip_taskbar(skip);
    self
  }

  #[cfg(any(target_os = "macos", target_os = "ios", target_os = "android"))]
  fn skip_taskbar(self, _skip: bool) -> Self {
    self
  }

  #[allow(unused_variables, unused_mut)]
  fn theme(mut self, theme: Option<Theme>) -> Self {
    self.inner = self.inner.with_theme(if let Some(t) = theme {
      match t {
        Theme::Dark => Some(TaoTheme::Dark),
        _ => Some(TaoTheme::Light),
      }
    } else {
      None
    });

    self
  }

  fn has_icon(&self) -> bool {
    self.inner.window.window_icon.is_some()
  }

  fn get_theme(&self) -> Option<Theme> {
    self.inner.window.preferred_theme.map(|theme| match theme {
      TaoTheme::Dark => Theme::Dark,
      _ => Theme::Light,
    })
  }
}

#[cfg(any(
  target_os = "linux",
  target_os = "dragonfly",
  target_os = "freebsd",
  target_os = "netbsd",
  target_os = "openbsd"
))]
pub struct GtkWindow(pub gtk::ApplicationWindow);
#[cfg(any(
  target_os = "linux",
  target_os = "dragonfly",
  target_os = "freebsd",
  target_os = "netbsd",
  target_os = "openbsd"
))]
#[allow(clippy::non_send_fields_in_send_ty)]
unsafe impl Send for GtkWindow {}

#[cfg(any(
  target_os = "linux",
  target_os = "dragonfly",
  target_os = "freebsd",
  target_os = "netbsd",
  target_os = "openbsd"
))]
pub struct GtkBox(pub gtk::Box);
#[cfg(any(
  target_os = "linux",
  target_os = "dragonfly",
  target_os = "freebsd",
  target_os = "netbsd",
  target_os = "openbsd"
))]
#[allow(clippy::non_send_fields_in_send_ty)]
unsafe impl Send for GtkBox {}

pub struct SendRawWindowHandle(pub raw_window_handle::RawWindowHandle);
unsafe impl Send for SendRawWindowHandle {}

#[cfg(target_os = "macos")]
#[derive(Debug, Clone)]
pub enum ApplicationMessage {
  Show,
  Hide,
}

pub enum WindowMessage {
  AddEventListener(WindowEventId, Box<dyn Fn(&WindowEvent) + Send>),
  // Getters
  ScaleFactor(Sender<f64>),
  InnerPosition(Sender<Result<PhysicalPosition<i32>>>),
  OuterPosition(Sender<Result<PhysicalPosition<i32>>>),
  InnerSize(Sender<PhysicalSize<u32>>),
  OuterSize(Sender<PhysicalSize<u32>>),
  IsFullscreen(Sender<bool>),
  IsMinimized(Sender<bool>),
  IsMaximized(Sender<bool>),
  IsFocused(Sender<bool>),
  IsDecorated(Sender<bool>),
  IsResizable(Sender<bool>),
  IsMaximizable(Sender<bool>),
  IsMinimizable(Sender<bool>),
  IsClosable(Sender<bool>),
  IsVisible(Sender<bool>),
  Title(Sender<String>),
  CurrentMonitor(Sender<Option<MonitorHandle>>),
  PrimaryMonitor(Sender<Option<MonitorHandle>>),
  MonitorFromPoint(Sender<Option<MonitorHandle>>, (f64, f64)),
  AvailableMonitors(Sender<Vec<MonitorHandle>>),
  #[cfg(any(
    target_os = "linux",
    target_os = "dragonfly",
    target_os = "freebsd",
    target_os = "netbsd",
    target_os = "openbsd"
  ))]
  GtkWindow(Sender<GtkWindow>),
  #[cfg(any(
    target_os = "linux",
    target_os = "dragonfly",
    target_os = "freebsd",
    target_os = "netbsd",
    target_os = "openbsd"
  ))]
  GtkBox(Sender<GtkBox>),
  RawWindowHandle(Sender<std::result::Result<SendRawWindowHandle, raw_window_handle::HandleError>>),
  Theme(Sender<Theme>),
  IsEnabled(Sender<bool>),
  // Setters
  Center,
  RequestUserAttention(Option<UserAttentionTypeWrapper>),
  SetEnabled(bool),
  SetResizable(bool),
  SetMaximizable(bool),
  SetMinimizable(bool),
  SetClosable(bool),
  SetTitle(String),
  Maximize,
  Unmaximize,
  Minimize,
  Unminimize,
  Show,
  Hide,
  Close,
  Destroy,
  SetDecorations(bool),
  SetShadow(bool),
  SetAlwaysOnBottom(bool),
  SetAlwaysOnTop(bool),
  SetVisibleOnAllWorkspaces(bool),
  SetContentProtected(bool),
  SetSize(Size),
  SetMinSize(Option<Size>),
  SetMaxSize(Option<Size>),
  SetSizeConstraints(WindowSizeConstraints),
  SetPosition(Position),
  SetFullscreen(bool),
  SetFocus,
  SetIcon(TaoWindowIcon),
  SetSkipTaskbar(bool),
  SetCursorGrab(bool),
  SetCursorVisible(bool),
  SetCursorIcon(CursorIcon),
  SetCursorPosition(Position),
  SetIgnoreCursorEvents(bool),
  SetProgressBar(ProgressBarState),
  SetTitleBarStyle(tauri_utils::TitleBarStyle),
  SetTheme(Option<Theme>),
  DragWindow,
  ResizeDragWindow(tauri_runtime::ResizeDirection),
  RequestRedraw,
}

#[derive(Debug, Clone)]
pub enum SynthesizedWindowEvent {
  Focused(bool),
  DragDrop(DragDropEvent),
}

impl From<SynthesizedWindowEvent> for WindowEventWrapper {
  fn from(event: SynthesizedWindowEvent) -> Self {
    let event = match event {
      SynthesizedWindowEvent::Focused(focused) => WindowEvent::Focused(focused),
      SynthesizedWindowEvent::DragDrop(event) => WindowEvent::DragDrop(event),
    };
    Self(Some(event))
  }
}

pub enum WebviewMessage {
  AddEventListener(WebviewEventId, Box<dyn Fn(&WebviewEvent) + Send>),
  #[cfg(not(all(feature = "tracing", not(target_os = "android"))))]
  EvaluateScript(String),
  #[cfg(all(feature = "tracing", not(target_os = "android")))]
  EvaluateScript(String, Sender<()>, tracing::Span),
  WebviewEvent(WebviewEvent),
  SynthesizedWindowEvent(SynthesizedWindowEvent),
  Navigate(Url),
  Print,
  Close,
  Show,
  Hide,
  SetPosition(Position),
  SetSize(Size),
  SetBounds(tauri_runtime::Rect),
  SetFocus,
  Reparent(WindowId, Sender<Result<()>>),
  SetAutoResize(bool),
  SetZoom(f64),
  ClearAllBrowsingData,
  // Getters
  Url(Sender<Result<String>>),
  Bounds(Sender<Result<tauri_runtime::Rect>>),
  Position(Sender<Result<PhysicalPosition<i32>>>),
  Size(Sender<Result<PhysicalSize<u32>>>),
  WithWebview(Box<dyn FnOnce(Webview) + Send>),
  // Devtools
  #[cfg(any(debug_assertions, feature = "devtools"))]
  OpenDevTools,
  #[cfg(any(debug_assertions, feature = "devtools"))]
  CloseDevTools,
  #[cfg(any(debug_assertions, feature = "devtools"))]
  IsDevToolsOpen(Sender<bool>),
}

pub enum EventLoopWindowTargetMessage {
  CursorPosition(Sender<Result<PhysicalPosition<f64>>>),
}

pub type CreateWindowClosure<T> =
  Box<dyn FnOnce(&EventLoopWindowTarget<Message<T>>) -> Result<WindowWrapper> + Send>;

pub type CreateWebviewClosure = Box<dyn FnOnce(&Window) -> Result<WebviewWrapper> + Send>;

pub enum Message<T: 'static> {
  Task(Box<dyn FnOnce() + Send>),
  #[cfg(target_os = "macos")]
  SetActivationPolicy(ActivationPolicy),
  RequestExit(i32),
  #[cfg(target_os = "macos")]
  Application(ApplicationMessage),
  Window(WindowId, WindowMessage),
  Webview(WindowId, WebviewId, WebviewMessage),
  EventLoopWindowTarget(EventLoopWindowTargetMessage),
  CreateWebview(WindowId, CreateWebviewClosure),
  CreateWindow(WindowId, CreateWindowClosure<T>),
  CreateRawWindow(
    WindowId,
    Box<dyn FnOnce() -> (String, TaoWindowBuilder) + Send>,
    Sender<Result<Weak<Window>>>,
  ),
  UserEvent(T),
}

impl<T: UserEvent> Clone for Message<T> {
  fn clone(&self) -> Self {
    match self {
      Self::UserEvent(t) => Self::UserEvent(t.clone()),
      _ => unimplemented!(),
    }
  }
}

/// The Tauri [`WebviewDispatch`] for [`Wry`].
#[derive(Debug, Clone)]
pub struct WryWebviewDispatcher<T: UserEvent> {
  window_id: Arc<Mutex<WindowId>>,
  webview_id: WebviewId,
  context: Context<T>,
}

impl<T: UserEvent> WebviewDispatch<T> for WryWebviewDispatcher<T> {
  type Runtime = Wry<T>;

  fn run_on_main_thread<F: FnOnce() + Send + 'static>(&self, f: F) -> Result<()> {
    send_user_message(&self.context, Message::Task(Box::new(f)))
  }

  fn on_webview_event<F: Fn(&WebviewEvent) + Send + 'static>(&self, f: F) -> WindowEventId {
    let id = self.context.next_webview_event_id();
    let _ = self.context.proxy.send_event(Message::Webview(
      *self.window_id.lock().unwrap(),
      self.webview_id,
      WebviewMessage::AddEventListener(id, Box::new(f)),
    ));
    id
  }

  fn with_webview<F: FnOnce(Box<dyn std::any::Any>) + Send + 'static>(&self, f: F) -> Result<()> {
    send_user_message(
      &self.context,
      Message::Webview(
        *self.window_id.lock().unwrap(),
        self.webview_id,
        WebviewMessage::WithWebview(Box::new(move |webview| f(Box::new(webview)))),
      ),
    )
  }

  #[cfg(any(debug_assertions, feature = "devtools"))]
  fn open_devtools(&self) {
    let _ = send_user_message(
      &self.context,
      Message::Webview(
        *self.window_id.lock().unwrap(),
        self.webview_id,
        WebviewMessage::OpenDevTools,
      ),
    );
  }

  #[cfg(any(debug_assertions, feature = "devtools"))]
  fn close_devtools(&self) {
    let _ = send_user_message(
      &self.context,
      Message::Webview(
        *self.window_id.lock().unwrap(),
        self.webview_id,
        WebviewMessage::CloseDevTools,
      ),
    );
  }

  /// Gets the devtools window's current open state.
  #[cfg(any(debug_assertions, feature = "devtools"))]
  fn is_devtools_open(&self) -> Result<bool> {
    webview_getter!(self, WebviewMessage::IsDevToolsOpen)
  }

  // Getters

  fn url(&self) -> Result<String> {
    webview_getter!(self, WebviewMessage::Url)?
  }

  fn bounds(&self) -> Result<tauri_runtime::Rect> {
    webview_getter!(self, WebviewMessage::Bounds)?
  }

  fn position(&self) -> Result<PhysicalPosition<i32>> {
    webview_getter!(self, WebviewMessage::Position)?
  }

  fn size(&self) -> Result<PhysicalSize<u32>> {
    webview_getter!(self, WebviewMessage::Size)?
  }

  // Setters

  fn navigate(&self, url: Url) -> Result<()> {
    send_user_message(
      &self.context,
      Message::Webview(
        *self.window_id.lock().unwrap(),
        self.webview_id,
        WebviewMessage::Navigate(url),
      ),
    )
  }

  fn print(&self) -> Result<()> {
    send_user_message(
      &self.context,
      Message::Webview(
        *self.window_id.lock().unwrap(),
        self.webview_id,
        WebviewMessage::Print,
      ),
    )
  }

  fn close(&self) -> Result<()> {
    send_user_message(
      &self.context,
      Message::Webview(
        *self.window_id.lock().unwrap(),
        self.webview_id,
        WebviewMessage::Close,
      ),
    )
  }

  fn set_bounds(&self, bounds: tauri_runtime::Rect) -> Result<()> {
    send_user_message(
      &self.context,
      Message::Webview(
        *self.window_id.lock().unwrap(),
        self.webview_id,
        WebviewMessage::SetBounds(bounds),
      ),
    )
  }

  fn set_size(&self, size: Size) -> Result<()> {
    send_user_message(
      &self.context,
      Message::Webview(
        *self.window_id.lock().unwrap(),
        self.webview_id,
        WebviewMessage::SetSize(size),
      ),
    )
  }

  fn set_position(&self, position: Position) -> Result<()> {
    send_user_message(
      &self.context,
      Message::Webview(
        *self.window_id.lock().unwrap(),
        self.webview_id,
        WebviewMessage::SetPosition(position),
      ),
    )
  }

  fn set_focus(&self) -> Result<()> {
    send_user_message(
      &self.context,
      Message::Webview(
        *self.window_id.lock().unwrap(),
        self.webview_id,
        WebviewMessage::SetFocus,
      ),
    )
  }

  fn reparent(&self, window_id: WindowId) -> Result<()> {
    let mut current_window_id = self.window_id.lock().unwrap();
    let (tx, rx) = channel();
    send_user_message(
      &self.context,
      Message::Webview(
        *current_window_id,
        self.webview_id,
        WebviewMessage::Reparent(window_id, tx),
      ),
    )?;

    rx.recv().unwrap()?;

    *current_window_id = window_id;
    Ok(())
  }

  fn set_auto_resize(&self, auto_resize: bool) -> Result<()> {
    send_user_message(
      &self.context,
      Message::Webview(
        *self.window_id.lock().unwrap(),
        self.webview_id,
        WebviewMessage::SetAutoResize(auto_resize),
      ),
    )
  }

  #[cfg(all(feature = "tracing", not(target_os = "android")))]
  fn eval_script<S: Into<String>>(&self, script: S) -> Result<()> {
    // use a channel so the EvaluateScript task uses the current span as parent
    let (tx, rx) = channel();
    getter!(
      self,
      rx,
      Message::Webview(
        *self.window_id.lock().unwrap(),
        self.webview_id,
        WebviewMessage::EvaluateScript(script.into(), tx, tracing::Span::current()),
      )
    )
  }

  #[cfg(not(all(feature = "tracing", not(target_os = "android"))))]
  fn eval_script<S: Into<String>>(&self, script: S) -> Result<()> {
    send_user_message(
      &self.context,
      Message::Webview(
        *self.window_id.lock().unwrap(),
        self.webview_id,
        WebviewMessage::EvaluateScript(script.into()),
      ),
    )
  }

  fn set_zoom(&self, scale_factor: f64) -> Result<()> {
    send_user_message(
      &self.context,
      Message::Webview(
        *self.window_id.lock().unwrap(),
        self.webview_id,
        WebviewMessage::SetZoom(scale_factor),
      ),
    )
  }

  fn clear_all_browsing_data(&self) -> Result<()> {
    send_user_message(
      &self.context,
      Message::Webview(
        *self.window_id.lock().unwrap(),
        self.webview_id,
        WebviewMessage::ClearAllBrowsingData,
      ),
    )
  }

  fn hide(&self) -> Result<()> {
    send_user_message(
      &self.context,
      Message::Webview(
        *self.window_id.lock().unwrap(),
        self.webview_id,
        WebviewMessage::Hide,
      ),
    )
  }

  fn show(&self) -> Result<()> {
    send_user_message(
      &self.context,
      Message::Webview(
        *self.window_id.lock().unwrap(),
        self.webview_id,
        WebviewMessage::Show,
      ),
    )
  }
}

/// The Tauri [`WindowDispatch`] for [`Wry`].
#[derive(Debug, Clone)]
pub struct WryWindowDispatcher<T: UserEvent> {
  window_id: WindowId,
  context: Context<T>,
}

// SAFETY: this is safe since the `Context` usage is guarded on `send_user_message`.
#[allow(clippy::non_send_fields_in_send_ty)]
unsafe impl<T: UserEvent> Sync for WryWindowDispatcher<T> {}

fn get_raw_window_handle<T: UserEvent>(
  dispatcher: &WryWindowDispatcher<T>,
) -> Result<std::result::Result<SendRawWindowHandle, raw_window_handle::HandleError>> {
  window_getter!(dispatcher, WindowMessage::RawWindowHandle)
}

impl<T: UserEvent> WindowDispatch<T> for WryWindowDispatcher<T> {
  type Runtime = Wry<T>;
  type WindowBuilder = WindowBuilderWrapper;

  fn run_on_main_thread<F: FnOnce() + Send + 'static>(&self, f: F) -> Result<()> {
    send_user_message(&self.context, Message::Task(Box::new(f)))
  }

  fn on_window_event<F: Fn(&WindowEvent) + Send + 'static>(&self, f: F) -> WindowEventId {
    let id = self.context.next_window_event_id();
    let _ = self.context.proxy.send_event(Message::Window(
      self.window_id,
      WindowMessage::AddEventListener(id, Box::new(f)),
    ));
    id
  }

  // Getters

  fn scale_factor(&self) -> Result<f64> {
    window_getter!(self, WindowMessage::ScaleFactor)
  }

  fn inner_position(&self) -> Result<PhysicalPosition<i32>> {
    window_getter!(self, WindowMessage::InnerPosition)?
  }

  fn outer_position(&self) -> Result<PhysicalPosition<i32>> {
    window_getter!(self, WindowMessage::OuterPosition)?
  }

  fn inner_size(&self) -> Result<PhysicalSize<u32>> {
    window_getter!(self, WindowMessage::InnerSize)
  }

  fn outer_size(&self) -> Result<PhysicalSize<u32>> {
    window_getter!(self, WindowMessage::OuterSize)
  }

  fn is_fullscreen(&self) -> Result<bool> {
    window_getter!(self, WindowMessage::IsFullscreen)
  }

  fn is_minimized(&self) -> Result<bool> {
    window_getter!(self, WindowMessage::IsMinimized)
  }

  fn is_maximized(&self) -> Result<bool> {
    window_getter!(self, WindowMessage::IsMaximized)
  }

  fn is_focused(&self) -> Result<bool> {
    window_getter!(self, WindowMessage::IsFocused)
  }

  /// Gets the window's current decoration state.
  fn is_decorated(&self) -> Result<bool> {
    window_getter!(self, WindowMessage::IsDecorated)
  }

  /// Gets the window's current resizable state.
  fn is_resizable(&self) -> Result<bool> {
    window_getter!(self, WindowMessage::IsResizable)
  }

  /// Gets the current native window's maximize button state
  fn is_maximizable(&self) -> Result<bool> {
    window_getter!(self, WindowMessage::IsMaximizable)
  }

  /// Gets the current native window's minimize button state
  fn is_minimizable(&self) -> Result<bool> {
    window_getter!(self, WindowMessage::IsMinimizable)
  }

  /// Gets the current native window's close button state
  fn is_closable(&self) -> Result<bool> {
    window_getter!(self, WindowMessage::IsClosable)
  }

  fn is_visible(&self) -> Result<bool> {
    window_getter!(self, WindowMessage::IsVisible)
  }

  fn title(&self) -> Result<String> {
    window_getter!(self, WindowMessage::Title)
  }

  fn current_monitor(&self) -> Result<Option<Monitor>> {
    Ok(window_getter!(self, WindowMessage::CurrentMonitor)?.map(|m| MonitorHandleWrapper(m).into()))
  }

  fn primary_monitor(&self) -> Result<Option<Monitor>> {
    Ok(window_getter!(self, WindowMessage::PrimaryMonitor)?.map(|m| MonitorHandleWrapper(m).into()))
  }

  fn monitor_from_point(&self, x: f64, y: f64) -> Result<Option<Monitor>> {
    let (tx, rx) = channel();

    let _ = send_user_message(
      &self.context,
      Message::Window(self.window_id, WindowMessage::MonitorFromPoint(tx, (x, y))),
    );

    Ok(
      rx.recv()
        .map_err(|_| crate::Error::FailedToReceiveMessage)?
        .map(|m| MonitorHandleWrapper(m).into()),
    )
  }

  fn available_monitors(&self) -> Result<Vec<Monitor>> {
    Ok(
      window_getter!(self, WindowMessage::AvailableMonitors)?
        .into_iter()
        .map(|m| MonitorHandleWrapper(m).into())
        .collect(),
    )
  }

  fn theme(&self) -> Result<Theme> {
    window_getter!(self, WindowMessage::Theme)
  }

  fn is_enabled(&self) -> Result<bool> {
    window_getter!(self, WindowMessage::IsEnabled)
  }

  #[cfg(any(
    target_os = "linux",
    target_os = "dragonfly",
    target_os = "freebsd",
    target_os = "netbsd",
    target_os = "openbsd"
  ))]
  fn gtk_window(&self) -> Result<gtk::ApplicationWindow> {
    window_getter!(self, WindowMessage::GtkWindow).map(|w| w.0)
  }

  #[cfg(any(
    target_os = "linux",
    target_os = "dragonfly",
    target_os = "freebsd",
    target_os = "netbsd",
    target_os = "openbsd"
  ))]
  fn default_vbox(&self) -> Result<gtk::Box> {
    window_getter!(self, WindowMessage::GtkBox).map(|w| w.0)
  }

  fn window_handle(
    &self,
  ) -> std::result::Result<raw_window_handle::WindowHandle<'_>, raw_window_handle::HandleError> {
    get_raw_window_handle(self)
      .map_err(|_| raw_window_handle::HandleError::Unavailable)
      .and_then(|r| r.map(|h| unsafe { raw_window_handle::WindowHandle::borrow_raw(h.0) }))
  }

  // Setters

  fn center(&self) -> Result<()> {
    send_user_message(
      &self.context,
      Message::Window(self.window_id, WindowMessage::Center),
    )
  }

  fn request_user_attention(&self, request_type: Option<UserAttentionType>) -> Result<()> {
    send_user_message(
      &self.context,
      Message::Window(
        self.window_id,
        WindowMessage::RequestUserAttention(request_type.map(Into::into)),
      ),
    )
  }

  // Creates a window by dispatching a message to the event loop.
  // Note that this must be called from a separate thread, otherwise the channel will introduce a deadlock.
  fn create_window<F: Fn(RawWindow) + Send + 'static>(
    &mut self,
    pending: PendingWindow<T, Self::Runtime>,
    after_window_creation: Option<F>,
  ) -> Result<DetachedWindow<T, Self::Runtime>> {
    self.context.create_window(pending, after_window_creation)
  }

  // Creates a webview by dispatching a message to the event loop.
  // Note that this must be called from a separate thread, otherwise the channel will introduce a deadlock.
  fn create_webview(
    &mut self,
    pending: PendingWebview<T, Self::Runtime>,
  ) -> Result<DetachedWebview<T, Self::Runtime>> {
    self.context.create_webview(self.window_id, pending)
  }

  fn set_resizable(&self, resizable: bool) -> Result<()> {
    send_user_message(
      &self.context,
      Message::Window(self.window_id, WindowMessage::SetResizable(resizable)),
    )
  }

  fn set_enabled(&self, enabled: bool) -> Result<()> {
    send_user_message(
      &self.context,
      Message::Window(self.window_id, WindowMessage::SetEnabled(enabled)),
    )
  }

  fn set_maximizable(&self, maximizable: bool) -> Result<()> {
    send_user_message(
      &self.context,
      Message::Window(self.window_id, WindowMessage::SetMaximizable(maximizable)),
    )
  }

  fn set_minimizable(&self, minimizable: bool) -> Result<()> {
    send_user_message(
      &self.context,
      Message::Window(self.window_id, WindowMessage::SetMinimizable(minimizable)),
    )
  }

  fn set_closable(&self, closable: bool) -> Result<()> {
    send_user_message(
      &self.context,
      Message::Window(self.window_id, WindowMessage::SetClosable(closable)),
    )
  }

  fn set_title<S: Into<String>>(&self, title: S) -> Result<()> {
    send_user_message(
      &self.context,
      Message::Window(self.window_id, WindowMessage::SetTitle(title.into())),
    )
  }

  fn maximize(&self) -> Result<()> {
    send_user_message(
      &self.context,
      Message::Window(self.window_id, WindowMessage::Maximize),
    )
  }

  fn unmaximize(&self) -> Result<()> {
    send_user_message(
      &self.context,
      Message::Window(self.window_id, WindowMessage::Unmaximize),
    )
  }

  fn minimize(&self) -> Result<()> {
    send_user_message(
      &self.context,
      Message::Window(self.window_id, WindowMessage::Minimize),
    )
  }

  fn unminimize(&self) -> Result<()> {
    send_user_message(
      &self.context,
      Message::Window(self.window_id, WindowMessage::Unminimize),
    )
  }

  fn show(&self) -> Result<()> {
    send_user_message(
      &self.context,
      Message::Window(self.window_id, WindowMessage::Show),
    )
  }

  fn hide(&self) -> Result<()> {
    send_user_message(
      &self.context,
      Message::Window(self.window_id, WindowMessage::Hide),
    )
  }

  fn close(&self) -> Result<()> {
    // NOTE: close cannot use the `send_user_message` function because it accesses the event loop callback
    self
      .context
      .proxy
      .send_event(Message::Window(self.window_id, WindowMessage::Close))
      .map_err(|_| Error::FailedToSendMessage)
  }

  fn destroy(&self) -> Result<()> {
    // NOTE: destroy cannot use the `send_user_message` function because it accesses the event loop callback
    self
      .context
      .proxy
      .send_event(Message::Window(self.window_id, WindowMessage::Destroy))
      .map_err(|_| Error::FailedToSendMessage)
  }

  fn set_decorations(&self, decorations: bool) -> Result<()> {
    send_user_message(
      &self.context,
      Message::Window(self.window_id, WindowMessage::SetDecorations(decorations)),
    )
  }

  fn set_shadow(&self, enable: bool) -> Result<()> {
    send_user_message(
      &self.context,
      Message::Window(self.window_id, WindowMessage::SetShadow(enable)),
    )
  }

  fn set_always_on_bottom(&self, always_on_bottom: bool) -> Result<()> {
    send_user_message(
      &self.context,
      Message::Window(
        self.window_id,
        WindowMessage::SetAlwaysOnBottom(always_on_bottom),
      ),
    )
  }

  fn set_always_on_top(&self, always_on_top: bool) -> Result<()> {
    send_user_message(
      &self.context,
      Message::Window(self.window_id, WindowMessage::SetAlwaysOnTop(always_on_top)),
    )
  }

  fn set_visible_on_all_workspaces(&self, visible_on_all_workspaces: bool) -> Result<()> {
    send_user_message(
      &self.context,
      Message::Window(
        self.window_id,
        WindowMessage::SetVisibleOnAllWorkspaces(visible_on_all_workspaces),
      ),
    )
  }

  fn set_content_protected(&self, protected: bool) -> Result<()> {
    send_user_message(
      &self.context,
      Message::Window(
        self.window_id,
        WindowMessage::SetContentProtected(protected),
      ),
    )
  }

  fn set_size(&self, size: Size) -> Result<()> {
    send_user_message(
      &self.context,
      Message::Window(self.window_id, WindowMessage::SetSize(size)),
    )
  }

  fn set_min_size(&self, size: Option<Size>) -> Result<()> {
    send_user_message(
      &self.context,
      Message::Window(self.window_id, WindowMessage::SetMinSize(size)),
    )
  }

  fn set_max_size(&self, size: Option<Size>) -> Result<()> {
    send_user_message(
      &self.context,
      Message::Window(self.window_id, WindowMessage::SetMaxSize(size)),
    )
  }

  fn set_size_constraints(&self, constraints: WindowSizeConstraints) -> Result<()> {
    send_user_message(
      &self.context,
      Message::Window(
        self.window_id,
        WindowMessage::SetSizeConstraints(constraints),
      ),
    )
  }

  fn set_position(&self, position: Position) -> Result<()> {
    send_user_message(
      &self.context,
      Message::Window(self.window_id, WindowMessage::SetPosition(position)),
    )
  }

  fn set_fullscreen(&self, fullscreen: bool) -> Result<()> {
    send_user_message(
      &self.context,
      Message::Window(self.window_id, WindowMessage::SetFullscreen(fullscreen)),
    )
  }

  fn set_focus(&self) -> Result<()> {
    send_user_message(
      &self.context,
      Message::Window(self.window_id, WindowMessage::SetFocus),
    )
  }

  fn set_icon(&self, icon: Icon) -> Result<()> {
    send_user_message(
      &self.context,
      Message::Window(
        self.window_id,
        WindowMessage::SetIcon(TaoIcon::try_from(icon)?.0),
      ),
    )
  }

  fn set_skip_taskbar(&self, skip: bool) -> Result<()> {
    send_user_message(
      &self.context,
      Message::Window(self.window_id, WindowMessage::SetSkipTaskbar(skip)),
    )
  }

  fn set_cursor_grab(&self, grab: bool) -> crate::Result<()> {
    send_user_message(
      &self.context,
      Message::Window(self.window_id, WindowMessage::SetCursorGrab(grab)),
    )
  }

  fn set_cursor_visible(&self, visible: bool) -> crate::Result<()> {
    send_user_message(
      &self.context,
      Message::Window(self.window_id, WindowMessage::SetCursorVisible(visible)),
    )
  }

  fn set_cursor_icon(&self, icon: CursorIcon) -> crate::Result<()> {
    send_user_message(
      &self.context,
      Message::Window(self.window_id, WindowMessage::SetCursorIcon(icon)),
    )
  }

  fn set_cursor_position<Pos: Into<Position>>(&self, position: Pos) -> crate::Result<()> {
    send_user_message(
      &self.context,
      Message::Window(
        self.window_id,
        WindowMessage::SetCursorPosition(position.into()),
      ),
    )
  }

  fn set_ignore_cursor_events(&self, ignore: bool) -> crate::Result<()> {
    send_user_message(
      &self.context,
      Message::Window(self.window_id, WindowMessage::SetIgnoreCursorEvents(ignore)),
    )
  }

  fn start_dragging(&self) -> Result<()> {
    send_user_message(
      &self.context,
      Message::Window(self.window_id, WindowMessage::DragWindow),
    )
  }

  fn start_resize_dragging(&self, direction: tauri_runtime::ResizeDirection) -> Result<()> {
    send_user_message(
      &self.context,
      Message::Window(self.window_id, WindowMessage::ResizeDragWindow(direction)),
    )
  }

  fn set_progress_bar(&self, progress_state: ProgressBarState) -> Result<()> {
    send_user_message(
      &self.context,
      Message::Window(
        self.window_id,
        WindowMessage::SetProgressBar(progress_state),
      ),
    )
  }

  fn set_title_bar_style(&self, style: tauri_utils::TitleBarStyle) -> Result<()> {
    send_user_message(
      &self.context,
      Message::Window(self.window_id, WindowMessage::SetTitleBarStyle(style)),
    )
  }

  fn set_theme(&self, theme: Option<Theme>) -> Result<()> {
    send_user_message(
      &self.context,
      Message::Window(self.window_id, WindowMessage::SetTheme(theme)),
    )
  }
}

#[derive(Clone)]
pub struct WebviewWrapper {
  label: String,
  id: WebviewId,
  inner: Rc<WebView>,
  context_store: WebContextStore,
  webview_event_listeners: WebviewEventListeners,
  // the key of the WebContext if it's not shared
  context_key: Option<PathBuf>,
  bounds: Arc<Mutex<Option<WebviewBounds>>>,
}

impl Deref for WebviewWrapper {
  type Target = WebView;

  #[inline(always)]
  fn deref(&self) -> &Self::Target {
    &self.inner
  }
}

impl Drop for WebviewWrapper {
  fn drop(&mut self) {
    if Rc::get_mut(&mut self.inner).is_some() {
      let mut context_store = self.context_store.lock().unwrap();

      if let Some(web_context) = context_store.get_mut(&self.context_key) {
        web_context.referenced_by_webviews.remove(&self.label);

        if web_context.referenced_by_webviews.is_empty() {
          context_store.remove(&self.context_key);
        }
      }
    }
  }
}

pub struct WindowWrapper {
  label: String,
  inner: Option<Arc<Window>>,
  // whether this window has child webviews
  // or it's just a container for a single webview
  has_children: AtomicBool,
  webviews: Vec<WebviewWrapper>,
  window_event_listeners: WindowEventListeners,
  #[cfg(windows)]
  is_window_transparent: bool,
  #[cfg(windows)]
  surface: Option<softbuffer::Surface<Arc<Window>, Arc<Window>>>,
}

impl fmt::Debug for WindowWrapper {
  fn fmt(&self, f: &mut fmt::Formatter<'_>) -> fmt::Result {
    f.debug_struct("WindowWrapper")
      .field("label", &self.label)
      .field("inner", &self.inner)
      .finish()
  }
}

#[derive(Debug, Clone)]
pub struct EventProxy<T: UserEvent>(TaoEventLoopProxy<Message<T>>);

#[cfg(target_os = "ios")]
#[allow(clippy::non_send_fields_in_send_ty)]
unsafe impl<T: UserEvent> Sync for EventProxy<T> {}

impl<T: UserEvent> EventLoopProxy<T> for EventProxy<T> {
  fn send_event(&self, event: T) -> Result<()> {
    self
      .0
      .send_event(Message::UserEvent(event))
      .map_err(|_| Error::EventLoopClosed)
  }
}

pub trait PluginBuilder<T: UserEvent> {
  type Plugin: Plugin<T>;
  fn build(self, context: Context<T>) -> Self::Plugin;
}

pub trait Plugin<T: UserEvent> {
  fn on_event(
    &mut self,
    event: &Event<Message<T>>,
    event_loop: &EventLoopWindowTarget<Message<T>>,
    proxy: &TaoEventLoopProxy<Message<T>>,
    control_flow: &mut ControlFlow,
    context: EventLoopIterationContext<'_, T>,
    web_context: &WebContextStore,
  ) -> bool;
}

/// A Tauri [`Runtime`] wrapper around wry.
pub struct Wry<T: UserEvent> {
  context: Context<T>,
  event_loop: EventLoop<Message<T>>,
}

impl<T: UserEvent> fmt::Debug for Wry<T> {
  fn fmt(&self, f: &mut fmt::Formatter<'_>) -> fmt::Result {
    f.debug_struct("Wry")
      .field("main_thread_id", &self.context.main_thread_id)
      .field("event_loop", &self.event_loop)
      .field("windows", &self.context.main_thread.windows)
      .field("web_context", &self.context.main_thread.web_context)
      .finish()
  }
}

/// A handle to the Wry runtime.
#[derive(Debug, Clone)]
pub struct WryHandle<T: UserEvent> {
  context: Context<T>,
}

// SAFETY: this is safe since the `Context` usage is guarded on `send_user_message`.
#[allow(clippy::non_send_fields_in_send_ty)]
unsafe impl<T: UserEvent> Sync for WryHandle<T> {}

impl<T: UserEvent> WryHandle<T> {
  /// Creates a new tao window using a callback, and returns its window id.
  pub fn create_tao_window<F: FnOnce() -> (String, TaoWindowBuilder) + Send + 'static>(
    &self,
    f: F,
  ) -> Result<Weak<Window>> {
    let id = self.context.next_window_id();
    let (tx, rx) = channel();
    send_user_message(&self.context, Message::CreateRawWindow(id, Box::new(f), tx))?;
    rx.recv().unwrap()
  }

  /// Gets the [`WebviewId'] associated with the given [`WindowId`].
  pub fn window_id(&self, window_id: TaoWindowId) -> WindowId {
    *self
      .context
      .window_id_map
      .0
      .lock()
      .unwrap()
      .get(&window_id)
      .unwrap()
  }

  /// Send a message to the event loop.
  pub fn send_event(&self, message: Message<T>) -> Result<()> {
    self
      .context
      .proxy
      .send_event(message)
      .map_err(|_| Error::FailedToSendMessage)?;
    Ok(())
  }

  pub fn plugin<P: PluginBuilder<T> + 'static>(&mut self, plugin: P)
  where
    <P as PluginBuilder<T>>::Plugin: Send,
  {
    self
      .context
      .plugins
      .lock()
      .unwrap()
      .push(Box::new(plugin.build(self.context.clone())));
  }
}

impl<T: UserEvent> RuntimeHandle<T> for WryHandle<T> {
  type Runtime = Wry<T>;

  fn create_proxy(&self) -> EventProxy<T> {
    EventProxy(self.context.proxy.clone())
  }

  #[cfg(target_os = "macos")]
  fn set_activation_policy(&self, activation_policy: ActivationPolicy) -> Result<()> {
    send_user_message(
      &self.context,
      Message::SetActivationPolicy(activation_policy),
    )
  }

  fn request_exit(&self, code: i32) -> Result<()> {
    // NOTE: request_exit cannot use the `send_user_message` function because it accesses the event loop callback
    self
      .context
      .proxy
      .send_event(Message::RequestExit(code))
      .map_err(|_| Error::FailedToSendMessage)
  }

  // Creates a window by dispatching a message to the event loop.
  // Note that this must be called from a separate thread, otherwise the channel will introduce a deadlock.
  fn create_window<F: Fn(RawWindow) + Send + 'static>(
    &self,
    pending: PendingWindow<T, Self::Runtime>,
    after_window_creation: Option<F>,
  ) -> Result<DetachedWindow<T, Self::Runtime>> {
    self.context.create_window(pending, after_window_creation)
  }

  // Creates a webview by dispatching a message to the event loop.
  // Note that this must be called from a separate thread, otherwise the channel will introduce a deadlock.
  fn create_webview(
    &self,
    window_id: WindowId,
    pending: PendingWebview<T, Self::Runtime>,
  ) -> Result<DetachedWebview<T, Self::Runtime>> {
    self.context.create_webview(window_id, pending)
  }

  fn run_on_main_thread<F: FnOnce() + Send + 'static>(&self, f: F) -> Result<()> {
    send_user_message(&self.context, Message::Task(Box::new(f)))
  }

  fn display_handle(&self) -> std::result::Result<DisplayHandle, raw_window_handle::HandleError> {
    self.context.main_thread.window_target.display_handle()
  }

  fn primary_monitor(&self) -> Option<Monitor> {
    self
      .context
      .main_thread
      .window_target
      .primary_monitor()
      .map(|m| MonitorHandleWrapper(m).into())
  }

  fn monitor_from_point(&self, x: f64, y: f64) -> Option<Monitor> {
    self
      .context
      .main_thread
      .window_target
      .monitor_from_point(x, y)
      .map(|m| MonitorHandleWrapper(m).into())
  }

  fn available_monitors(&self) -> Vec<Monitor> {
    self
      .context
      .main_thread
      .window_target
      .available_monitors()
      .map(|m| MonitorHandleWrapper(m).into())
      .collect()
  }

  fn cursor_position(&self) -> Result<PhysicalPosition<f64>> {
    event_loop_window_getter!(self, EventLoopWindowTargetMessage::CursorPosition)?
      .map(PhysicalPositionWrapper)
      .map(Into::into)
      .map_err(|_| Error::FailedToGetCursorPosition)
  }

  fn set_theme(&self, theme: Option<Theme>) {
    self
      .context
      .main_thread
      .window_target
      .set_theme(match theme {
        Some(Theme::Light) => Some(TaoTheme::Light),
        Some(Theme::Dark) => Some(TaoTheme::Dark),
        _ => None,
      });
  }

  #[cfg(target_os = "macos")]
  fn show(&self) -> tauri_runtime::Result<()> {
    send_user_message(
      &self.context,
      Message::Application(ApplicationMessage::Show),
    )
  }

  #[cfg(target_os = "macos")]
  fn hide(&self) -> tauri_runtime::Result<()> {
    send_user_message(
      &self.context,
      Message::Application(ApplicationMessage::Hide),
    )
  }

  #[cfg(target_os = "android")]
  fn find_class<'a>(
    &self,
    env: &mut jni::JNIEnv<'a>,
    activity: &jni::objects::JObject<'_>,
    name: impl Into<String>,
  ) -> std::result::Result<jni::objects::JClass<'a>, jni::errors::Error> {
    find_class(env, activity, name.into())
  }

  #[cfg(target_os = "android")]
  fn run_on_android_context<F>(&self, f: F)
  where
    F: FnOnce(&mut jni::JNIEnv, &jni::objects::JObject, &jni::objects::JObject) + Send + 'static,
  {
    dispatch(f)
  }
}

impl<T: UserEvent> Wry<T> {
  fn init_with_builder(
    mut event_loop_builder: EventLoopBuilder<Message<T>>,
    #[allow(unused_variables)] args: RuntimeInitArgs,
  ) -> Result<Self> {
    #[cfg(windows)]
    if let Some(hook) = args.msg_hook {
      use tao::platform::windows::EventLoopBuilderExtWindows;
      event_loop_builder.with_msg_hook(hook);
    }

    #[cfg(any(
      target_os = "linux",
      target_os = "dragonfly",
      target_os = "freebsd",
      target_os = "netbsd",
      target_os = "openbsd"
    ))]
    if let Some(app_id) = args.app_id {
      use tao::platform::unix::EventLoopBuilderExtUnix;
      event_loop_builder.with_app_id(app_id);
    }
    Self::init(event_loop_builder.build())
  }

  fn init(event_loop: EventLoop<Message<T>>) -> Result<Self> {
    let main_thread_id = current_thread().id();
    let web_context = WebContextStore::default();

    let windows = Arc::new(WindowsStore(RefCell::new(BTreeMap::default())));
    let window_id_map = WindowIdStore::default();

    let context = Context {
      window_id_map,
      main_thread_id,
      proxy: event_loop.create_proxy(),
      main_thread: DispatcherMainThreadContext {
        window_target: event_loop.deref().clone(),
        web_context,
        windows,
        #[cfg(feature = "tracing")]
        active_tracing_spans: Default::default(),
      },
      plugins: Default::default(),
      next_window_id: Default::default(),
      next_webview_id: Default::default(),
      next_window_event_id: Default::default(),
      next_webview_event_id: Default::default(),
    };

    Ok(Self {
      context,
      event_loop,
    })
  }
}

impl<T: UserEvent> Runtime<T> for Wry<T> {
  type WindowDispatcher = WryWindowDispatcher<T>;
  type WebviewDispatcher = WryWebviewDispatcher<T>;
  type Handle = WryHandle<T>;

  type EventLoopProxy = EventProxy<T>;

  fn new(args: RuntimeInitArgs) -> Result<Self> {
    Self::init_with_builder(EventLoopBuilder::<Message<T>>::with_user_event(), args)
  }
  #[cfg(any(
    target_os = "linux",
    target_os = "dragonfly",
    target_os = "freebsd",
    target_os = "netbsd",
    target_os = "openbsd"
  ))]
  fn new_any_thread(args: RuntimeInitArgs) -> Result<Self> {
    use tao::platform::unix::EventLoopBuilderExtUnix;
    let mut event_loop_builder = EventLoopBuilder::<Message<T>>::with_user_event();
    event_loop_builder.with_any_thread(true);
    Self::init_with_builder(event_loop_builder, args)
  }

  #[cfg(windows)]
  fn new_any_thread(args: RuntimeInitArgs) -> Result<Self> {
    use tao::platform::windows::EventLoopBuilderExtWindows;
    let mut event_loop_builder = EventLoopBuilder::<Message<T>>::with_user_event();
    event_loop_builder.with_any_thread(true);
    Self::init_with_builder(event_loop_builder, args)
  }

  fn create_proxy(&self) -> EventProxy<T> {
    EventProxy(self.event_loop.create_proxy())
  }

  fn handle(&self) -> Self::Handle {
    WryHandle {
      context: self.context.clone(),
    }
  }

  fn create_window<F: Fn(RawWindow) + Send + 'static>(
    &self,
    pending: PendingWindow<T, Self>,
    after_window_creation: Option<F>,
  ) -> Result<DetachedWindow<T, Self>> {
    let label = pending.label.clone();
    let window_id = self.context.next_window_id();
    let webview_id = pending
      .webview
      .as_ref()
      .map(|_| self.context.next_webview_id());

    let window = create_window(
      window_id,
      webview_id.unwrap_or_default(),
      &self.event_loop,
      &self.context,
      pending,
      after_window_creation,
    )?;

    let dispatcher = WryWindowDispatcher {
      window_id,
      context: self.context.clone(),
    };

    self
      .context
      .main_thread
      .windows
      .0
      .borrow_mut()
      .insert(window_id, window);

    let detached_webview = webview_id.map(|id| DetachedWebview {
      label: label.clone(),
      dispatcher: WryWebviewDispatcher {
        window_id: Arc::new(Mutex::new(window_id)),
        webview_id: id,
        context: self.context.clone(),
      },
    });

    Ok(DetachedWindow {
      id: window_id,
      label,
      dispatcher,
      webview: detached_webview,
    })
  }

  fn create_webview(
    &self,
    window_id: WindowId,
    pending: PendingWebview<T, Self>,
  ) -> Result<DetachedWebview<T, Self>> {
    let label = pending.label.clone();

    let window = self
      .context
      .main_thread
      .windows
      .0
      .borrow()
      .get(&window_id)
      .and_then(|w| w.inner.clone());
    if let Some(window) = window {
      let window_id_wrapper = Arc::new(Mutex::new(window_id));

      let webview_id = self.context.next_webview_id();

      let webview = create_webview(
        WebviewKind::WindowChild,
        &window,
        window_id_wrapper.clone(),
        webview_id,
        &self.context,
        pending,
      )?;

      #[allow(clippy::manual_inspect)]
      self
        .context
        .main_thread
        .windows
        .0
        .borrow_mut()
        .get_mut(&window_id)
        .map(|w| {
          w.webviews.push(webview);
          w.has_children.store(true, Ordering::Relaxed);
          w
        });

      let dispatcher = WryWebviewDispatcher {
        window_id: window_id_wrapper,
        webview_id,
        context: self.context.clone(),
      };

      Ok(DetachedWebview { label, dispatcher })
    } else {
      Err(Error::WindowNotFound)
    }
  }

  fn primary_monitor(&self) -> Option<Monitor> {
    self
      .context
      .main_thread
      .window_target
      .primary_monitor()
      .map(|m| MonitorHandleWrapper(m).into())
  }

  fn monitor_from_point(&self, x: f64, y: f64) -> Option<Monitor> {
    self
      .context
      .main_thread
      .window_target
      .monitor_from_point(x, y)
      .map(|m| MonitorHandleWrapper(m).into())
  }

  fn available_monitors(&self) -> Vec<Monitor> {
    self
      .context
      .main_thread
      .window_target
      .available_monitors()
      .map(|m| MonitorHandleWrapper(m).into())
      .collect()
  }

  fn cursor_position(&self) -> Result<PhysicalPosition<f64>> {
    event_loop_window_getter!(self, EventLoopWindowTargetMessage::CursorPosition)?
      .map(PhysicalPositionWrapper)
      .map(Into::into)
      .map_err(|_| Error::FailedToGetCursorPosition)
  }

  fn set_theme(&self, theme: Option<Theme>) {
    self.event_loop.set_theme(match theme {
      Some(Theme::Light) => Some(TaoTheme::Light),
      Some(Theme::Dark) => Some(TaoTheme::Dark),
      _ => None,
    });
  }

  #[cfg(target_os = "macos")]
  fn set_activation_policy(&mut self, activation_policy: ActivationPolicy) {
    self
      .event_loop
      .set_activation_policy(tao_activation_policy(activation_policy));
  }

  #[cfg(target_os = "macos")]
  fn show(&self) {
    self.event_loop.show_application();
  }

  #[cfg(target_os = "macos")]
  fn hide(&self) {
    self.event_loop.hide_application();
  }

  fn set_device_event_filter(&mut self, filter: DeviceEventFilter) {
    self
      .event_loop
      .set_device_event_filter(DeviceEventFilterWrapper::from(filter).0);
  }

  #[cfg(desktop)]
  fn run_iteration<F: FnMut(RunEvent<T>) + 'static>(&mut self, mut callback: F) {
    use tao::platform::run_return::EventLoopExtRunReturn;
    let windows = self.context.main_thread.windows.clone();
    let window_id_map = self.context.window_id_map.clone();
    let web_context = &self.context.main_thread.web_context;
    let plugins = self.context.plugins.clone();

    #[cfg(feature = "tracing")]
    let active_tracing_spans = self.context.main_thread.active_tracing_spans.clone();

    let proxy = self.event_loop.create_proxy();

    self
      .event_loop
      .run_return(|event, event_loop, control_flow| {
        *control_flow = ControlFlow::Wait;
        if let Event::MainEventsCleared = &event {
          *control_flow = ControlFlow::Exit;
        }

        for p in plugins.lock().unwrap().iter_mut() {
          let prevent_default = p.on_event(
            &event,
            event_loop,
            &proxy,
            control_flow,
            EventLoopIterationContext {
              callback: &mut callback,
              window_id_map: window_id_map.clone(),
              windows: windows.clone(),
              #[cfg(feature = "tracing")]
              active_tracing_spans: active_tracing_spans.clone(),
            },
            web_context,
          );
          if prevent_default {
            return;
          }
        }

        handle_event_loop(
          event,
          event_loop,
          control_flow,
          EventLoopIterationContext {
            callback: &mut callback,
            windows: windows.clone(),
            window_id_map: window_id_map.clone(),
            #[cfg(feature = "tracing")]
            active_tracing_spans: active_tracing_spans.clone(),
          },
        );
      });
  }

  fn run<F: FnMut(RunEvent<T>) + 'static>(self, mut callback: F) {
    let windows = self.context.main_thread.windows.clone();
    let window_id_map = self.context.window_id_map.clone();
    let web_context = self.context.main_thread.web_context;
    let plugins = self.context.plugins.clone();

    #[cfg(feature = "tracing")]
    let active_tracing_spans = self.context.main_thread.active_tracing_spans.clone();
    let proxy = self.event_loop.create_proxy();

    self.event_loop.run(move |event, event_loop, control_flow| {
      for p in plugins.lock().unwrap().iter_mut() {
        let prevent_default = p.on_event(
          &event,
          event_loop,
          &proxy,
          control_flow,
          EventLoopIterationContext {
            callback: &mut callback,
            window_id_map: window_id_map.clone(),
            windows: windows.clone(),
            #[cfg(feature = "tracing")]
            active_tracing_spans: active_tracing_spans.clone(),
          },
          &web_context,
        );
        if prevent_default {
          return;
        }
      }
      handle_event_loop(
        event,
        event_loop,
        control_flow,
        EventLoopIterationContext {
          callback: &mut callback,
          window_id_map: window_id_map.clone(),
          windows: windows.clone(),
          #[cfg(feature = "tracing")]
          active_tracing_spans: active_tracing_spans.clone(),
        },
      );
    })
  }
}

pub struct EventLoopIterationContext<'a, T: UserEvent> {
  pub callback: &'a mut (dyn FnMut(RunEvent<T>) + 'static),
  pub window_id_map: WindowIdStore,
  pub windows: Arc<WindowsStore>,
  #[cfg(feature = "tracing")]
  pub active_tracing_spans: ActiveTraceSpanStore,
}

struct UserMessageContext {
  windows: Arc<WindowsStore>,
  window_id_map: WindowIdStore,
}

fn handle_user_message<T: UserEvent>(
  event_loop: &EventLoopWindowTarget<Message<T>>,
  message: Message<T>,
  context: UserMessageContext,
) {
  let UserMessageContext {
    window_id_map,
    windows,
  } = context;
  match message {
    Message::Task(task) => task(),
    #[cfg(target_os = "macos")]
    Message::SetActivationPolicy(activation_policy) => {
      event_loop.set_activation_policy_at_runtime(tao_activation_policy(activation_policy))
    }
    Message::RequestExit(_code) => panic!("cannot handle RequestExit on the main thread"),
    #[cfg(target_os = "macos")]
    Message::Application(application_message) => match application_message {
      ApplicationMessage::Show => {
        event_loop.show_application();
      }
      ApplicationMessage::Hide => {
        event_loop.hide_application();
      }
    },
    Message::Window(id, window_message) => {
      let w = windows.0.borrow().get(&id).map(|w| {
        (
          w.inner.clone(),
          w.webviews.clone(),
          w.has_children.load(Ordering::Relaxed),
          w.window_event_listeners.clone(),
        )
      });
      if let Some((Some(window), webviews, has_children, window_event_listeners)) = w {
        match window_message {
          WindowMessage::AddEventListener(id, listener) => {
            window_event_listeners.lock().unwrap().insert(id, listener);
          }

          // Getters
          WindowMessage::ScaleFactor(tx) => tx.send(window.scale_factor()).unwrap(),
          WindowMessage::InnerPosition(tx) => tx
            .send(
              window
                .inner_position()
                .map(|p| PhysicalPositionWrapper(p).into())
                .map_err(|_| Error::FailedToSendMessage),
            )
            .unwrap(),
          WindowMessage::OuterPosition(tx) => tx
            .send(
              window
                .outer_position()
                .map(|p| PhysicalPositionWrapper(p).into())
                .map_err(|_| Error::FailedToSendMessage),
            )
            .unwrap(),
          WindowMessage::InnerSize(tx) => tx
            .send(PhysicalSizeWrapper(inner_size(&window, &webviews, has_children)).into())
            .unwrap(),
          WindowMessage::OuterSize(tx) => tx
            .send(PhysicalSizeWrapper(window.outer_size()).into())
            .unwrap(),
          WindowMessage::IsFullscreen(tx) => tx.send(window.fullscreen().is_some()).unwrap(),
          WindowMessage::IsMinimized(tx) => tx.send(window.is_minimized()).unwrap(),
          WindowMessage::IsMaximized(tx) => tx.send(window.is_maximized()).unwrap(),
          WindowMessage::IsFocused(tx) => tx.send(window.is_focused()).unwrap(),
          WindowMessage::IsDecorated(tx) => tx.send(window.is_decorated()).unwrap(),
          WindowMessage::IsResizable(tx) => tx.send(window.is_resizable()).unwrap(),
          WindowMessage::IsMaximizable(tx) => tx.send(window.is_maximizable()).unwrap(),
          WindowMessage::IsMinimizable(tx) => tx.send(window.is_minimizable()).unwrap(),
          WindowMessage::IsClosable(tx) => tx.send(window.is_closable()).unwrap(),
          WindowMessage::IsVisible(tx) => tx.send(window.is_visible()).unwrap(),
          WindowMessage::Title(tx) => tx.send(window.title()).unwrap(),
          WindowMessage::CurrentMonitor(tx) => tx.send(window.current_monitor()).unwrap(),
          WindowMessage::PrimaryMonitor(tx) => tx.send(window.primary_monitor()).unwrap(),
          WindowMessage::MonitorFromPoint(tx, (x, y)) => {
            tx.send(window.monitor_from_point(x, y)).unwrap()
          }
          WindowMessage::AvailableMonitors(tx) => {
            tx.send(window.available_monitors().collect()).unwrap()
          }
          #[cfg(any(
            target_os = "linux",
            target_os = "dragonfly",
            target_os = "freebsd",
            target_os = "netbsd",
            target_os = "openbsd"
          ))]
          WindowMessage::GtkWindow(tx) => tx.send(GtkWindow(window.gtk_window().clone())).unwrap(),
          #[cfg(any(
            target_os = "linux",
            target_os = "dragonfly",
            target_os = "freebsd",
            target_os = "netbsd",
            target_os = "openbsd"
          ))]
          WindowMessage::GtkBox(tx) => tx
            .send(GtkBox(window.default_vbox().unwrap().clone()))
            .unwrap(),
          WindowMessage::RawWindowHandle(tx) => tx
            .send(
              window
                .window_handle()
                .map(|h| SendRawWindowHandle(h.as_raw())),
            )
            .unwrap(),
          WindowMessage::Theme(tx) => {
            tx.send(map_theme(&window.theme())).unwrap();
          }
<<<<<<< HEAD
          // Setters
          WindowMessage::Center => {
            #[cfg(not(target_os = "macos"))]
            if let Some(monitor) = window.current_monitor() {
              #[allow(unused_mut)]
              let mut window_size = window.outer_size();
              #[cfg(windows)]
              if window.is_decorated() {
                use windows::Win32::Foundation::RECT;
                use windows::Win32::Graphics::Dwm::{
                  DwmGetWindowAttribute, DWMWA_EXTENDED_FRAME_BOUNDS,
                };
                let mut rect = RECT::default();
                let result = unsafe {
                  DwmGetWindowAttribute(
                    HWND(window.hwnd() as _),
                    DWMWA_EXTENDED_FRAME_BOUNDS,
                    &mut rect as *mut _ as *mut _,
                    std::mem::size_of::<RECT>() as u32,
                  )
                };
                if result.is_ok() {
                  window_size.height = (rect.bottom - rect.top) as u32;
                }
              }
              window.set_outer_position(calculate_window_center_position(window_size, &monitor));
            }
=======
          WindowMessage::IsEnabled(tx) => tx.send(window.is_enabled()).unwrap(),
>>>>>>> f8994b21

          // Setters
          WindowMessage::Center => window.center(),
          WindowMessage::RequestUserAttention(request_type) => {
            window.request_user_attention(request_type.map(|r| r.0));
          }
          WindowMessage::SetResizable(resizable) => {
            window.set_resizable(resizable);
            #[cfg(windows)]
            if !resizable {
              undecorated_resizing::detach_resize_handler(window.hwnd());
            } else if !window.is_decorated() {
              undecorated_resizing::attach_resize_handler(window.hwnd());
            }
          }
          WindowMessage::SetMaximizable(maximizable) => window.set_maximizable(maximizable),
          WindowMessage::SetMinimizable(minimizable) => window.set_minimizable(minimizable),
          WindowMessage::SetClosable(closable) => window.set_closable(closable),
          WindowMessage::SetTitle(title) => window.set_title(&title),
          WindowMessage::Maximize => window.set_maximized(true),
          WindowMessage::Unmaximize => window.set_maximized(false),
          WindowMessage::Minimize => window.set_minimized(true),
          WindowMessage::Unminimize => window.set_minimized(false),
          WindowMessage::SetEnabled(enabled) => window.set_enabled(enabled),
          WindowMessage::Show => window.set_visible(true),
          WindowMessage::Hide => window.set_visible(false),
          WindowMessage::Close => {
            panic!("cannot handle `WindowMessage::Close` on the main thread")
          }
          WindowMessage::Destroy => {
            panic!("cannot handle `WindowMessage::Destroy` on the main thread")
          }
          WindowMessage::SetDecorations(decorations) => {
            window.set_decorations(decorations);
            #[cfg(windows)]
            if decorations {
              undecorated_resizing::detach_resize_handler(window.hwnd());
            } else if window.is_resizable() {
              undecorated_resizing::attach_resize_handler(window.hwnd());
            }
          }
          WindowMessage::SetShadow(_enable) => {
            #[cfg(windows)]
            window.set_undecorated_shadow(_enable);
            #[cfg(target_os = "macos")]
            window.set_has_shadow(_enable);
          }
          WindowMessage::SetAlwaysOnBottom(always_on_bottom) => {
            window.set_always_on_bottom(always_on_bottom)
          }
          WindowMessage::SetAlwaysOnTop(always_on_top) => window.set_always_on_top(always_on_top),
          WindowMessage::SetVisibleOnAllWorkspaces(visible_on_all_workspaces) => {
            window.set_visible_on_all_workspaces(visible_on_all_workspaces)
          }
          WindowMessage::SetContentProtected(protected) => window.set_content_protection(protected),
          WindowMessage::SetSize(size) => {
            window.set_inner_size(SizeWrapper::from(size).0);
          }
          WindowMessage::SetMinSize(size) => {
            window.set_min_inner_size(size.map(|s| SizeWrapper::from(s).0));
          }
          WindowMessage::SetMaxSize(size) => {
            window.set_max_inner_size(size.map(|s| SizeWrapper::from(s).0));
          }
          WindowMessage::SetSizeConstraints(constraints) => {
            window.set_inner_size_constraints(tao::window::WindowSizeConstraints {
              min_width: constraints.min_width,
              min_height: constraints.min_height,
              max_width: constraints.max_width,
              max_height: constraints.max_height,
            });
          }
          WindowMessage::SetPosition(position) => {
            window.set_outer_position(PositionWrapper::from(position).0)
          }
          WindowMessage::SetFullscreen(fullscreen) => {
            if fullscreen {
              window.set_fullscreen(Some(Fullscreen::Borderless(None)))
            } else {
              window.set_fullscreen(None)
            }
          }
          WindowMessage::SetFocus => {
            window.set_focus();
          }
          WindowMessage::SetIcon(icon) => {
            window.set_window_icon(Some(icon));
          }
          #[allow(unused_variables)]
          WindowMessage::SetSkipTaskbar(skip) => {
            #[cfg(any(windows, target_os = "linux"))]
            let _ = window.set_skip_taskbar(skip);
          }
          WindowMessage::SetCursorGrab(grab) => {
            let _ = window.set_cursor_grab(grab);
          }
          WindowMessage::SetCursorVisible(visible) => {
            window.set_cursor_visible(visible);
          }
          WindowMessage::SetCursorIcon(icon) => {
            window.set_cursor_icon(CursorIconWrapper::from(icon).0);
          }
          WindowMessage::SetCursorPosition(position) => {
            let _ = window.set_cursor_position(PositionWrapper::from(position).0);
          }
          WindowMessage::SetIgnoreCursorEvents(ignore) => {
            let _ = window.set_ignore_cursor_events(ignore);
          }
          WindowMessage::DragWindow => {
            let _ = window.drag_window();
          }
          WindowMessage::ResizeDragWindow(direction) => {
            let _ = window.drag_resize_window(match direction {
              tauri_runtime::ResizeDirection::East => tao::window::ResizeDirection::East,
              tauri_runtime::ResizeDirection::North => tao::window::ResizeDirection::North,
              tauri_runtime::ResizeDirection::NorthEast => tao::window::ResizeDirection::NorthEast,
              tauri_runtime::ResizeDirection::NorthWest => tao::window::ResizeDirection::NorthWest,
              tauri_runtime::ResizeDirection::South => tao::window::ResizeDirection::South,
              tauri_runtime::ResizeDirection::SouthEast => tao::window::ResizeDirection::SouthEast,
              tauri_runtime::ResizeDirection::SouthWest => tao::window::ResizeDirection::SouthWest,
              tauri_runtime::ResizeDirection::West => tao::window::ResizeDirection::West,
            });
          }
          WindowMessage::RequestRedraw => {
            window.request_redraw();
          }
          WindowMessage::SetProgressBar(progress_state) => {
            window.set_progress_bar(ProgressBarStateWrapper::from(progress_state).0);
          }
          WindowMessage::SetTitleBarStyle(_style) => {
            #[cfg(target_os = "macos")]
            match _style {
              TitleBarStyle::Visible => {
                window.set_titlebar_transparent(false);
                window.set_fullsize_content_view(true);
              }
              TitleBarStyle::Transparent => {
                window.set_titlebar_transparent(true);
                window.set_fullsize_content_view(false);
              }
              TitleBarStyle::Overlay => {
                window.set_titlebar_transparent(true);
                window.set_fullsize_content_view(true);
              }
              unknown => {
                #[cfg(feature = "tracing")]
                tracing::warn!("unknown title bar style applied: {unknown}");

                #[cfg(not(feature = "tracing"))]
                eprintln!("unknown title bar style applied: {unknown}");
              }
            };
          }
          WindowMessage::SetTheme(theme) => {
            window.set_theme(match theme {
              Some(Theme::Light) => Some(TaoTheme::Light),
              Some(Theme::Dark) => Some(TaoTheme::Dark),
              _ => None,
            });
          }
        }
      }
    }
    Message::Webview(window_id, webview_id, webview_message) => {
      #[cfg(any(
        target_os = "macos",
        windows,
        target_os = "linux",
        target_os = "dragonfly",
        target_os = "freebsd",
        target_os = "netbsd",
        target_os = "openbsd"
      ))]
      if let WebviewMessage::Reparent(new_parent_window_id, tx) = webview_message {
        let webview_handle = windows.0.borrow_mut().get_mut(&window_id).and_then(|w| {
          w.webviews
            .iter()
            .position(|w| w.id == webview_id)
            .map(|webview_index| w.webviews.remove(webview_index))
        });

        if let Some(webview) = webview_handle {
          if let Some((Some(new_parent_window), new_parent_window_webviews)) = windows
            .0
            .borrow_mut()
            .get_mut(&new_parent_window_id)
            .map(|w| (w.inner.clone(), &mut w.webviews))
          {
            #[cfg(target_os = "macos")]
            let reparent_result = {
              use wry::WebViewExtMacOS;
              webview.inner.reparent(new_parent_window.ns_window() as _)
            };
            #[cfg(windows)]
            let reparent_result = { webview.inner.reparent(new_parent_window.hwnd()) };

            #[cfg(any(
              target_os = "linux",
              target_os = "dragonfly",
              target_os = "freebsd",
              target_os = "netbsd",
              target_os = "openbsd"
            ))]
            let reparent_result = {
              if let Some(container) = new_parent_window.default_vbox() {
                webview.inner.reparent(container)
              } else {
                Err(wry::Error::MessageSender)
              }
            };

            match reparent_result {
              Ok(_) => {
                new_parent_window_webviews.push(webview);
                tx.send(Ok(())).unwrap();
              }
              Err(e) => {
                log::error!("failed to reparent webview: {e}");
                tx.send(Err(Error::FailedToSendMessage)).unwrap();
              }
            }
          }
        } else {
          tx.send(Err(Error::FailedToSendMessage)).unwrap();
        }

        return;
      }

      let webview_handle = windows.0.borrow().get(&window_id).map(|w| {
        (
          w.inner.clone(),
          w.webviews.iter().find(|w| w.id == webview_id).cloned(),
        )
      });
      if let Some((Some(window), Some(webview))) = webview_handle {
        match webview_message {
          WebviewMessage::WebviewEvent(_) => { /* already handled */ }
          WebviewMessage::SynthesizedWindowEvent(_) => { /* already handled */ }
          WebviewMessage::Reparent(_window_id, _tx) => { /* already handled */ }
          WebviewMessage::AddEventListener(id, listener) => {
            webview
              .webview_event_listeners
              .lock()
              .unwrap()
              .insert(id, listener);
          }

          #[cfg(all(feature = "tracing", not(target_os = "android")))]
          WebviewMessage::EvaluateScript(script, tx, span) => {
            let _span = span.entered();
            if let Err(e) = webview.evaluate_script(&script) {
              log::error!("{}", e);
            }
            tx.send(()).unwrap();
          }
          #[cfg(not(all(feature = "tracing", not(target_os = "android"))))]
          WebviewMessage::EvaluateScript(script) => {
            if let Err(e) = webview.evaluate_script(&script) {
              log::error!("{}", e);
            }
          }
          WebviewMessage::Navigate(url) => {
            if let Err(e) = webview.load_url(url.as_str()) {
              log::error!("failed to navigate to url {}: {}", url, e);
            }
          }
          WebviewMessage::Show => {
            if let Err(e) = webview.set_visible(true) {
              log::error!("failed to change webview visibility: {e}");
            }
          }
          WebviewMessage::Hide => {
            if let Err(e) = webview.set_visible(false) {
              log::error!("failed to change webview visibility: {e}");
            }
          }
          WebviewMessage::Print => {
            let _ = webview.print();
          }
          WebviewMessage::Close => {
            #[allow(clippy::manual_inspect)]
            windows.0.borrow_mut().get_mut(&window_id).map(|window| {
              if let Some(i) = window.webviews.iter().position(|w| w.id == webview.id) {
                window.webviews.remove(i);
              }
              window
            });
          }
          WebviewMessage::SetBounds(bounds) => {
            let bounds: RectWrapper = bounds.into();
            let bounds = bounds.0;

            if let Some(b) = &mut *webview.bounds.lock().unwrap() {
              let scale_factor = window.scale_factor();
              let size = bounds.size.to_logical::<f32>(scale_factor);
              let position = bounds.position.to_logical::<f32>(scale_factor);
              let window_size = window.inner_size().to_logical::<f32>(scale_factor);
              b.width_rate = size.width / window_size.width;
              b.height_rate = size.height / window_size.height;
              b.x_rate = position.x / window_size.width;
              b.y_rate = position.y / window_size.height;
            }

            if let Err(e) = webview.set_bounds(bounds) {
              log::error!("failed to set webview size: {e}");
            }
          }
          WebviewMessage::SetSize(size) => match webview.bounds() {
            Ok(mut bounds) => {
              bounds.size = size;

              let scale_factor = window.scale_factor();
              let size = size.to_logical::<f32>(scale_factor);

              if let Some(b) = &mut *webview.bounds.lock().unwrap() {
                let window_size = window.inner_size().to_logical::<f32>(scale_factor);
                b.width_rate = size.width / window_size.width;
                b.height_rate = size.height / window_size.height;
              }

              if let Err(e) = webview.set_bounds(bounds) {
                log::error!("failed to set webview size: {e}");
              }
            }
            Err(e) => {
              log::error!("failed to get webview bounds: {e}");
            }
          },
          WebviewMessage::SetPosition(position) => match webview.bounds() {
            Ok(mut bounds) => {
              bounds.position = position;

              let scale_factor = window.scale_factor();
              let position = position.to_logical::<f32>(scale_factor);

              if let Some(b) = &mut *webview.bounds.lock().unwrap() {
                let window_size = window.inner_size().to_logical::<f32>(scale_factor);
                b.x_rate = position.x / window_size.width;
                b.y_rate = position.y / window_size.height;
              }

              if let Err(e) = webview.set_bounds(bounds) {
                log::error!("failed to set webview position: {e}");
              }
            }
            Err(e) => {
              log::error!("failed to get webview bounds: {e}");
            }
          },
          WebviewMessage::SetZoom(scale_factor) => {
            if let Err(e) = webview.zoom(scale_factor) {
              log::error!("failed to set webview zoom: {e}");
            }
          }
          WebviewMessage::ClearAllBrowsingData => {
            if let Err(e) = webview.clear_all_browsing_data() {
              log::error!("failed to clear webview browsing data: {e}");
            }
          }
          // Getters
          WebviewMessage::Url(tx) => {
            tx.send(
              webview
                .url()
                .map(|u| u.parse().expect("invalid webview URL"))
                .map_err(|_| Error::FailedToSendMessage),
            )
            .unwrap();
          }
          WebviewMessage::Bounds(tx) => {
            tx.send(
              webview
                .bounds()
                .map(|bounds| tauri_runtime::Rect {
                  size: bounds.size,
                  position: bounds.position,
                })
                .map_err(|_| Error::FailedToSendMessage),
            )
            .unwrap();
          }
          WebviewMessage::Position(tx) => {
            tx.send(
              webview
                .bounds()
                .map(|bounds| bounds.position.to_physical(window.scale_factor()))
                .map_err(|_| Error::FailedToSendMessage),
            )
            .unwrap();
          }
          WebviewMessage::Size(tx) => {
            tx.send(
              webview
                .bounds()
                .map(|bounds| bounds.size.to_physical(window.scale_factor()))
                .map_err(|_| Error::FailedToSendMessage),
            )
            .unwrap();
          }
          WebviewMessage::SetFocus => {
            if let Err(e) = webview.focus() {
              log::error!("failed to focus webview: {e}");
            }
          }
          WebviewMessage::SetAutoResize(auto_resize) => match webview.bounds() {
            Ok(bounds) => {
              let scale_factor = window.scale_factor();
              let window_size = window.inner_size().to_logical::<f32>(scale_factor);
              *webview.bounds.lock().unwrap() = if auto_resize {
                let size = bounds.size.to_logical::<f32>(scale_factor);
                let position = bounds.position.to_logical::<f32>(scale_factor);
                Some(WebviewBounds {
                  x_rate: position.x / window_size.width,
                  y_rate: position.y / window_size.height,
                  width_rate: size.width / window_size.width,
                  height_rate: size.height / window_size.height,
                })
              } else {
                None
              };
            }
            Err(e) => {
              log::error!("failed to get webview bounds: {e}");
            }
          },
          WebviewMessage::WithWebview(f) => {
            #[cfg(any(
              target_os = "linux",
              target_os = "dragonfly",
              target_os = "freebsd",
              target_os = "netbsd",
              target_os = "openbsd"
            ))]
            {
              f(webview.webview());
            }
            #[cfg(target_os = "macos")]
            {
              use wry::WebViewExtMacOS;
              f(Webview {
                webview: Retained::into_raw(webview.webview()) as *mut objc2::runtime::AnyObject
                  as *mut std::ffi::c_void,
                manager: Retained::into_raw(webview.manager()) as *mut objc2::runtime::AnyObject
                  as *mut std::ffi::c_void,
                ns_window: Retained::into_raw(webview.ns_window()) as *mut objc2::runtime::AnyObject
                  as *mut std::ffi::c_void,
              });
            }
            #[cfg(target_os = "ios")]
            {
              use tao::platform::ios::WindowExtIOS;
              use wry::WebViewExtIOS;

              f(Webview {
                webview: Retained::into_raw(webview.inner.webview())
                  as *mut objc2::runtime::AnyObject
                  as *mut std::ffi::c_void,
                manager: Retained::into_raw(webview.inner.manager())
                  as *mut objc2::runtime::AnyObject
                  as *mut std::ffi::c_void,
                view_controller: window.ui_view_controller(),
              });
            }
            #[cfg(windows)]
            {
              f(Webview {
                controller: webview.controller(),
              });
            }
            #[cfg(target_os = "android")]
            {
              f(webview.handle())
            }
          }
          #[cfg(any(debug_assertions, feature = "devtools"))]
          WebviewMessage::OpenDevTools => {
            webview.open_devtools();
          }
          #[cfg(any(debug_assertions, feature = "devtools"))]
          WebviewMessage::CloseDevTools => {
            webview.close_devtools();
          }
          #[cfg(any(debug_assertions, feature = "devtools"))]
          WebviewMessage::IsDevToolsOpen(tx) => {
            tx.send(webview.is_devtools_open()).unwrap();
          }
        }
      }
    }
    Message::CreateWebview(window_id, handler) => {
      let window = windows
        .0
        .borrow()
        .get(&window_id)
        .and_then(|w| w.inner.clone());
      if let Some(window) = window {
        match handler(&window) {
          Ok(webview) => {
            #[allow(clippy::manual_inspect)]
            windows.0.borrow_mut().get_mut(&window_id).map(|w| {
              w.webviews.push(webview);
              w.has_children.store(true, Ordering::Relaxed);
              w
            });
          }
          Err(e) => {
            log::error!("{}", e);
          }
        }
      }
    }
    Message::CreateWindow(window_id, handler) => match handler(event_loop) {
      Ok(webview) => {
        windows.0.borrow_mut().insert(window_id, webview);
      }
      Err(e) => {
        log::error!("{}", e);
      }
    },
    Message::CreateRawWindow(window_id, handler, sender) => {
      let (label, builder) = handler();

      #[cfg(windows)]
      let is_window_transparent = builder.window.transparent;

      if let Ok(window) = builder.build(event_loop) {
        window_id_map.insert(window.id(), window_id);

        let window = Arc::new(window);

        #[cfg(windows)]
        let surface = if is_window_transparent {
          if let Ok(context) = softbuffer::Context::new(window.clone()) {
            if let Ok(mut surface) = softbuffer::Surface::new(&context, window.clone()) {
              window.clear_surface(&mut surface);
              Some(surface)
            } else {
              None
            }
          } else {
            None
          }
        } else {
          None
        };

        windows.0.borrow_mut().insert(
          window_id,
          WindowWrapper {
            label,
            has_children: AtomicBool::new(false),
            inner: Some(window.clone()),
            window_event_listeners: Default::default(),
            webviews: Vec::new(),
            #[cfg(windows)]
            is_window_transparent,
            #[cfg(windows)]
            surface,
          },
        );
        sender.send(Ok(Arc::downgrade(&window))).unwrap();
      } else {
        sender.send(Err(Error::CreateWindow)).unwrap();
      }
    }

    Message::UserEvent(_) => (),
    Message::EventLoopWindowTarget(message) => match message {
      EventLoopWindowTargetMessage::CursorPosition(sender) => {
        let pos = event_loop
          .cursor_position()
          .map_err(|_| Error::FailedToSendMessage);
        sender.send(pos).unwrap();
      }
    },
  }
}

fn handle_event_loop<T: UserEvent>(
  event: Event<'_, Message<T>>,
  event_loop: &EventLoopWindowTarget<Message<T>>,
  control_flow: &mut ControlFlow,
  context: EventLoopIterationContext<'_, T>,
) {
  let EventLoopIterationContext {
    callback,
    window_id_map,
    windows,
    #[cfg(feature = "tracing")]
    active_tracing_spans,
  } = context;
  if *control_flow != ControlFlow::Exit {
    *control_flow = ControlFlow::Wait;
  }

  match event {
    Event::NewEvents(StartCause::Init) => {
      callback(RunEvent::Ready);
    }

    Event::NewEvents(StartCause::Poll) => {
      callback(RunEvent::Resumed);
    }

    Event::MainEventsCleared => {
      callback(RunEvent::MainEventsCleared);
    }

    Event::LoopDestroyed => {
      callback(RunEvent::Exit);
    }

    #[cfg(windows)]
    Event::RedrawRequested(id) => {
      if let Some(window_id) = window_id_map.get(&id) {
        let mut windows_ref = windows.0.borrow_mut();
        if let Some(window) = windows_ref.get_mut(&window_id) {
          if window.is_window_transparent {
            if let Some(surface) = &mut window.surface {
              if let Some(window) = &window.inner {
                window.clear_surface(surface);
              }
            }
          }
        }
      }
    }

    #[cfg(feature = "tracing")]
    Event::RedrawEventsCleared => {
      active_tracing_spans.remove_window_draw();
    }

    Event::UserEvent(Message::Webview(
      window_id,
      webview_id,
      WebviewMessage::WebviewEvent(event),
    )) => {
      let windows_ref = windows.0.borrow();
      if let Some(window) = windows_ref.get(&window_id) {
        if let Some(webview) = window.webviews.iter().find(|w| w.id == webview_id) {
          let label = webview.label.clone();
          let webview_event_listeners = webview.webview_event_listeners.clone();

          drop(windows_ref);

          callback(RunEvent::WebviewEvent {
            label,
            event: event.clone(),
          });
          let listeners = webview_event_listeners.lock().unwrap();
          let handlers = listeners.values();
          for handler in handlers {
            handler(&event);
          }
        }
      }
    }

    Event::UserEvent(Message::Webview(
      window_id,
      _webview_id,
      WebviewMessage::SynthesizedWindowEvent(event),
    )) => {
      if let Some(event) = WindowEventWrapper::from(event).0 {
        let windows_ref = windows.0.borrow();
        let window = windows_ref.get(&window_id);
        if let Some(window) = window {
          let label = window.label.clone();
          let window_event_listeners = window.window_event_listeners.clone();

          drop(windows_ref);

          callback(RunEvent::WindowEvent {
            label,
            event: event.clone(),
          });

          let listeners = window_event_listeners.lock().unwrap();
          let handlers = listeners.values();
          for handler in handlers {
            handler(&event);
          }
        }
      }
    }

    Event::WindowEvent {
      event, window_id, ..
    } => {
      if let Some(window_id) = window_id_map.get(&window_id) {
        {
          let windows_ref = windows.0.borrow();
          if let Some(window) = windows_ref.get(&window_id) {
            if let Some(event) = WindowEventWrapper::parse(window, &event).0 {
              let label = window.label.clone();
              let window_event_listeners = window.window_event_listeners.clone();

              drop(windows_ref);

              callback(RunEvent::WindowEvent {
                label,
                event: event.clone(),
              });
              let listeners = window_event_listeners.lock().unwrap();
              let handlers = listeners.values();
              for handler in handlers {
                handler(&event);
              }
            }
          }
        }

        match event {
          #[cfg(windows)]
          TaoWindowEvent::ThemeChanged(theme) => {
            if let Some(window) = windows.0.borrow().get(&window_id) {
              for webview in &window.webviews {
                let theme = match theme {
                  TaoTheme::Dark => wry::Theme::Dark,
                  TaoTheme::Light => wry::Theme::Light,
                  _ => wry::Theme::Light,
                };
                if let Err(e) = webview.set_theme(theme) {
                  log::error!("failed to set theme: {e}");
                }
              }
            }
          }
          TaoWindowEvent::CloseRequested => {
            on_close_requested(callback, window_id, windows);
          }
          TaoWindowEvent::Destroyed => {
            let removed = windows.0.borrow_mut().remove(&window_id).is_some();
            if removed {
              let is_empty = windows.0.borrow().is_empty();
              if is_empty {
                let (tx, rx) = channel();
                callback(RunEvent::ExitRequested { code: None, tx });

                let recv = rx.try_recv();
                let should_prevent = matches!(recv, Ok(ExitRequestedEventAction::Prevent));

                if !should_prevent {
                  *control_flow = ControlFlow::Exit;
                }
              }
            }
          }
          TaoWindowEvent::Resized(size) => {
            if let Some((Some(window), webviews)) = windows
              .0
              .borrow()
              .get(&window_id)
              .map(|w| (w.inner.clone(), w.webviews.clone()))
            {
              let size = size.to_logical::<f32>(window.scale_factor());
              for webview in webviews {
                if let Some(b) = &*webview.bounds.lock().unwrap() {
                  if let Err(e) = webview.set_bounds(wry::Rect {
                    position: LogicalPosition::new(size.width * b.x_rate, size.height * b.y_rate)
                      .into(),
                    size: LogicalSize::new(size.width * b.width_rate, size.height * b.height_rate)
                      .into(),
                  }) {
                    log::error!("failed to autoresize webview: {e}");
                  }
                }
              }
            }
          }
          _ => {}
        }
      }
    }
    Event::UserEvent(message) => match message {
      Message::RequestExit(code) => {
        let (tx, rx) = channel();
        callback(RunEvent::ExitRequested {
          code: Some(code),
          tx,
        });

        let recv = rx.try_recv();
        let should_prevent = matches!(recv, Ok(ExitRequestedEventAction::Prevent));

        if !should_prevent {
          *control_flow = ControlFlow::Exit;
        }
      }
      Message::Window(id, WindowMessage::Close) => {
        on_close_requested(callback, id, windows);
      }
      Message::Window(id, WindowMessage::Destroy) => {
        on_window_close(id, windows);
      }
      Message::UserEvent(t) => callback(RunEvent::UserEvent(t)),
      message => {
        handle_user_message(
          event_loop,
          message,
          UserMessageContext {
            window_id_map,
            windows,
          },
        );
      }
    },
    #[cfg(any(target_os = "macos", target_os = "ios"))]
    Event::Opened { urls } => {
      callback(RunEvent::Opened { urls });
    }
    #[cfg(target_os = "macos")]
    Event::Reopen {
      has_visible_windows,
      ..
    } => callback(RunEvent::Reopen {
      has_visible_windows,
    }),
    _ => (),
  }
}

fn on_close_requested<'a, T: UserEvent>(
  callback: &'a mut (dyn FnMut(RunEvent<T>) + 'static),
  window_id: WindowId,
  windows: Arc<WindowsStore>,
) {
  let (tx, rx) = channel();
  let windows_ref = windows.0.borrow();
  if let Some(w) = windows_ref.get(&window_id) {
    let label = w.label.clone();
    let window_event_listeners = w.window_event_listeners.clone();

    drop(windows_ref);

    let listeners = window_event_listeners.lock().unwrap();
    let handlers = listeners.values();
    for handler in handlers {
      handler(&WindowEvent::CloseRequested {
        signal_tx: tx.clone(),
      });
    }
    callback(RunEvent::WindowEvent {
      label,
      event: WindowEvent::CloseRequested { signal_tx: tx },
    });
    if let Ok(true) = rx.try_recv() {
    } else {
      on_window_close(window_id, windows);
    }
  }
}

fn on_window_close(window_id: WindowId, windows: Arc<WindowsStore>) {
  if let Some(window_wrapper) = windows.0.borrow_mut().get_mut(&window_id) {
    window_wrapper.inner = None;
    #[cfg(windows)]
    window_wrapper.surface.take();
  }
}

fn parse_proxy_url(url: &Url) -> Result<ProxyConfig> {
  let host = url.host().map(|h| h.to_string()).unwrap_or_default();
  let port = url.port().map(|p| p.to_string()).unwrap_or_default();

  if url.scheme() == "http" {
    let config = ProxyConfig::Http(ProxyEndpoint { host, port });

    Ok(config)
  } else if url.scheme() == "socks5" {
    let config = ProxyConfig::Socks5(ProxyEndpoint { host, port });

    Ok(config)
  } else {
    Err(Error::InvalidProxyUrl)
  }
}

fn create_window<T: UserEvent, F: Fn(RawWindow) + Send + 'static>(
  window_id: WindowId,
  webview_id: u32,
  event_loop: &EventLoopWindowTarget<Message<T>>,
  context: &Context<T>,
  pending: PendingWindow<T, Wry<T>>,
  after_window_creation: Option<F>,
) -> Result<WindowWrapper> {
  #[allow(unused_mut)]
  let PendingWindow {
    mut window_builder,
    label,
    webview,
  } = pending;

  #[cfg(feature = "tracing")]
  let _webview_create_span = tracing::debug_span!("wry::webview::create").entered();
  #[cfg(feature = "tracing")]
  let window_draw_span = tracing::debug_span!("wry::window::draw").entered();
  #[cfg(feature = "tracing")]
  let window_create_span =
    tracing::debug_span!(parent: &window_draw_span, "wry::window::create").entered();

  let window_event_listeners = WindowEventListeners::default();

  #[cfg(windows)]
  let is_window_transparent = window_builder.inner.window.transparent;

  #[cfg(target_os = "macos")]
  {
    if window_builder.tabbing_identifier.is_none()
      || window_builder.inner.window.transparent
      || !window_builder.inner.window.decorations
    {
      window_builder.inner = window_builder.inner.with_automatic_window_tabbing(false);
    }
  }

  #[cfg(desktop)]
  if window_builder.prevent_overflow.is_some() || window_builder.center {
    let monitor = if let Some(window_position) = &window_builder.inner.window.position {
      event_loop.available_monitors().find(|m| {
        let monitor_pos = m.position();
        let monitor_size = m.size();

        // type annotations required for 32bit targets.
        let window_position: LogicalPosition<i32> = window_position.to_logical(m.scale_factor());

        monitor_pos.x <= window_position.x
          && window_position.x <= monitor_pos.x + monitor_size.width as i32
          && monitor_pos.y <= window_position.y
          && window_position.y <= monitor_pos.y + monitor_size.height as i32
      })
    } else {
      event_loop.primary_monitor()
    };
    if let Some(monitor) = monitor {
      let scale_factor = monitor.scale_factor();
      let desired_size = window_builder
        .inner
        .window
        .inner_size
        .unwrap_or_else(|| TaoPhysicalSize::new(800, 600).into());
      let mut inner_size = window_builder
        .inner
        .window
        .inner_size_constraints
        .clamp(desired_size, scale_factor)
        .to_physical::<u32>(scale_factor);
      let mut window_size = inner_size;
      #[allow(unused_mut)]
      // Left and right window shadow counts as part of the window on Windows
      // We need to include it when calculating positions, but not size
      let mut shadow_width = 0;
      #[cfg(windows)]
      if window_builder.inner.window.decorations {
        use windows::Win32::UI::WindowsAndMessaging::{AdjustWindowRect, WS_OVERLAPPEDWINDOW};
        let mut rect = windows::Win32::Foundation::RECT::default();
        let result = unsafe { AdjustWindowRect(&mut rect, WS_OVERLAPPEDWINDOW, false) };
        if result.is_ok() {
          shadow_width = (rect.right - rect.left) as u32;
          // rect.bottom is made out of shadow, and we don't care about it
          window_size.height += -rect.top as u32;
        }
      }

      if let Some(margin) = window_builder.prevent_overflow {
        let size = get_work_area_size(&monitor);
        let margin = margin.to_physical::<u32>(scale_factor);
        let constraint = PhysicalSize::new(size.width - margin.width, size.height - margin.height);
        if window_size.width > constraint.width || window_size.height > constraint.height {
          if window_size.width > constraint.width {
            inner_size.width = inner_size
              .width
              .saturating_sub(window_size.width - constraint.width);
            window_size.width = constraint.width;
          }
          if window_size.height > constraint.height {
            inner_size.height = inner_size
              .height
              .saturating_sub(window_size.height - constraint.height);
            window_size.height = constraint.height;
          }
          window_builder.inner.window.inner_size = Some(inner_size.into());
        }
      }
<<<<<<< HEAD

      if window_builder.center {
        window_size.width += shadow_width;
        let position = calculate_window_center_position(window_size, &monitor);
        let logical_position = position.to_logical::<f64>(scale_factor);
        window_builder = window_builder.position(logical_position.x, logical_position.y);
      }
=======
      let position = window::calculate_window_center_position(window_size, monitor);
      let logical_position = position.to_logical::<f64>(scale_factor);
      window_builder = window_builder.position(logical_position.x, logical_position.y);
>>>>>>> f8994b21
    }
  };

  let window = window_builder.inner.build(event_loop).unwrap();

  #[cfg(feature = "tracing")]
  {
    drop(window_create_span);

    context
      .main_thread
      .active_tracing_spans
      .0
      .borrow_mut()
      .push(ActiveTracingSpan::WindowDraw {
        id: window.id(),
        span: window_draw_span,
      });
  }

  context.window_id_map.insert(window.id(), window_id);

  if let Some(handler) = after_window_creation {
    let raw = RawWindow {
      #[cfg(windows)]
      hwnd: window.hwnd(),
      #[cfg(any(
        target_os = "linux",
        target_os = "dragonfly",
        target_os = "freebsd",
        target_os = "netbsd",
        target_os = "openbsd"
      ))]
      gtk_window: window.gtk_window(),
      #[cfg(any(
        target_os = "linux",
        target_os = "dragonfly",
        target_os = "freebsd",
        target_os = "netbsd",
        target_os = "openbsd"
      ))]
      default_vbox: window.default_vbox(),
      _marker: &std::marker::PhantomData,
    };
    handler(raw);
  }

  let mut webviews = Vec::new();

  if let Some(webview) = webview {
    webviews.push(create_webview(
      #[cfg(feature = "unstable")]
      WebviewKind::WindowChild,
      #[cfg(not(feature = "unstable"))]
      WebviewKind::WindowContent,
      &window,
      Arc::new(Mutex::new(window_id)),
      webview_id,
      context,
      webview,
    )?);
  }

  let window = Arc::new(window);

  #[cfg(windows)]
  let surface = if is_window_transparent {
    if let Ok(context) = softbuffer::Context::new(window.clone()) {
      if let Ok(mut surface) = softbuffer::Surface::new(&context, window.clone()) {
        window.clear_surface(&mut surface);
        Some(surface)
      } else {
        None
      }
    } else {
      None
    }
  } else {
    None
  };

  Ok(WindowWrapper {
    label,
    has_children: AtomicBool::new(false),
    inner: Some(window),
    webviews,
    window_event_listeners,
    #[cfg(windows)]
    is_window_transparent,
    #[cfg(windows)]
    surface,
  })
}

/// the kind of the webview
#[derive(PartialEq, Eq, PartialOrd, Ord, Clone, Copy)]
enum WebviewKind {
  // webview is the entire window content
  WindowContent,
  // webview is a child of the window, which can contain other webviews too
  WindowChild,
}

#[derive(Debug, Clone)]
struct WebviewBounds {
  x_rate: f32,
  y_rate: f32,
  width_rate: f32,
  height_rate: f32,
}

fn create_webview<T: UserEvent>(
  kind: WebviewKind,
  window: &Window,
  window_id: Arc<Mutex<WindowId>>,
  id: WebviewId,
  context: &Context<T>,
  pending: PendingWebview<T, Wry<T>>,
) -> Result<WebviewWrapper> {
  #[allow(unused_mut)]
  let PendingWebview {
    webview_attributes,
    uri_scheme_protocols,
    label,
    ipc_handler,
    url,
    ..
  } = pending;

  let mut web_context = context
    .main_thread
    .web_context
    .lock()
    .expect("poisoned WebContext store");
  let is_first_context = web_context.is_empty();
  // the context must be stored on the HashMap because it must outlive the WebView on macOS
  let automation_enabled = std::env::var("TAURI_WEBVIEW_AUTOMATION").as_deref() == Ok("true");
  let web_context_key = webview_attributes.data_directory;
  let entry = web_context.entry(web_context_key.clone());
  let web_context = match entry {
    Occupied(occupied) => {
      let occupied = occupied.into_mut();
      occupied.referenced_by_webviews.insert(label.clone());
      occupied
    }
    Vacant(vacant) => {
      let mut web_context = WryWebContext::new(web_context_key.clone());
      web_context.set_allows_automation(if automation_enabled {
        is_first_context
      } else {
        false
      });
      vacant.insert(WebContext {
        inner: web_context,
        referenced_by_webviews: [label.clone()].into(),
        registered_custom_protocols: HashSet::new(),
      })
    }
  };

  let mut webview_builder = WebViewBuilder::with_web_context(&mut web_context.inner)
    .with_id(&label)
    .with_focused(webview_attributes.focus)
    .with_url(&url)
    .with_transparent(webview_attributes.transparent)
    .with_accept_first_mouse(webview_attributes.accept_first_mouse)
    .with_incognito(webview_attributes.incognito)
    .with_clipboard(webview_attributes.clipboard)
    .with_hotkeys_zoom(webview_attributes.zoom_hotkeys_enabled);

  if webview_attributes.drag_drop_handler_enabled {
    let proxy = context.proxy.clone();
    let window_id_ = window_id.clone();
    webview_builder = webview_builder.with_drag_drop_handler(move |event| {
      let event = match event {
        WryDragDropEvent::Enter {
          paths,
          position: (x, y),
        } => DragDropEvent::Enter {
          paths,
          position: PhysicalPosition::new(x as _, y as _),
        },
        WryDragDropEvent::Over { position: (x, y) } => DragDropEvent::Over {
          position: PhysicalPosition::new(x as _, y as _),
        },
        WryDragDropEvent::Drop {
          paths,
          position: (x, y),
        } => DragDropEvent::Drop {
          paths,
          position: PhysicalPosition::new(x as _, y as _),
        },
        WryDragDropEvent::Leave => DragDropEvent::Leave,
        _ => unimplemented!(),
      };

      let message = if kind == WebviewKind::WindowContent {
        WebviewMessage::SynthesizedWindowEvent(SynthesizedWindowEvent::DragDrop(event))
      } else {
        WebviewMessage::WebviewEvent(WebviewEvent::DragDrop(event))
      };

      let _ = proxy.send_event(Message::Webview(*window_id_.lock().unwrap(), id, message));
      true
    });
  }

  if let Some(navigation_handler) = pending.navigation_handler {
    webview_builder = webview_builder.with_navigation_handler(move |url| {
      url
        .parse()
        .map(|url| navigation_handler(&url))
        .unwrap_or(true)
    });
  }

  let webview_bounds = if let Some(bounds) = webview_attributes.bounds {
    let bounds: RectWrapper = bounds.into();
    let bounds = bounds.0;

    let scale_factor = window.scale_factor();
    let position = bounds.position.to_logical::<f32>(scale_factor);
    let size = bounds.size.to_logical::<f32>(scale_factor);

    webview_builder = webview_builder.with_bounds(bounds);

    let window_size = window.inner_size().to_logical::<f32>(scale_factor);

    if webview_attributes.auto_resize {
      Some(WebviewBounds {
        x_rate: position.x / window_size.width,
        y_rate: position.y / window_size.height,
        width_rate: size.width / window_size.width,
        height_rate: size.height / window_size.height,
      })
    } else {
      None
    }
  } else {
    #[cfg(feature = "unstable")]
    {
      webview_builder = webview_builder.with_bounds(wry::Rect {
        position: LogicalPosition::new(0, 0).into(),
        size: window.inner_size().into(),
      });
      Some(WebviewBounds {
        x_rate: 0.,
        y_rate: 0.,
        width_rate: 1.,
        height_rate: 1.,
      })
    }
    #[cfg(not(feature = "unstable"))]
    None
  };

  if let Some(download_handler) = pending.download_handler {
    let download_handler_ = download_handler.clone();
    webview_builder = webview_builder.with_download_started_handler(move |url, path| {
      if let Ok(url) = url.parse() {
        download_handler_(DownloadEvent::Requested {
          url,
          destination: path,
        })
      } else {
        false
      }
    });
    webview_builder = webview_builder.with_download_completed_handler(move |url, path, success| {
      if let Ok(url) = url.parse() {
        download_handler(DownloadEvent::Finished { url, path, success });
      }
    });
  }

  if let Some(page_load_handler) = pending.on_page_load_handler {
    webview_builder = webview_builder.with_on_page_load_handler(move |event, url| {
      let _ = url.parse().map(|url| {
        page_load_handler(
          url,
          match event {
            wry::PageLoadEvent::Started => tauri_runtime::webview::PageLoadEvent::Started,
            wry::PageLoadEvent::Finished => tauri_runtime::webview::PageLoadEvent::Finished,
          },
        )
      });
    });
  }

  if let Some(user_agent) = webview_attributes.user_agent {
    webview_builder = webview_builder.with_user_agent(&user_agent);
  }

  if let Some(proxy_url) = webview_attributes.proxy_url {
    let config = parse_proxy_url(&proxy_url)?;

    webview_builder = webview_builder.with_proxy_config(config);
  }

  #[cfg(windows)]
  {
    if let Some(additional_browser_args) = webview_attributes.additional_browser_args {
      webview_builder = webview_builder.with_additional_browser_args(&additional_browser_args);
    }

    webview_builder = webview_builder.with_theme(match window.theme() {
      TaoTheme::Dark => wry::Theme::Dark,
      TaoTheme::Light => wry::Theme::Light,
      _ => wry::Theme::Light,
    });
  }

  #[cfg(windows)]
  {
    webview_builder = webview_builder.with_https_scheme(false);
  }

  #[cfg(windows)]
  {
    webview_builder = webview_builder
      .with_browser_extensions_enabled(webview_attributes.browser_extensions_enabled);
  }

  webview_builder = webview_builder.with_ipc_handler(create_ipc_handler(
    kind,
    window_id.clone(),
    id,
    context.clone(),
    label.clone(),
    ipc_handler,
  ));

  for script in webview_attributes.initialization_scripts {
    webview_builder = webview_builder.with_initialization_script(&script);
  }

  for (scheme, protocol) in uri_scheme_protocols {
    // on Linux the custom protocols are associated with the web context
    // and you cannot register a scheme more than once
    #[cfg(any(
      target_os = "linux",
      target_os = "dragonfly",
      target_os = "freebsd",
      target_os = "netbsd",
      target_os = "openbsd"
    ))]
    {
      if web_context.registered_custom_protocols.contains(&scheme) {
        continue;
      }

      web_context
        .registered_custom_protocols
        .insert(scheme.clone());
    }

    webview_builder = webview_builder.with_asynchronous_custom_protocol(
      scheme,
      move |webview_id, request, responder| {
        protocol(
          webview_id,
          request,
          Box::new(move |response| responder.respond(response)),
        )
      },
    );
  }

  #[cfg(any(debug_assertions, feature = "devtools"))]
  {
    webview_builder = webview_builder.with_devtools(true);
  }

  #[cfg(target_os = "android")]
  {
    if let Some(on_webview_created) = pending.on_webview_created {
      webview_builder = webview_builder.on_webview_created(move |ctx| {
        on_webview_created(tauri_runtime::webview::CreationContext {
          env: ctx.env,
          activity: ctx.activity,
          webview: ctx.webview,
        })
      });
    }
  }

  let webview = match kind {
    #[cfg(not(any(
      target_os = "windows",
      target_os = "macos",
      target_os = "ios",
      target_os = "android"
    )))]
    WebviewKind::WindowChild => {
      // only way to account for menu bar height, and also works for multiwebviews :)
      let vbox = window.default_vbox().unwrap();
      webview_builder.build_gtk(vbox)
    }
    #[cfg(any(
      target_os = "windows",
      target_os = "macos",
      target_os = "ios",
      target_os = "android"
    ))]
    WebviewKind::WindowChild => webview_builder.build(&window),
    WebviewKind::WindowContent => {
      #[cfg(any(
        target_os = "windows",
        target_os = "macos",
        target_os = "ios",
        target_os = "android"
      ))]
      let builder = webview_builder.build(&window);
      #[cfg(not(any(
        target_os = "windows",
        target_os = "macos",
        target_os = "ios",
        target_os = "android"
      )))]
      let builder = {
        let vbox = window.default_vbox().unwrap();
        webview_builder.build_gtk(vbox)
      };
      builder
    }
  }
  .map_err(|e| Error::CreateWebview(Box::new(dbg!(e))))?;

  if kind == WebviewKind::WindowContent {
    #[cfg(any(
      target_os = "linux",
      target_os = "dragonfly",
      target_os = "freebsd",
      target_os = "netbsd",
      target_os = "openbsd"
    ))]
    undecorated_resizing::attach_resize_handler(&webview);
    #[cfg(windows)]
    if window.is_resizable() && !window.is_decorated() {
      undecorated_resizing::attach_resize_handler(window.hwnd());
    }
  }

  #[cfg(windows)]
  if kind == WebviewKind::WindowContent {
    let controller = webview.controller();
    let proxy = context.proxy.clone();
    let proxy_ = proxy.clone();
    let window_id_ = window_id.clone();
    let mut token = EventRegistrationToken::default();
    unsafe {
      controller.add_GotFocus(
        &FocusChangedEventHandler::create(Box::new(move |_, _| {
          let _ = proxy.send_event(Message::Webview(
            *window_id_.lock().unwrap(),
            id,
            WebviewMessage::SynthesizedWindowEvent(SynthesizedWindowEvent::Focused(true)),
          ));
          Ok(())
        })),
        &mut token,
      )
    }
    .unwrap();
    unsafe {
      controller.add_LostFocus(
        &FocusChangedEventHandler::create(Box::new(move |_, _| {
          let _ = proxy_.send_event(Message::Webview(
            *window_id.lock().unwrap(),
            id,
            WebviewMessage::SynthesizedWindowEvent(SynthesizedWindowEvent::Focused(false)),
          ));
          Ok(())
        })),
        &mut token,
      )
    }
    .unwrap();
  }

  Ok(WebviewWrapper {
    label,
    id,
    inner: Rc::new(webview),
    context_store: context.main_thread.web_context.clone(),
    webview_event_listeners: Default::default(),
    context_key: if automation_enabled {
      None
    } else {
      web_context_key
    },
    bounds: Arc::new(Mutex::new(webview_bounds)),
  })
}

/// Create a wry ipc handler from a tauri ipc handler.
fn create_ipc_handler<T: UserEvent>(
  _kind: WebviewKind,
  window_id: Arc<Mutex<WindowId>>,
  webview_id: WebviewId,
  context: Context<T>,
  label: String,
  ipc_handler: Option<WebviewIpcHandler<T, Wry<T>>>,
) -> Box<IpcHandler> {
  Box::new(move |request| {
    if let Some(handler) = &ipc_handler {
      handler(
        DetachedWebview {
          label: label.clone(),
          dispatcher: WryWebviewDispatcher {
            window_id: window_id.clone(),
            webview_id,
            context: context.clone(),
          },
        },
        request,
      );
    }
  })
}

#[cfg(target_os = "macos")]
fn inner_size(
  window: &Window,
  webviews: &[WebviewWrapper],
  has_children: bool,
) -> TaoPhysicalSize<u32> {
  if !has_children && !webviews.is_empty() {
    use wry::WebViewExtMacOS;
    let webview = webviews.first().unwrap();
    let view = unsafe { Retained::cast::<objc2_app_kit::NSView>(webview.webview()) };
    let view_frame = view.frame();
    let logical: TaoLogicalSize<f64> = (view_frame.size.width, view_frame.size.height).into();
    return logical.to_physical(window.scale_factor());
  }

  window.inner_size()
}

#[cfg(not(target_os = "macos"))]
#[allow(unused_variables)]
fn inner_size(
  window: &Window,
  webviews: &[WebviewWrapper],
  has_children: bool,
) -> TaoPhysicalSize<u32> {
  window.inner_size()
<<<<<<< HEAD
}

fn get_work_area_size(target_monitor: &MonitorHandle) -> TaoPhysicalSize<u32> {
  #[cfg(windows)]
  {
    use tao::platform::windows::MonitorHandleExtWindows;
    use windows::Win32::Graphics::Gdi::{GetMonitorInfoW, HMONITOR, MONITORINFO};
    let mut monitor_info = MONITORINFO {
      cbSize: std::mem::size_of::<MONITORINFO>() as u32,
      ..Default::default()
    };
    let status =
      unsafe { GetMonitorInfoW(HMONITOR(target_monitor.hmonitor() as _), &mut monitor_info) };
    if status.into() {
      return TaoPhysicalSize::new(
        (monitor_info.rcWork.right - monitor_info.rcWork.left) as u32,
        (monitor_info.rcWork.bottom - monitor_info.rcWork.top) as u32,
      );
    }
  }
  #[cfg(target_os = "macos")]
  {
    use cocoa::{appkit::NSScreen, base::id};
    use tao::platform::macos::MonitorHandleExtMacOS;
    if let Some(ns_screen) = target_monitor.ns_screen() {
      let ns_screen = ns_screen as id;
      let rect = unsafe { ns_screen.visibleFrame() };
      return TaoLogicalSize::new(rect.size.width, rect.size.height)
        .to_physical(target_monitor.scale_factor());
    }
  }
  target_monitor.size()
}

fn calculate_window_center_position(
  window_size: TaoPhysicalSize<u32>,
  target_monitor: &MonitorHandle,
) -> TaoPhysicalPosition<i32> {
  #[cfg(windows)]
  {
    use tao::platform::windows::MonitorHandleExtWindows;
    use windows::Win32::Graphics::Gdi::{GetMonitorInfoW, HMONITOR, MONITORINFO};
    let mut monitor_info = MONITORINFO {
      cbSize: std::mem::size_of::<MONITORINFO>() as u32,
      ..Default::default()
    };
    let status =
      unsafe { GetMonitorInfoW(HMONITOR(target_monitor.hmonitor() as _), &mut monitor_info) };
    if status.into() {
      let available_width = monitor_info.rcWork.right - monitor_info.rcWork.left;
      let available_height = monitor_info.rcWork.bottom - monitor_info.rcWork.top;
      let x = (available_width - window_size.width as i32) / 2 + monitor_info.rcWork.left;
      let y = (available_height - window_size.height as i32) / 2 + monitor_info.rcWork.top;
      return TaoPhysicalPosition::new(x, y);
    }
  }
  let screen_size = target_monitor.size();
  let monitor_pos = target_monitor.position();
  let x = (screen_size.width as i32 - window_size.width as i32) / 2 + monitor_pos.x;
  let y = (screen_size.height as i32 - window_size.height as i32) / 2 + monitor_pos.y;
  TaoPhysicalPosition::new(x, y)
}

#[cfg(windows)]
fn clear_window_surface(
  window: &Window,
  surface: &mut softbuffer::Surface<Arc<Window>, Arc<Window>>,
) {
  let size = window.inner_size();
  if let (Some(width), Some(height)) = (
    std::num::NonZeroU32::new(size.width),
    std::num::NonZeroU32::new(size.height),
  ) {
    surface.resize(width, height).unwrap();
    let mut buffer = surface.buffer_mut().unwrap();
    buffer.fill(0);
    let _ = buffer.present();
  }
=======
>>>>>>> f8994b21
}<|MERGE_RESOLUTION|>--- conflicted
+++ resolved
@@ -2923,7 +2923,8 @@
           WindowMessage::Theme(tx) => {
             tx.send(map_theme(&window.theme())).unwrap();
           }
-<<<<<<< HEAD
+          WindowMessage::IsEnabled(tx) => tx.send(window.is_enabled()).unwrap(),
+
           // Setters
           WindowMessage::Center => {
             #[cfg(not(target_os = "macos"))]
@@ -2949,14 +2950,19 @@
                   window_size.height = (rect.bottom - rect.top) as u32;
                 }
               }
-              window.set_outer_position(calculate_window_center_position(window_size, &monitor));
+              window.set_outer_position(window::calculate_window_center_position(
+                window_size,
+                monitor,
+              ));
             }
-=======
-          WindowMessage::IsEnabled(tx) => tx.send(window.is_enabled()).unwrap(),
->>>>>>> f8994b21
-
-          // Setters
-          WindowMessage::Center => window.center(),
+
+            #[cfg(target_os = "macos")]
+            {
+              use cocoa::{appkit::NSWindow, base::id};
+              let ns_window: id = window.ns_window() as _;
+              unsafe { ns_window.center() };
+            }
+          }
           WindowMessage::RequestUserAttention(request_type) => {
             window.request_user_attention(request_type.map(|r| r.0));
           }
@@ -3940,19 +3946,13 @@
           window_builder.inner.window.inner_size = Some(inner_size.into());
         }
       }
-<<<<<<< HEAD
 
       if window_builder.center {
         window_size.width += shadow_width;
-        let position = calculate_window_center_position(window_size, &monitor);
+        let position = window::calculate_window_center_position(window_size, monitor);
         let logical_position = position.to_logical::<f64>(scale_factor);
         window_builder = window_builder.position(logical_position.x, logical_position.y);
       }
-=======
-      let position = window::calculate_window_center_position(window_size, monitor);
-      let logical_position = position.to_logical::<f64>(scale_factor);
-      window_builder = window_builder.position(logical_position.x, logical_position.y);
->>>>>>> f8994b21
     }
   };
 
@@ -4500,7 +4500,6 @@
   has_children: bool,
 ) -> TaoPhysicalSize<u32> {
   window.inner_size()
-<<<<<<< HEAD
 }
 
 fn get_work_area_size(target_monitor: &MonitorHandle) -> TaoPhysicalSize<u32> {
@@ -4533,52 +4532,4 @@
     }
   }
   target_monitor.size()
-}
-
-fn calculate_window_center_position(
-  window_size: TaoPhysicalSize<u32>,
-  target_monitor: &MonitorHandle,
-) -> TaoPhysicalPosition<i32> {
-  #[cfg(windows)]
-  {
-    use tao::platform::windows::MonitorHandleExtWindows;
-    use windows::Win32::Graphics::Gdi::{GetMonitorInfoW, HMONITOR, MONITORINFO};
-    let mut monitor_info = MONITORINFO {
-      cbSize: std::mem::size_of::<MONITORINFO>() as u32,
-      ..Default::default()
-    };
-    let status =
-      unsafe { GetMonitorInfoW(HMONITOR(target_monitor.hmonitor() as _), &mut monitor_info) };
-    if status.into() {
-      let available_width = monitor_info.rcWork.right - monitor_info.rcWork.left;
-      let available_height = monitor_info.rcWork.bottom - monitor_info.rcWork.top;
-      let x = (available_width - window_size.width as i32) / 2 + monitor_info.rcWork.left;
-      let y = (available_height - window_size.height as i32) / 2 + monitor_info.rcWork.top;
-      return TaoPhysicalPosition::new(x, y);
-    }
-  }
-  let screen_size = target_monitor.size();
-  let monitor_pos = target_monitor.position();
-  let x = (screen_size.width as i32 - window_size.width as i32) / 2 + monitor_pos.x;
-  let y = (screen_size.height as i32 - window_size.height as i32) / 2 + monitor_pos.y;
-  TaoPhysicalPosition::new(x, y)
-}
-
-#[cfg(windows)]
-fn clear_window_surface(
-  window: &Window,
-  surface: &mut softbuffer::Surface<Arc<Window>, Arc<Window>>,
-) {
-  let size = window.inner_size();
-  if let (Some(width), Some(height)) = (
-    std::num::NonZeroU32::new(size.width),
-    std::num::NonZeroU32::new(size.height),
-  ) {
-    surface.resize(width, height).unwrap();
-    let mut buffer = surface.buffer_mut().unwrap();
-    buffer.fill(0);
-    let _ = buffer.present();
-  }
-=======
->>>>>>> f8994b21
 }