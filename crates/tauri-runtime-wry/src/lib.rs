// Copyright 2019-2024 Tauri Programme within The Commons Conservancy
// SPDX-License-Identifier: Apache-2.0
// SPDX-License-Identifier: MIT

//! [![](https://github.com/tauri-apps/tauri/raw/dev/.github/splash.png)](https://tauri.app)
//!
//! The [`wry`] Tauri [`Runtime`].
//!
//! None of the exposed API of this crate is stable, and it may break semver
//! compatibility in the future. The major version only signifies the intended Tauri version.

#![doc(
  html_logo_url = "https://github.com/tauri-apps/tauri/raw/dev/.github/icon.png",
  html_favicon_url = "https://github.com/tauri-apps/tauri/raw/dev/.github/icon.png"
)]

use http::Request;
use raw_window_handle::{DisplayHandle, HasDisplayHandle, HasWindowHandle};

use tauri_runtime::{
  dpi::{LogicalPosition, LogicalSize, PhysicalPosition, PhysicalSize, Position, Size},
  monitor::Monitor,
  webview::{DetachedWebview, DownloadEvent, PendingWebview, WebviewIpcHandler},
  window::{
    CursorIcon, DetachedWindow, DetachedWindowWebview, DragDropEvent, PendingWindow, RawWindow,
    WebviewEvent, WindowBuilder, WindowBuilderBase, WindowEvent, WindowId, WindowSizeConstraints,
  },
  DeviceEventFilter, Error, EventLoopProxy, ExitRequestedEventAction, Icon, ProgressBarState,
  ProgressBarStatus, Result, RunEvent, Runtime, RuntimeHandle, RuntimeInitArgs, UserAttentionType,
  UserEvent, WebviewDispatch, WebviewEventId, WindowDispatch, WindowEventId,
};

#[cfg(any(target_os = "macos", target_os = "ios"))]
use objc2::rc::Retained;
#[cfg(target_os = "macos")]
use tao::platform::macos::{EventLoopWindowTargetExtMacOS, WindowBuilderExtMacOS};
#[cfg(target_os = "linux")]
use tao::platform::unix::{WindowBuilderExtUnix, WindowExtUnix};
#[cfg(windows)]
use tao::platform::windows::{WindowBuilderExtWindows, WindowExtWindows};
#[cfg(windows)]
use webview2_com::FocusChangedEventHandler;
#[cfg(windows)]
use windows::Win32::{Foundation::HWND, System::WinRT::EventRegistrationToken};
#[cfg(windows)]
use wry::WebViewBuilderExtWindows;

use tao::{
  dpi::{
    LogicalPosition as TaoLogicalPosition, LogicalSize as TaoLogicalSize,
    PhysicalPosition as TaoPhysicalPosition, PhysicalSize as TaoPhysicalSize,
    Position as TaoPosition, Size as TaoSize,
  },
  event::{Event, StartCause, WindowEvent as TaoWindowEvent},
  event_loop::{
    ControlFlow, DeviceEventFilter as TaoDeviceEventFilter, EventLoop, EventLoopBuilder,
    EventLoopProxy as TaoEventLoopProxy, EventLoopWindowTarget,
  },
  monitor::MonitorHandle,
  window::{
    CursorIcon as TaoCursorIcon, Fullscreen, Icon as TaoWindowIcon,
    ProgressBarState as TaoProgressBarState, ProgressState as TaoProgressState, Theme as TaoTheme,
    UserAttentionType as TaoUserAttentionType,
  },
};
#[cfg(target_os = "macos")]
use tauri_utils::TitleBarStyle;
use tauri_utils::{
  config::{Color, WindowConfig},
  Theme,
};
use url::Url;
use wry::{
  DragDropEvent as WryDragDropEvent, ProxyConfig, ProxyEndpoint, WebContext as WryWebContext,
  WebView, WebViewBuilder,
};

pub use tao;
pub use tao::window::{Window, WindowBuilder as TaoWindowBuilder, WindowId as TaoWindowId};
pub use wry;
pub use wry::webview_version;

#[cfg(windows)]
use wry::WebViewExtWindows;
#[cfg(target_os = "android")]
use wry::{
  prelude::{dispatch, find_class},
  WebViewBuilderExtAndroid, WebViewExtAndroid,
};
#[cfg(not(any(
  target_os = "windows",
  target_os = "macos",
  target_os = "ios",
  target_os = "android"
)))]
use wry::{WebViewBuilderExtUnix, WebViewExtUnix};

#[cfg(target_os = "macos")]
pub use tao::platform::macos::{
  ActivationPolicy as TaoActivationPolicy, EventLoopExtMacOS, WindowExtMacOS,
};
#[cfg(target_os = "macos")]
use tauri_runtime::ActivationPolicy;

use std::{
  cell::RefCell,
  collections::{
    hash_map::Entry::{Occupied, Vacant},
    BTreeMap, HashMap, HashSet,
  },
  fmt,
  ops::Deref,
  path::PathBuf,
  rc::Rc,
  sync::{
    atomic::{AtomicBool, AtomicU32, Ordering},
    mpsc::{channel, Sender},
    Arc, Mutex, Weak,
  },
  thread::{current as current_thread, ThreadId},
};

pub type WebviewId = u32;
type IpcHandler = dyn Fn(Request<String>) + 'static;

#[cfg(any(
  windows,
  target_os = "linux",
  target_os = "dragonfly",
  target_os = "freebsd",
  target_os = "netbsd",
  target_os = "openbsd"
))]
mod undecorated_resizing;
mod webview;
mod window;

pub use webview::Webview;
use window::WindowExt as _;

#[derive(Debug)]
pub struct WebContext {
  pub inner: WryWebContext,
  pub referenced_by_webviews: HashSet<String>,
  // on Linux the custom protocols are associated with the context
  // and you cannot register a URI scheme more than once
  pub registered_custom_protocols: HashSet<String>,
}

pub type WebContextStore = Arc<Mutex<HashMap<Option<PathBuf>, WebContext>>>;
// window
pub type WindowEventHandler = Box<dyn Fn(&WindowEvent) + Send>;
pub type WindowEventListeners = Arc<Mutex<HashMap<WindowEventId, WindowEventHandler>>>;
pub type WebviewEventHandler = Box<dyn Fn(&WebviewEvent) + Send>;
pub type WebviewEventListeners = Arc<Mutex<HashMap<WebviewEventId, WebviewEventHandler>>>;

#[derive(Debug, Clone, Default)]
pub struct WindowIdStore(Arc<Mutex<HashMap<TaoWindowId, WindowId>>>);

impl WindowIdStore {
  pub fn insert(&self, w: TaoWindowId, id: WindowId) {
    self.0.lock().unwrap().insert(w, id);
  }

  fn get(&self, w: &TaoWindowId) -> Option<WindowId> {
    self.0.lock().unwrap().get(w).copied()
  }
}

#[macro_export]
macro_rules! getter {
  ($self: ident, $rx: expr, $message: expr) => {{
    $crate::send_user_message(&$self.context, $message)?;
    $rx
      .recv()
      .map_err(|_| $crate::Error::FailedToReceiveMessage)
  }};
}

macro_rules! window_getter {
  ($self: ident, $message: expr) => {{
    let (tx, rx) = channel();
    getter!($self, rx, Message::Window($self.window_id, $message(tx)))
  }};
}

macro_rules! event_loop_window_getter {
  ($self: ident, $message: expr) => {{
    let (tx, rx) = channel();
    getter!($self, rx, Message::EventLoopWindowTarget($message(tx)))
  }};
}

macro_rules! webview_getter {
  ($self: ident, $message: expr) => {{
    let (tx, rx) = channel();
    getter!(
      $self,
      rx,
      Message::Webview(
        *$self.window_id.lock().unwrap(),
        $self.webview_id,
        $message(tx)
      )
    )
  }};
}

pub(crate) fn send_user_message<T: UserEvent>(
  context: &Context<T>,
  message: Message<T>,
) -> Result<()> {
  if current_thread().id() == context.main_thread_id {
    handle_user_message(
      &context.main_thread.window_target,
      message,
      UserMessageContext {
        window_id_map: context.window_id_map.clone(),
        windows: context.main_thread.windows.clone(),
      },
    );
    Ok(())
  } else {
    context
      .proxy
      .send_event(message)
      .map_err(|_| Error::FailedToSendMessage)
  }
}

#[derive(Clone)]
pub struct Context<T: UserEvent> {
  pub window_id_map: WindowIdStore,
  main_thread_id: ThreadId,
  pub proxy: TaoEventLoopProxy<Message<T>>,
  main_thread: DispatcherMainThreadContext<T>,
  plugins: Arc<Mutex<Vec<Box<dyn Plugin<T> + Send>>>>,
  next_window_id: Arc<AtomicU32>,
  next_webview_id: Arc<AtomicU32>,
  next_window_event_id: Arc<AtomicU32>,
  next_webview_event_id: Arc<AtomicU32>,
}

impl<T: UserEvent> Context<T> {
  pub fn run_threaded<R, F>(&self, f: F) -> R
  where
    F: FnOnce(Option<&DispatcherMainThreadContext<T>>) -> R,
  {
    f(if current_thread().id() == self.main_thread_id {
      Some(&self.main_thread)
    } else {
      None
    })
  }

  fn next_window_id(&self) -> WindowId {
    self.next_window_id.fetch_add(1, Ordering::Relaxed).into()
  }

  fn next_webview_id(&self) -> WebviewId {
    self.next_webview_id.fetch_add(1, Ordering::Relaxed)
  }

  fn next_window_event_id(&self) -> u32 {
    self.next_window_event_id.fetch_add(1, Ordering::Relaxed)
  }

  fn next_webview_event_id(&self) -> u32 {
    self.next_webview_event_id.fetch_add(1, Ordering::Relaxed)
  }
}

impl<T: UserEvent> Context<T> {
  fn create_window<F: Fn(RawWindow) + Send + 'static>(
    &self,
    pending: PendingWindow<T, Wry<T>>,
    after_window_creation: Option<F>,
  ) -> Result<DetachedWindow<T, Wry<T>>> {
    let label = pending.label.clone();
    let context = self.clone();
    let window_id = self.next_window_id();
    let (webview_id, use_https_scheme) = pending
      .webview
      .as_ref()
      .map(|w| {
        (
          Some(context.next_webview_id()),
          w.webview_attributes.use_https_scheme,
        )
      })
      .unwrap_or((None, false));

    send_user_message(
      self,
      Message::CreateWindow(
        window_id,
        Box::new(move |event_loop| {
          create_window(
            window_id,
            webview_id.unwrap_or_default(),
            event_loop,
            &context,
            pending,
            after_window_creation,
          )
        }),
      ),
    )?;

    let dispatcher = WryWindowDispatcher {
      window_id,
      context: self.clone(),
    };

    let detached_webview = webview_id.map(|id| {
      let webview = DetachedWebview {
        label: label.clone(),
        dispatcher: WryWebviewDispatcher {
          window_id: Arc::new(Mutex::new(window_id)),
          webview_id: id,
          context: self.clone(),
        },
      };
      DetachedWindowWebview {
        webview,
        use_https_scheme,
      }
    });

    Ok(DetachedWindow {
      id: window_id,
      label,
      dispatcher,
      webview: detached_webview,
    })
  }

  fn create_webview(
    &self,
    window_id: WindowId,
    pending: PendingWebview<T, Wry<T>>,
  ) -> Result<DetachedWebview<T, Wry<T>>> {
    let label = pending.label.clone();
    let context = self.clone();

    let webview_id = self.next_webview_id();

    let window_id_wrapper = Arc::new(Mutex::new(window_id));
    let window_id_wrapper_ = window_id_wrapper.clone();

    send_user_message(
      self,
      Message::CreateWebview(
        window_id,
        Box::new(move |window| {
          create_webview(
            WebviewKind::WindowChild,
            window,
            window_id_wrapper_,
            webview_id,
            &context,
            pending,
          )
        }),
      ),
    )?;

    let dispatcher = WryWebviewDispatcher {
      window_id: window_id_wrapper,
      webview_id,
      context: self.clone(),
    };

    Ok(DetachedWebview { label, dispatcher })
  }
}

#[cfg(feature = "tracing")]
#[derive(Debug, Clone, Default)]
pub struct ActiveTraceSpanStore(Rc<RefCell<Vec<ActiveTracingSpan>>>);

#[cfg(feature = "tracing")]
impl ActiveTraceSpanStore {
  pub fn remove_window_draw(&self) {
    self
      .0
      .borrow_mut()
      .retain(|t| !matches!(t, ActiveTracingSpan::WindowDraw { id: _, span: _ }));
  }
}

#[cfg(feature = "tracing")]
#[derive(Debug)]
pub enum ActiveTracingSpan {
  WindowDraw {
    id: TaoWindowId,
    span: tracing::span::EnteredSpan,
  },
}

#[derive(Debug)]
pub struct WindowsStore(RefCell<BTreeMap<WindowId, WindowWrapper>>);

// SAFETY: we ensure this type is only used on the main thread.
#[allow(clippy::non_send_fields_in_send_ty)]
unsafe impl Send for WindowsStore {}

// SAFETY: we ensure this type is only used on the main thread.
#[allow(clippy::non_send_fields_in_send_ty)]
unsafe impl Sync for WindowsStore {}

#[derive(Debug, Clone)]
pub struct DispatcherMainThreadContext<T: UserEvent> {
  pub window_target: EventLoopWindowTarget<Message<T>>,
  pub web_context: WebContextStore,
  // changing this to an Rc will cause frequent app crashes.
  pub windows: Arc<WindowsStore>,
  #[cfg(feature = "tracing")]
  pub active_tracing_spans: ActiveTraceSpanStore,
}

// SAFETY: we ensure this type is only used on the main thread.
#[allow(clippy::non_send_fields_in_send_ty)]
unsafe impl<T: UserEvent> Send for DispatcherMainThreadContext<T> {}

// SAFETY: we ensure this type is only used on the main thread.
#[allow(clippy::non_send_fields_in_send_ty)]
unsafe impl<T: UserEvent> Sync for DispatcherMainThreadContext<T> {}

impl<T: UserEvent> fmt::Debug for Context<T> {
  fn fmt(&self, f: &mut fmt::Formatter<'_>) -> fmt::Result {
    f.debug_struct("Context")
      .field("main_thread_id", &self.main_thread_id)
      .field("proxy", &self.proxy)
      .field("main_thread", &self.main_thread)
      .finish()
  }
}

pub struct DeviceEventFilterWrapper(pub TaoDeviceEventFilter);

impl From<DeviceEventFilter> for DeviceEventFilterWrapper {
  fn from(item: DeviceEventFilter) -> Self {
    match item {
      DeviceEventFilter::Always => Self(TaoDeviceEventFilter::Always),
      DeviceEventFilter::Never => Self(TaoDeviceEventFilter::Never),
      DeviceEventFilter::Unfocused => Self(TaoDeviceEventFilter::Unfocused),
    }
  }
}

pub struct RectWrapper(pub wry::Rect);
impl From<tauri_runtime::Rect> for RectWrapper {
  fn from(value: tauri_runtime::Rect) -> Self {
    RectWrapper(wry::Rect {
      position: value.position,
      size: value.size,
    })
  }
}

/// Wrapper around a [`tao::window::Icon`] that can be created from an [`Icon`].
pub struct TaoIcon(pub TaoWindowIcon);

impl TryFrom<Icon<'_>> for TaoIcon {
  type Error = Error;
  fn try_from(icon: Icon<'_>) -> std::result::Result<Self, Self::Error> {
    TaoWindowIcon::from_rgba(icon.rgba.to_vec(), icon.width, icon.height)
      .map(Self)
      .map_err(|e| Error::InvalidIcon(Box::new(e)))
  }
}

pub struct WindowEventWrapper(pub Option<WindowEvent>);

impl WindowEventWrapper {
  fn parse(window: &WindowWrapper, event: &TaoWindowEvent<'_>) -> Self {
    match event {
      // resized event from tao doesn't include a reliable size on macOS
      // because wry replaces the NSView
      TaoWindowEvent::Resized(_) => {
        if let Some(w) = &window.inner {
          let size = inner_size(
            w,
            &window.webviews,
            window.has_children.load(Ordering::Relaxed),
          );
          Self(Some(WindowEvent::Resized(PhysicalSizeWrapper(size).into())))
        } else {
          Self(None)
        }
      }
      e => e.into(),
    }
  }
}

pub fn map_theme(theme: &TaoTheme) -> Theme {
  match theme {
    TaoTheme::Light => Theme::Light,
    TaoTheme::Dark => Theme::Dark,
    _ => Theme::Light,
  }
}

#[cfg(target_os = "macos")]
fn tao_activation_policy(activation_policy: ActivationPolicy) -> TaoActivationPolicy {
  match activation_policy {
    ActivationPolicy::Regular => TaoActivationPolicy::Regular,
    ActivationPolicy::Accessory => TaoActivationPolicy::Accessory,
    ActivationPolicy::Prohibited => TaoActivationPolicy::Prohibited,
    _ => unimplemented!(),
  }
}

impl<'a> From<&TaoWindowEvent<'a>> for WindowEventWrapper {
  fn from(event: &TaoWindowEvent<'a>) -> Self {
    let event = match event {
      TaoWindowEvent::Resized(size) => WindowEvent::Resized(PhysicalSizeWrapper(*size).into()),
      TaoWindowEvent::Moved(position) => {
        WindowEvent::Moved(PhysicalPositionWrapper(*position).into())
      }
      TaoWindowEvent::Destroyed => WindowEvent::Destroyed,
      TaoWindowEvent::ScaleFactorChanged {
        scale_factor,
        new_inner_size,
      } => WindowEvent::ScaleFactorChanged {
        scale_factor: *scale_factor,
        new_inner_size: PhysicalSizeWrapper(**new_inner_size).into(),
      },
      #[cfg(any(target_os = "linux", target_os = "macos"))]
      TaoWindowEvent::Focused(focused) => WindowEvent::Focused(*focused),
      TaoWindowEvent::ThemeChanged(theme) => WindowEvent::ThemeChanged(map_theme(theme)),
      _ => return Self(None),
    };
    Self(Some(event))
  }
}

pub struct MonitorHandleWrapper(pub MonitorHandle);

impl From<MonitorHandleWrapper> for Monitor {
  fn from(monitor: MonitorHandleWrapper) -> Monitor {
    Self {
      name: monitor.0.name(),
      position: PhysicalPositionWrapper(monitor.0.position()).into(),
      size: PhysicalSizeWrapper(monitor.0.size()).into(),
      scale_factor: monitor.0.scale_factor(),
    }
  }
}

pub struct PhysicalPositionWrapper<T>(pub TaoPhysicalPosition<T>);

impl<T> From<PhysicalPositionWrapper<T>> for PhysicalPosition<T> {
  fn from(position: PhysicalPositionWrapper<T>) -> Self {
    Self {
      x: position.0.x,
      y: position.0.y,
    }
  }
}

impl<T> From<PhysicalPosition<T>> for PhysicalPositionWrapper<T> {
  fn from(position: PhysicalPosition<T>) -> Self {
    Self(TaoPhysicalPosition {
      x: position.x,
      y: position.y,
    })
  }
}

struct LogicalPositionWrapper<T>(TaoLogicalPosition<T>);

impl<T> From<LogicalPosition<T>> for LogicalPositionWrapper<T> {
  fn from(position: LogicalPosition<T>) -> Self {
    Self(TaoLogicalPosition {
      x: position.x,
      y: position.y,
    })
  }
}

pub struct PhysicalSizeWrapper<T>(pub TaoPhysicalSize<T>);

impl<T> From<PhysicalSizeWrapper<T>> for PhysicalSize<T> {
  fn from(size: PhysicalSizeWrapper<T>) -> Self {
    Self {
      width: size.0.width,
      height: size.0.height,
    }
  }
}

impl<T> From<PhysicalSize<T>> for PhysicalSizeWrapper<T> {
  fn from(size: PhysicalSize<T>) -> Self {
    Self(TaoPhysicalSize {
      width: size.width,
      height: size.height,
    })
  }
}

struct LogicalSizeWrapper<T>(TaoLogicalSize<T>);

impl<T> From<LogicalSize<T>> for LogicalSizeWrapper<T> {
  fn from(size: LogicalSize<T>) -> Self {
    Self(TaoLogicalSize {
      width: size.width,
      height: size.height,
    })
  }
}

pub struct SizeWrapper(pub TaoSize);

impl From<Size> for SizeWrapper {
  fn from(size: Size) -> Self {
    match size {
      Size::Logical(s) => Self(TaoSize::Logical(LogicalSizeWrapper::from(s).0)),
      Size::Physical(s) => Self(TaoSize::Physical(PhysicalSizeWrapper::from(s).0)),
    }
  }
}

pub struct PositionWrapper(pub TaoPosition);

impl From<Position> for PositionWrapper {
  fn from(position: Position) -> Self {
    match position {
      Position::Logical(s) => Self(TaoPosition::Logical(LogicalPositionWrapper::from(s).0)),
      Position::Physical(s) => Self(TaoPosition::Physical(PhysicalPositionWrapper::from(s).0)),
    }
  }
}

#[derive(Debug, Clone)]
pub struct UserAttentionTypeWrapper(pub TaoUserAttentionType);

impl From<UserAttentionType> for UserAttentionTypeWrapper {
  fn from(request_type: UserAttentionType) -> Self {
    let o = match request_type {
      UserAttentionType::Critical => TaoUserAttentionType::Critical,
      UserAttentionType::Informational => TaoUserAttentionType::Informational,
    };
    Self(o)
  }
}

#[derive(Debug)]
pub struct CursorIconWrapper(pub TaoCursorIcon);

impl From<CursorIcon> for CursorIconWrapper {
  fn from(icon: CursorIcon) -> Self {
    use CursorIcon::*;
    let i = match icon {
      Default => TaoCursorIcon::Default,
      Crosshair => TaoCursorIcon::Crosshair,
      Hand => TaoCursorIcon::Hand,
      Arrow => TaoCursorIcon::Arrow,
      Move => TaoCursorIcon::Move,
      Text => TaoCursorIcon::Text,
      Wait => TaoCursorIcon::Wait,
      Help => TaoCursorIcon::Help,
      Progress => TaoCursorIcon::Progress,
      NotAllowed => TaoCursorIcon::NotAllowed,
      ContextMenu => TaoCursorIcon::ContextMenu,
      Cell => TaoCursorIcon::Cell,
      VerticalText => TaoCursorIcon::VerticalText,
      Alias => TaoCursorIcon::Alias,
      Copy => TaoCursorIcon::Copy,
      NoDrop => TaoCursorIcon::NoDrop,
      Grab => TaoCursorIcon::Grab,
      Grabbing => TaoCursorIcon::Grabbing,
      AllScroll => TaoCursorIcon::AllScroll,
      ZoomIn => TaoCursorIcon::ZoomIn,
      ZoomOut => TaoCursorIcon::ZoomOut,
      EResize => TaoCursorIcon::EResize,
      NResize => TaoCursorIcon::NResize,
      NeResize => TaoCursorIcon::NeResize,
      NwResize => TaoCursorIcon::NwResize,
      SResize => TaoCursorIcon::SResize,
      SeResize => TaoCursorIcon::SeResize,
      SwResize => TaoCursorIcon::SwResize,
      WResize => TaoCursorIcon::WResize,
      EwResize => TaoCursorIcon::EwResize,
      NsResize => TaoCursorIcon::NsResize,
      NeswResize => TaoCursorIcon::NeswResize,
      NwseResize => TaoCursorIcon::NwseResize,
      ColResize => TaoCursorIcon::ColResize,
      RowResize => TaoCursorIcon::RowResize,
      _ => TaoCursorIcon::Default,
    };
    Self(i)
  }
}

pub struct ProgressStateWrapper(pub TaoProgressState);

impl From<ProgressBarStatus> for ProgressStateWrapper {
  fn from(status: ProgressBarStatus) -> Self {
    let state = match status {
      ProgressBarStatus::None => TaoProgressState::None,
      ProgressBarStatus::Normal => TaoProgressState::Normal,
      ProgressBarStatus::Indeterminate => TaoProgressState::Indeterminate,
      ProgressBarStatus::Paused => TaoProgressState::Paused,
      ProgressBarStatus::Error => TaoProgressState::Error,
    };
    Self(state)
  }
}

pub struct ProgressBarStateWrapper(pub TaoProgressBarState);

impl From<ProgressBarState> for ProgressBarStateWrapper {
  fn from(progress_state: ProgressBarState) -> Self {
    Self(TaoProgressBarState {
      progress: progress_state.progress,
      state: progress_state
        .status
        .map(|state| ProgressStateWrapper::from(state).0),
      desktop_filename: progress_state.desktop_filename,
    })
  }
}

#[derive(Clone, Default)]
pub struct WindowBuilderWrapper {
  inner: TaoWindowBuilder,
  center: bool,
  #[cfg(target_os = "macos")]
  tabbing_identifier: Option<String>,
}

impl std::fmt::Debug for WindowBuilderWrapper {
  fn fmt(&self, f: &mut fmt::Formatter<'_>) -> fmt::Result {
    let mut s = f.debug_struct("WindowBuilderWrapper");
    s.field("inner", &self.inner).field("center", &self.center);
    #[cfg(target_os = "macos")]
    {
      s.field("tabbing_identifier", &self.tabbing_identifier);
    }
    s.finish()
  }
}

// SAFETY: this type is `Send` since `menu_items` are read only here
#[allow(clippy::non_send_fields_in_send_ty)]
unsafe impl Send for WindowBuilderWrapper {}

impl WindowBuilderBase for WindowBuilderWrapper {}
impl WindowBuilder for WindowBuilderWrapper {
  fn new() -> Self {
    #[allow(unused_mut)]
    let mut builder = Self::default().focused(true);

    #[cfg(target_os = "macos")]
    {
      // TODO: find a proper way to prevent webview being pushed out of the window.
      // Workround for issue: https://github.com/tauri-apps/tauri/issues/10225
      // The window requies `NSFullSizeContentViewWindowMask` flag to prevent devtools
      // pushing the content view out of the window.
      // By setting the default style to `TitleBarStyle::Visible` should fix the issue for most of the users.
      builder = builder.title_bar_style(TitleBarStyle::Visible);
    }

    builder = builder.title("Tauri App");

    #[cfg(windows)]
    {
      builder = builder.window_classname("Tauri Window");
    }

    builder
  }

  fn with_config(config: &WindowConfig) -> Self {
    let mut window = WindowBuilderWrapper::new();

    #[cfg(target_os = "macos")]
    {
      window = window
        .hidden_title(config.hidden_title)
        .title_bar_style(config.title_bar_style);
      if let Some(identifier) = &config.tabbing_identifier {
        window = window.tabbing_identifier(identifier);
      }
    }

    #[cfg(any(not(target_os = "macos"), feature = "macos-private-api"))]
    {
      window = window.transparent(config.transparent);
    }
    #[cfg(all(
      target_os = "macos",
      not(feature = "macos-private-api"),
      debug_assertions
    ))]
    if config.transparent {
      eprintln!(
        "The window is set to be transparent but the `macos-private-api` is not enabled.
        This can be enabled via the `tauri.macOSPrivateApi` configuration property <https://v2.tauri.app/reference/config/#macosprivateapi>
      ");
    }

    #[cfg(target_os = "linux")]
    {
      // Mouse event is disabled on Linux since sudden event bursts could block event loop.
      window.inner = window.inner.with_cursor_moved_event(false);
    }

    #[cfg(desktop)]
    {
      window = window
        .title(config.title.to_string())
        .inner_size(config.width, config.height)
        .focused(config.focus)
        .visible(config.visible)
        .resizable(config.resizable)
        .fullscreen(config.fullscreen)
        .decorations(config.decorations)
        .maximized(config.maximized)
        .always_on_bottom(config.always_on_bottom)
        .always_on_top(config.always_on_top)
        .visible_on_all_workspaces(config.visible_on_all_workspaces)
        .content_protected(config.content_protected)
        .skip_taskbar(config.skip_taskbar)
        .theme(config.theme)
        .closable(config.closable)
        .maximizable(config.maximizable)
        .minimizable(config.minimizable)
        .shadow(config.shadow);

      let mut constraints = WindowSizeConstraints::default();

      if let Some(min_width) = config.min_width {
        constraints.min_width = Some(tao::dpi::LogicalUnit::new(min_width).into());
      }
      if let Some(min_height) = config.min_height {
        constraints.min_height = Some(tao::dpi::LogicalUnit::new(min_height).into());
      }
      if let Some(max_width) = config.max_width {
        constraints.max_width = Some(tao::dpi::LogicalUnit::new(max_width).into());
      }
      if let Some(max_height) = config.max_height {
        constraints.max_height = Some(tao::dpi::LogicalUnit::new(max_height).into());
      }
      if let Some(color) = config.background_color {
        window = window.background_color(color);
      }
      window = window.inner_size_constraints(constraints);

      if let (Some(x), Some(y)) = (config.x, config.y) {
        window = window.position(x, y);
      }

      if config.center {
        window = window.center();
      }

      if let Some(window_classname) = &config.window_classname {
        window = window.window_classname(window_classname);
      }
    }

    window
  }

  fn center(mut self) -> Self {
    self.center = true;
    self
  }

  fn position(mut self, x: f64, y: f64) -> Self {
    self.inner = self.inner.with_position(TaoLogicalPosition::new(x, y));
    self
  }

  fn inner_size(mut self, width: f64, height: f64) -> Self {
    self.inner = self
      .inner
      .with_inner_size(TaoLogicalSize::new(width, height));
    self
  }

  fn min_inner_size(mut self, min_width: f64, min_height: f64) -> Self {
    self.inner = self
      .inner
      .with_min_inner_size(TaoLogicalSize::new(min_width, min_height));
    self
  }

  fn max_inner_size(mut self, max_width: f64, max_height: f64) -> Self {
    self.inner = self
      .inner
      .with_max_inner_size(TaoLogicalSize::new(max_width, max_height));
    self
  }

  fn inner_size_constraints(mut self, constraints: WindowSizeConstraints) -> Self {
    self.inner.window.inner_size_constraints = tao::window::WindowSizeConstraints {
      min_width: constraints.min_width,
      min_height: constraints.min_height,
      max_width: constraints.max_width,
      max_height: constraints.max_height,
    };
    self
  }

  fn resizable(mut self, resizable: bool) -> Self {
    self.inner = self.inner.with_resizable(resizable);
    self
  }

  fn maximizable(mut self, maximizable: bool) -> Self {
    self.inner = self.inner.with_maximizable(maximizable);
    self
  }

  fn minimizable(mut self, minimizable: bool) -> Self {
    self.inner = self.inner.with_minimizable(minimizable);
    self
  }

  fn closable(mut self, closable: bool) -> Self {
    self.inner = self.inner.with_closable(closable);
    self
  }

  fn title<S: Into<String>>(mut self, title: S) -> Self {
    self.inner = self.inner.with_title(title.into());
    self
  }

  fn fullscreen(mut self, fullscreen: bool) -> Self {
    self.inner = if fullscreen {
      self
        .inner
        .with_fullscreen(Some(Fullscreen::Borderless(None)))
    } else {
      self.inner.with_fullscreen(None)
    };
    self
  }

  fn focused(mut self, focused: bool) -> Self {
    self.inner = self.inner.with_focused(focused);
    self
  }

  fn maximized(mut self, maximized: bool) -> Self {
    self.inner = self.inner.with_maximized(maximized);
    self
  }

  fn visible(mut self, visible: bool) -> Self {
    self.inner = self.inner.with_visible(visible);
    self
  }

  #[cfg(any(not(target_os = "macos"), feature = "macos-private-api"))]
  fn transparent(mut self, transparent: bool) -> Self {
    self.inner = self.inner.with_transparent(transparent);
    self
  }

  fn decorations(mut self, decorations: bool) -> Self {
    self.inner = self.inner.with_decorations(decorations);
    self
  }

  fn always_on_bottom(mut self, always_on_bottom: bool) -> Self {
    self.inner = self.inner.with_always_on_bottom(always_on_bottom);
    self
  }

  fn always_on_top(mut self, always_on_top: bool) -> Self {
    self.inner = self.inner.with_always_on_top(always_on_top);
    self
  }

  fn visible_on_all_workspaces(mut self, visible_on_all_workspaces: bool) -> Self {
    self.inner = self
      .inner
      .with_visible_on_all_workspaces(visible_on_all_workspaces);
    self
  }

  fn content_protected(mut self, protected: bool) -> Self {
    self.inner = self.inner.with_content_protection(protected);
    self
  }

  fn shadow(#[allow(unused_mut)] mut self, _enable: bool) -> Self {
    #[cfg(windows)]
    {
      self.inner = self.inner.with_undecorated_shadow(_enable);
    }
    #[cfg(target_os = "macos")]
    {
      self.inner = self.inner.with_has_shadow(_enable);
    }
    self
  }

  #[cfg(windows)]
  fn owner(mut self, owner: HWND) -> Self {
    self.inner = self.inner.with_owner_window(owner.0 as _);
    self
  }

  #[cfg(windows)]
  fn parent(mut self, parent: HWND) -> Self {
    self.inner = self.inner.with_parent_window(parent.0 as _);
    self
  }

  #[cfg(target_os = "macos")]
  fn parent(mut self, parent: *mut std::ffi::c_void) -> Self {
    self.inner = self.inner.with_parent_window(parent);
    self
  }

  #[cfg(any(
    target_os = "linux",
    target_os = "dragonfly",
    target_os = "freebsd",
    target_os = "netbsd",
    target_os = "openbsd"
  ))]
  fn transient_for(mut self, parent: &impl gtk::glib::IsA<gtk::Window>) -> Self {
    self.inner = self.inner.with_transient_for(parent);
    self
  }

  #[cfg(windows)]
  fn drag_and_drop(mut self, enabled: bool) -> Self {
    self.inner = self.inner.with_drag_and_drop(enabled);
    self
  }

  #[cfg(target_os = "macos")]
  fn title_bar_style(mut self, style: TitleBarStyle) -> Self {
    match style {
      TitleBarStyle::Visible => {
        self.inner = self.inner.with_titlebar_transparent(false);
        // Fixes rendering issue when resizing window with devtools open (https://github.com/tauri-apps/tauri/issues/3914)
        self.inner = self.inner.with_fullsize_content_view(true);
      }
      TitleBarStyle::Transparent => {
        self.inner = self.inner.with_titlebar_transparent(true);
        self.inner = self.inner.with_fullsize_content_view(false);
      }
      TitleBarStyle::Overlay => {
        self.inner = self.inner.with_titlebar_transparent(true);
        self.inner = self.inner.with_fullsize_content_view(true);
      }
      unknown => {
        #[cfg(feature = "tracing")]
        tracing::warn!("unknown title bar style applied: {unknown}");

        #[cfg(not(feature = "tracing"))]
        eprintln!("unknown title bar style applied: {unknown}");
      }
    }
    self
  }

  #[cfg(target_os = "macos")]
  fn hidden_title(mut self, hidden: bool) -> Self {
    self.inner = self.inner.with_title_hidden(hidden);
    self
  }

  #[cfg(target_os = "macos")]
  fn tabbing_identifier(mut self, identifier: &str) -> Self {
    self.inner = self.inner.with_tabbing_identifier(identifier);
    self.tabbing_identifier.replace(identifier.into());
    self
  }

  fn icon(mut self, icon: Icon) -> Result<Self> {
    self.inner = self
      .inner
      .with_window_icon(Some(TaoIcon::try_from(icon)?.0));
    Ok(self)
  }

  fn background_color(mut self, color: Color) -> Self {
    self.inner = self.inner.with_background_color(color.into());
    self
  }

  #[cfg(any(windows, target_os = "linux"))]
  fn skip_taskbar(mut self, skip: bool) -> Self {
    self.inner = self.inner.with_skip_taskbar(skip);
    self
  }

  #[cfg(any(target_os = "macos", target_os = "ios", target_os = "android"))]
  fn skip_taskbar(self, _skip: bool) -> Self {
    self
  }

  #[allow(unused_variables, unused_mut)]
  fn theme(mut self, theme: Option<Theme>) -> Self {
    self.inner = self.inner.with_theme(if let Some(t) = theme {
      match t {
        Theme::Dark => Some(TaoTheme::Dark),
        _ => Some(TaoTheme::Light),
      }
    } else {
      None
    });

    self
  }

  fn has_icon(&self) -> bool {
    self.inner.window.window_icon.is_some()
  }

  fn get_theme(&self) -> Option<Theme> {
    self.inner.window.preferred_theme.map(|theme| match theme {
      TaoTheme::Dark => Theme::Dark,
      _ => Theme::Light,
    })
  }

  #[cfg(windows)]
  fn window_classname<S: Into<String>>(mut self, window_classname: S) -> Self {
    self.inner = self.inner.with_window_classname(window_classname);
    self
  }
  #[cfg(not(windows))]
  fn window_classname<S: Into<String>>(self, _window_classname: S) -> Self {
    self
  }
}

#[cfg(any(
  target_os = "linux",
  target_os = "dragonfly",
  target_os = "freebsd",
  target_os = "netbsd",
  target_os = "openbsd"
))]
pub struct GtkWindow(pub gtk::ApplicationWindow);
#[cfg(any(
  target_os = "linux",
  target_os = "dragonfly",
  target_os = "freebsd",
  target_os = "netbsd",
  target_os = "openbsd"
))]
#[allow(clippy::non_send_fields_in_send_ty)]
unsafe impl Send for GtkWindow {}

#[cfg(any(
  target_os = "linux",
  target_os = "dragonfly",
  target_os = "freebsd",
  target_os = "netbsd",
  target_os = "openbsd"
))]
pub struct GtkBox(pub gtk::Box);
#[cfg(any(
  target_os = "linux",
  target_os = "dragonfly",
  target_os = "freebsd",
  target_os = "netbsd",
  target_os = "openbsd"
))]
#[allow(clippy::non_send_fields_in_send_ty)]
unsafe impl Send for GtkBox {}

pub struct SendRawWindowHandle(pub raw_window_handle::RawWindowHandle);
unsafe impl Send for SendRawWindowHandle {}

#[cfg(target_os = "macos")]
#[derive(Debug, Clone)]
pub enum ApplicationMessage {
  Show,
  Hide,
}

pub enum WindowMessage {
  AddEventListener(WindowEventId, Box<dyn Fn(&WindowEvent) + Send>),
  // Getters
  ScaleFactor(Sender<f64>),
  InnerPosition(Sender<Result<PhysicalPosition<i32>>>),
  OuterPosition(Sender<Result<PhysicalPosition<i32>>>),
  InnerSize(Sender<PhysicalSize<u32>>),
  OuterSize(Sender<PhysicalSize<u32>>),
  IsFullscreen(Sender<bool>),
  IsMinimized(Sender<bool>),
  IsMaximized(Sender<bool>),
  IsFocused(Sender<bool>),
  IsDecorated(Sender<bool>),
  IsResizable(Sender<bool>),
  IsMaximizable(Sender<bool>),
  IsMinimizable(Sender<bool>),
  IsClosable(Sender<bool>),
  IsVisible(Sender<bool>),
  Title(Sender<String>),
  CurrentMonitor(Sender<Option<MonitorHandle>>),
  PrimaryMonitor(Sender<Option<MonitorHandle>>),
  MonitorFromPoint(Sender<Option<MonitorHandle>>, (f64, f64)),
  AvailableMonitors(Sender<Vec<MonitorHandle>>),
  #[cfg(any(
    target_os = "linux",
    target_os = "dragonfly",
    target_os = "freebsd",
    target_os = "netbsd",
    target_os = "openbsd"
  ))]
  GtkWindow(Sender<GtkWindow>),
  #[cfg(any(
    target_os = "linux",
    target_os = "dragonfly",
    target_os = "freebsd",
    target_os = "netbsd",
    target_os = "openbsd"
  ))]
  GtkBox(Sender<GtkBox>),
  RawWindowHandle(Sender<std::result::Result<SendRawWindowHandle, raw_window_handle::HandleError>>),
  Theme(Sender<Theme>),
  IsEnabled(Sender<bool>),
  // Setters
  Center,
  RequestUserAttention(Option<UserAttentionTypeWrapper>),
  SetEnabled(bool),
  SetResizable(bool),
  SetMaximizable(bool),
  SetMinimizable(bool),
  SetClosable(bool),
  SetTitle(String),
  Maximize,
  Unmaximize,
  Minimize,
  Unminimize,
  Show,
  Hide,
  Close,
  Destroy,
  SetDecorations(bool),
  SetShadow(bool),
  SetAlwaysOnBottom(bool),
  SetAlwaysOnTop(bool),
  SetVisibleOnAllWorkspaces(bool),
  SetContentProtected(bool),
  SetSize(Size),
  SetMinSize(Option<Size>),
  SetMaxSize(Option<Size>),
  SetSizeConstraints(WindowSizeConstraints),
  SetPosition(Position),
  SetFullscreen(bool),
  SetFocus,
  SetIcon(TaoWindowIcon),
  SetSkipTaskbar(bool),
  SetCursorGrab(bool),
  SetCursorVisible(bool),
  SetCursorIcon(CursorIcon),
  SetCursorPosition(Position),
  SetIgnoreCursorEvents(bool),
  SetProgressBar(ProgressBarState),
  SetTitleBarStyle(tauri_utils::TitleBarStyle),
  SetTheme(Option<Theme>),
  SetBackgroundColor(Option<Color>),
  DragWindow,
  ResizeDragWindow(tauri_runtime::ResizeDirection),
  RequestRedraw,
}

#[derive(Debug, Clone)]
pub enum SynthesizedWindowEvent {
  Focused(bool),
  DragDrop(DragDropEvent),
}

impl From<SynthesizedWindowEvent> for WindowEventWrapper {
  fn from(event: SynthesizedWindowEvent) -> Self {
    let event = match event {
      SynthesizedWindowEvent::Focused(focused) => WindowEvent::Focused(focused),
      SynthesizedWindowEvent::DragDrop(event) => WindowEvent::DragDrop(event),
    };
    Self(Some(event))
  }
}

pub enum WebviewMessage {
  AddEventListener(WebviewEventId, Box<dyn Fn(&WebviewEvent) + Send>),
  #[cfg(not(all(feature = "tracing", not(target_os = "android"))))]
  EvaluateScript(String),
  #[cfg(all(feature = "tracing", not(target_os = "android")))]
  EvaluateScript(String, Sender<()>, tracing::Span),
  WebviewEvent(WebviewEvent),
  SynthesizedWindowEvent(SynthesizedWindowEvent),
  Navigate(Url),
  Print,
  Close,
  Show,
  Hide,
  SetPosition(Position),
  SetSize(Size),
  SetBounds(tauri_runtime::Rect),
  SetFocus,
  Reparent(WindowId, Sender<Result<()>>),
  SetAutoResize(bool),
  SetZoom(f64),
  SetBackgroundColor(Option<Color>),
  ClearAllBrowsingData,
  // Getters
  Url(Sender<Result<String>>),
  Bounds(Sender<Result<tauri_runtime::Rect>>),
  Position(Sender<Result<PhysicalPosition<i32>>>),
  Size(Sender<Result<PhysicalSize<u32>>>),
  WithWebview(Box<dyn FnOnce(Webview) + Send>),
  // Devtools
  #[cfg(any(debug_assertions, feature = "devtools"))]
  OpenDevTools,
  #[cfg(any(debug_assertions, feature = "devtools"))]
  CloseDevTools,
  #[cfg(any(debug_assertions, feature = "devtools"))]
  IsDevToolsOpen(Sender<bool>),
}

pub enum EventLoopWindowTargetMessage {
  CursorPosition(Sender<Result<PhysicalPosition<f64>>>),
}

pub type CreateWindowClosure<T> =
  Box<dyn FnOnce(&EventLoopWindowTarget<Message<T>>) -> Result<WindowWrapper> + Send>;

pub type CreateWebviewClosure = Box<dyn FnOnce(&Window) -> Result<WebviewWrapper> + Send>;

pub enum Message<T: 'static> {
  Task(Box<dyn FnOnce() + Send>),
  #[cfg(target_os = "macos")]
  SetActivationPolicy(ActivationPolicy),
  RequestExit(i32),
  #[cfg(target_os = "macos")]
  Application(ApplicationMessage),
  Window(WindowId, WindowMessage),
  Webview(WindowId, WebviewId, WebviewMessage),
  EventLoopWindowTarget(EventLoopWindowTargetMessage),
  CreateWebview(WindowId, CreateWebviewClosure),
  CreateWindow(WindowId, CreateWindowClosure<T>),
  CreateRawWindow(
    WindowId,
    Box<dyn FnOnce() -> (String, TaoWindowBuilder) + Send>,
    Sender<Result<Weak<Window>>>,
  ),
  UserEvent(T),
}

impl<T: UserEvent> Clone for Message<T> {
  fn clone(&self) -> Self {
    match self {
      Self::UserEvent(t) => Self::UserEvent(t.clone()),
      _ => unimplemented!(),
    }
  }
}

/// The Tauri [`WebviewDispatch`] for [`Wry`].
#[derive(Debug, Clone)]
pub struct WryWebviewDispatcher<T: UserEvent> {
  window_id: Arc<Mutex<WindowId>>,
  webview_id: WebviewId,
  context: Context<T>,
}

impl<T: UserEvent> WebviewDispatch<T> for WryWebviewDispatcher<T> {
  type Runtime = Wry<T>;

  fn run_on_main_thread<F: FnOnce() + Send + 'static>(&self, f: F) -> Result<()> {
    send_user_message(&self.context, Message::Task(Box::new(f)))
  }

  fn on_webview_event<F: Fn(&WebviewEvent) + Send + 'static>(&self, f: F) -> WindowEventId {
    let id = self.context.next_webview_event_id();
    let _ = self.context.proxy.send_event(Message::Webview(
      *self.window_id.lock().unwrap(),
      self.webview_id,
      WebviewMessage::AddEventListener(id, Box::new(f)),
    ));
    id
  }

  fn with_webview<F: FnOnce(Box<dyn std::any::Any>) + Send + 'static>(&self, f: F) -> Result<()> {
    send_user_message(
      &self.context,
      Message::Webview(
        *self.window_id.lock().unwrap(),
        self.webview_id,
        WebviewMessage::WithWebview(Box::new(move |webview| f(Box::new(webview)))),
      ),
    )
  }

  #[cfg(any(debug_assertions, feature = "devtools"))]
  fn open_devtools(&self) {
    let _ = send_user_message(
      &self.context,
      Message::Webview(
        *self.window_id.lock().unwrap(),
        self.webview_id,
        WebviewMessage::OpenDevTools,
      ),
    );
  }

  #[cfg(any(debug_assertions, feature = "devtools"))]
  fn close_devtools(&self) {
    let _ = send_user_message(
      &self.context,
      Message::Webview(
        *self.window_id.lock().unwrap(),
        self.webview_id,
        WebviewMessage::CloseDevTools,
      ),
    );
  }

  /// Gets the devtools window's current open state.
  #[cfg(any(debug_assertions, feature = "devtools"))]
  fn is_devtools_open(&self) -> Result<bool> {
    webview_getter!(self, WebviewMessage::IsDevToolsOpen)
  }

  // Getters

  fn url(&self) -> Result<String> {
    webview_getter!(self, WebviewMessage::Url)?
  }

  fn bounds(&self) -> Result<tauri_runtime::Rect> {
    webview_getter!(self, WebviewMessage::Bounds)?
  }

  fn position(&self) -> Result<PhysicalPosition<i32>> {
    webview_getter!(self, WebviewMessage::Position)?
  }

  fn size(&self) -> Result<PhysicalSize<u32>> {
    webview_getter!(self, WebviewMessage::Size)?
  }

  // Setters

  fn navigate(&self, url: Url) -> Result<()> {
    send_user_message(
      &self.context,
      Message::Webview(
        *self.window_id.lock().unwrap(),
        self.webview_id,
        WebviewMessage::Navigate(url),
      ),
    )
  }

  fn print(&self) -> Result<()> {
    send_user_message(
      &self.context,
      Message::Webview(
        *self.window_id.lock().unwrap(),
        self.webview_id,
        WebviewMessage::Print,
      ),
    )
  }

  fn close(&self) -> Result<()> {
    send_user_message(
      &self.context,
      Message::Webview(
        *self.window_id.lock().unwrap(),
        self.webview_id,
        WebviewMessage::Close,
      ),
    )
  }

  fn set_bounds(&self, bounds: tauri_runtime::Rect) -> Result<()> {
    send_user_message(
      &self.context,
      Message::Webview(
        *self.window_id.lock().unwrap(),
        self.webview_id,
        WebviewMessage::SetBounds(bounds),
      ),
    )
  }

  fn set_size(&self, size: Size) -> Result<()> {
    send_user_message(
      &self.context,
      Message::Webview(
        *self.window_id.lock().unwrap(),
        self.webview_id,
        WebviewMessage::SetSize(size),
      ),
    )
  }

  fn set_position(&self, position: Position) -> Result<()> {
    send_user_message(
      &self.context,
      Message::Webview(
        *self.window_id.lock().unwrap(),
        self.webview_id,
        WebviewMessage::SetPosition(position),
      ),
    )
  }

  fn set_focus(&self) -> Result<()> {
    send_user_message(
      &self.context,
      Message::Webview(
        *self.window_id.lock().unwrap(),
        self.webview_id,
        WebviewMessage::SetFocus,
      ),
    )
  }

  fn reparent(&self, window_id: WindowId) -> Result<()> {
    let mut current_window_id = self.window_id.lock().unwrap();
    let (tx, rx) = channel();
    send_user_message(
      &self.context,
      Message::Webview(
        *current_window_id,
        self.webview_id,
        WebviewMessage::Reparent(window_id, tx),
      ),
    )?;

    rx.recv().unwrap()?;

    *current_window_id = window_id;
    Ok(())
  }

  fn set_auto_resize(&self, auto_resize: bool) -> Result<()> {
    send_user_message(
      &self.context,
      Message::Webview(
        *self.window_id.lock().unwrap(),
        self.webview_id,
        WebviewMessage::SetAutoResize(auto_resize),
      ),
    )
  }

  #[cfg(all(feature = "tracing", not(target_os = "android")))]
  fn eval_script<S: Into<String>>(&self, script: S) -> Result<()> {
    // use a channel so the EvaluateScript task uses the current span as parent
    let (tx, rx) = channel();
    getter!(
      self,
      rx,
      Message::Webview(
        *self.window_id.lock().unwrap(),
        self.webview_id,
        WebviewMessage::EvaluateScript(script.into(), tx, tracing::Span::current()),
      )
    )
  }

  #[cfg(not(all(feature = "tracing", not(target_os = "android"))))]
  fn eval_script<S: Into<String>>(&self, script: S) -> Result<()> {
    send_user_message(
      &self.context,
      Message::Webview(
        *self.window_id.lock().unwrap(),
        self.webview_id,
        WebviewMessage::EvaluateScript(script.into()),
      ),
    )
  }

  fn set_zoom(&self, scale_factor: f64) -> Result<()> {
    send_user_message(
      &self.context,
      Message::Webview(
        *self.window_id.lock().unwrap(),
        self.webview_id,
        WebviewMessage::SetZoom(scale_factor),
      ),
    )
  }

  fn clear_all_browsing_data(&self) -> Result<()> {
    send_user_message(
      &self.context,
      Message::Webview(
        *self.window_id.lock().unwrap(),
        self.webview_id,
        WebviewMessage::ClearAllBrowsingData,
      ),
    )
  }

  fn hide(&self) -> Result<()> {
    send_user_message(
      &self.context,
      Message::Webview(
        *self.window_id.lock().unwrap(),
        self.webview_id,
        WebviewMessage::Hide,
      ),
    )
  }

  fn show(&self) -> Result<()> {
    send_user_message(
      &self.context,
      Message::Webview(
        *self.window_id.lock().unwrap(),
        self.webview_id,
        WebviewMessage::Show,
      ),
    )
  }

  fn set_background_color(&self, color: Option<Color>) -> Result<()> {
    send_user_message(
      &self.context,
      Message::Webview(
        *self.window_id.lock().unwrap(),
        self.webview_id,
        WebviewMessage::SetBackgroundColor(color),
      ),
    )
  }
}

/// The Tauri [`WindowDispatch`] for [`Wry`].
#[derive(Debug, Clone)]
pub struct WryWindowDispatcher<T: UserEvent> {
  window_id: WindowId,
  context: Context<T>,
}

// SAFETY: this is safe since the `Context` usage is guarded on `send_user_message`.
#[allow(clippy::non_send_fields_in_send_ty)]
unsafe impl<T: UserEvent> Sync for WryWindowDispatcher<T> {}

fn get_raw_window_handle<T: UserEvent>(
  dispatcher: &WryWindowDispatcher<T>,
) -> Result<std::result::Result<SendRawWindowHandle, raw_window_handle::HandleError>> {
  window_getter!(dispatcher, WindowMessage::RawWindowHandle)
}

impl<T: UserEvent> WindowDispatch<T> for WryWindowDispatcher<T> {
  type Runtime = Wry<T>;
  type WindowBuilder = WindowBuilderWrapper;

  fn run_on_main_thread<F: FnOnce() + Send + 'static>(&self, f: F) -> Result<()> {
    send_user_message(&self.context, Message::Task(Box::new(f)))
  }

  fn on_window_event<F: Fn(&WindowEvent) + Send + 'static>(&self, f: F) -> WindowEventId {
    let id = self.context.next_window_event_id();
    let _ = self.context.proxy.send_event(Message::Window(
      self.window_id,
      WindowMessage::AddEventListener(id, Box::new(f)),
    ));
    id
  }

  // Getters

  fn scale_factor(&self) -> Result<f64> {
    window_getter!(self, WindowMessage::ScaleFactor)
  }

  fn inner_position(&self) -> Result<PhysicalPosition<i32>> {
    window_getter!(self, WindowMessage::InnerPosition)?
  }

  fn outer_position(&self) -> Result<PhysicalPosition<i32>> {
    window_getter!(self, WindowMessage::OuterPosition)?
  }

  fn inner_size(&self) -> Result<PhysicalSize<u32>> {
    window_getter!(self, WindowMessage::InnerSize)
  }

  fn outer_size(&self) -> Result<PhysicalSize<u32>> {
    window_getter!(self, WindowMessage::OuterSize)
  }

  fn is_fullscreen(&self) -> Result<bool> {
    window_getter!(self, WindowMessage::IsFullscreen)
  }

  fn is_minimized(&self) -> Result<bool> {
    window_getter!(self, WindowMessage::IsMinimized)
  }

  fn is_maximized(&self) -> Result<bool> {
    window_getter!(self, WindowMessage::IsMaximized)
  }

  fn is_focused(&self) -> Result<bool> {
    window_getter!(self, WindowMessage::IsFocused)
  }

  /// Gets the window's current decoration state.
  fn is_decorated(&self) -> Result<bool> {
    window_getter!(self, WindowMessage::IsDecorated)
  }

  /// Gets the window's current resizable state.
  fn is_resizable(&self) -> Result<bool> {
    window_getter!(self, WindowMessage::IsResizable)
  }

  /// Gets the current native window's maximize button state
  fn is_maximizable(&self) -> Result<bool> {
    window_getter!(self, WindowMessage::IsMaximizable)
  }

  /// Gets the current native window's minimize button state
  fn is_minimizable(&self) -> Result<bool> {
    window_getter!(self, WindowMessage::IsMinimizable)
  }

  /// Gets the current native window's close button state
  fn is_closable(&self) -> Result<bool> {
    window_getter!(self, WindowMessage::IsClosable)
  }

  fn is_visible(&self) -> Result<bool> {
    window_getter!(self, WindowMessage::IsVisible)
  }

  fn title(&self) -> Result<String> {
    window_getter!(self, WindowMessage::Title)
  }

  fn current_monitor(&self) -> Result<Option<Monitor>> {
    Ok(window_getter!(self, WindowMessage::CurrentMonitor)?.map(|m| MonitorHandleWrapper(m).into()))
  }

  fn primary_monitor(&self) -> Result<Option<Monitor>> {
    Ok(window_getter!(self, WindowMessage::PrimaryMonitor)?.map(|m| MonitorHandleWrapper(m).into()))
  }

  fn monitor_from_point(&self, x: f64, y: f64) -> Result<Option<Monitor>> {
    let (tx, rx) = channel();

    let _ = send_user_message(
      &self.context,
      Message::Window(self.window_id, WindowMessage::MonitorFromPoint(tx, (x, y))),
    );

    Ok(
      rx.recv()
        .map_err(|_| crate::Error::FailedToReceiveMessage)?
        .map(|m| MonitorHandleWrapper(m).into()),
    )
  }

  fn available_monitors(&self) -> Result<Vec<Monitor>> {
    Ok(
      window_getter!(self, WindowMessage::AvailableMonitors)?
        .into_iter()
        .map(|m| MonitorHandleWrapper(m).into())
        .collect(),
    )
  }

  fn theme(&self) -> Result<Theme> {
    window_getter!(self, WindowMessage::Theme)
  }

  fn is_enabled(&self) -> Result<bool> {
    window_getter!(self, WindowMessage::IsEnabled)
  }

  #[cfg(any(
    target_os = "linux",
    target_os = "dragonfly",
    target_os = "freebsd",
    target_os = "netbsd",
    target_os = "openbsd"
  ))]
  fn gtk_window(&self) -> Result<gtk::ApplicationWindow> {
    window_getter!(self, WindowMessage::GtkWindow).map(|w| w.0)
  }

  #[cfg(any(
    target_os = "linux",
    target_os = "dragonfly",
    target_os = "freebsd",
    target_os = "netbsd",
    target_os = "openbsd"
  ))]
  fn default_vbox(&self) -> Result<gtk::Box> {
    window_getter!(self, WindowMessage::GtkBox).map(|w| w.0)
  }

  fn window_handle(
    &self,
  ) -> std::result::Result<raw_window_handle::WindowHandle<'_>, raw_window_handle::HandleError> {
    get_raw_window_handle(self)
      .map_err(|_| raw_window_handle::HandleError::Unavailable)
      .and_then(|r| r.map(|h| unsafe { raw_window_handle::WindowHandle::borrow_raw(h.0) }))
  }

  // Setters

  fn center(&self) -> Result<()> {
    send_user_message(
      &self.context,
      Message::Window(self.window_id, WindowMessage::Center),
    )
  }

  fn request_user_attention(&self, request_type: Option<UserAttentionType>) -> Result<()> {
    send_user_message(
      &self.context,
      Message::Window(
        self.window_id,
        WindowMessage::RequestUserAttention(request_type.map(Into::into)),
      ),
    )
  }

  // Creates a window by dispatching a message to the event loop.
  // Note that this must be called from a separate thread, otherwise the channel will introduce a deadlock.
  fn create_window<F: Fn(RawWindow) + Send + 'static>(
    &mut self,
    pending: PendingWindow<T, Self::Runtime>,
    after_window_creation: Option<F>,
  ) -> Result<DetachedWindow<T, Self::Runtime>> {
    self.context.create_window(pending, after_window_creation)
  }

  // Creates a webview by dispatching a message to the event loop.
  // Note that this must be called from a separate thread, otherwise the channel will introduce a deadlock.
  fn create_webview(
    &mut self,
    pending: PendingWebview<T, Self::Runtime>,
  ) -> Result<DetachedWebview<T, Self::Runtime>> {
    self.context.create_webview(self.window_id, pending)
  }

  fn set_resizable(&self, resizable: bool) -> Result<()> {
    send_user_message(
      &self.context,
      Message::Window(self.window_id, WindowMessage::SetResizable(resizable)),
    )
  }

  fn set_enabled(&self, enabled: bool) -> Result<()> {
    send_user_message(
      &self.context,
      Message::Window(self.window_id, WindowMessage::SetEnabled(enabled)),
    )
  }

  fn set_maximizable(&self, maximizable: bool) -> Result<()> {
    send_user_message(
      &self.context,
      Message::Window(self.window_id, WindowMessage::SetMaximizable(maximizable)),
    )
  }

  fn set_minimizable(&self, minimizable: bool) -> Result<()> {
    send_user_message(
      &self.context,
      Message::Window(self.window_id, WindowMessage::SetMinimizable(minimizable)),
    )
  }

  fn set_closable(&self, closable: bool) -> Result<()> {
    send_user_message(
      &self.context,
      Message::Window(self.window_id, WindowMessage::SetClosable(closable)),
    )
  }

  fn set_title<S: Into<String>>(&self, title: S) -> Result<()> {
    send_user_message(
      &self.context,
      Message::Window(self.window_id, WindowMessage::SetTitle(title.into())),
    )
  }

  fn maximize(&self) -> Result<()> {
    send_user_message(
      &self.context,
      Message::Window(self.window_id, WindowMessage::Maximize),
    )
  }

  fn unmaximize(&self) -> Result<()> {
    send_user_message(
      &self.context,
      Message::Window(self.window_id, WindowMessage::Unmaximize),
    )
  }

  fn minimize(&self) -> Result<()> {
    send_user_message(
      &self.context,
      Message::Window(self.window_id, WindowMessage::Minimize),
    )
  }

  fn unminimize(&self) -> Result<()> {
    send_user_message(
      &self.context,
      Message::Window(self.window_id, WindowMessage::Unminimize),
    )
  }

  fn show(&self) -> Result<()> {
    send_user_message(
      &self.context,
      Message::Window(self.window_id, WindowMessage::Show),
    )
  }

  fn hide(&self) -> Result<()> {
    send_user_message(
      &self.context,
      Message::Window(self.window_id, WindowMessage::Hide),
    )
  }

  fn close(&self) -> Result<()> {
    // NOTE: close cannot use the `send_user_message` function because it accesses the event loop callback
    self
      .context
      .proxy
      .send_event(Message::Window(self.window_id, WindowMessage::Close))
      .map_err(|_| Error::FailedToSendMessage)
  }

  fn destroy(&self) -> Result<()> {
    // NOTE: destroy cannot use the `send_user_message` function because it accesses the event loop callback
    self
      .context
      .proxy
      .send_event(Message::Window(self.window_id, WindowMessage::Destroy))
      .map_err(|_| Error::FailedToSendMessage)
  }

  fn set_decorations(&self, decorations: bool) -> Result<()> {
    send_user_message(
      &self.context,
      Message::Window(self.window_id, WindowMessage::SetDecorations(decorations)),
    )
  }

  fn set_shadow(&self, enable: bool) -> Result<()> {
    send_user_message(
      &self.context,
      Message::Window(self.window_id, WindowMessage::SetShadow(enable)),
    )
  }

  fn set_always_on_bottom(&self, always_on_bottom: bool) -> Result<()> {
    send_user_message(
      &self.context,
      Message::Window(
        self.window_id,
        WindowMessage::SetAlwaysOnBottom(always_on_bottom),
      ),
    )
  }

  fn set_always_on_top(&self, always_on_top: bool) -> Result<()> {
    send_user_message(
      &self.context,
      Message::Window(self.window_id, WindowMessage::SetAlwaysOnTop(always_on_top)),
    )
  }

  fn set_visible_on_all_workspaces(&self, visible_on_all_workspaces: bool) -> Result<()> {
    send_user_message(
      &self.context,
      Message::Window(
        self.window_id,
        WindowMessage::SetVisibleOnAllWorkspaces(visible_on_all_workspaces),
      ),
    )
  }

  fn set_content_protected(&self, protected: bool) -> Result<()> {
    send_user_message(
      &self.context,
      Message::Window(
        self.window_id,
        WindowMessage::SetContentProtected(protected),
      ),
    )
  }

  fn set_size(&self, size: Size) -> Result<()> {
    send_user_message(
      &self.context,
      Message::Window(self.window_id, WindowMessage::SetSize(size)),
    )
  }

  fn set_min_size(&self, size: Option<Size>) -> Result<()> {
    send_user_message(
      &self.context,
      Message::Window(self.window_id, WindowMessage::SetMinSize(size)),
    )
  }

  fn set_max_size(&self, size: Option<Size>) -> Result<()> {
    send_user_message(
      &self.context,
      Message::Window(self.window_id, WindowMessage::SetMaxSize(size)),
    )
  }

  fn set_size_constraints(&self, constraints: WindowSizeConstraints) -> Result<()> {
    send_user_message(
      &self.context,
      Message::Window(
        self.window_id,
        WindowMessage::SetSizeConstraints(constraints),
      ),
    )
  }

  fn set_position(&self, position: Position) -> Result<()> {
    send_user_message(
      &self.context,
      Message::Window(self.window_id, WindowMessage::SetPosition(position)),
    )
  }

  fn set_fullscreen(&self, fullscreen: bool) -> Result<()> {
    send_user_message(
      &self.context,
      Message::Window(self.window_id, WindowMessage::SetFullscreen(fullscreen)),
    )
  }

  fn set_focus(&self) -> Result<()> {
    send_user_message(
      &self.context,
      Message::Window(self.window_id, WindowMessage::SetFocus),
    )
  }

  fn set_icon(&self, icon: Icon) -> Result<()> {
    send_user_message(
      &self.context,
      Message::Window(
        self.window_id,
        WindowMessage::SetIcon(TaoIcon::try_from(icon)?.0),
      ),
    )
  }

  fn set_skip_taskbar(&self, skip: bool) -> Result<()> {
    send_user_message(
      &self.context,
      Message::Window(self.window_id, WindowMessage::SetSkipTaskbar(skip)),
    )
  }

  fn set_cursor_grab(&self, grab: bool) -> crate::Result<()> {
    send_user_message(
      &self.context,
      Message::Window(self.window_id, WindowMessage::SetCursorGrab(grab)),
    )
  }

  fn set_cursor_visible(&self, visible: bool) -> crate::Result<()> {
    send_user_message(
      &self.context,
      Message::Window(self.window_id, WindowMessage::SetCursorVisible(visible)),
    )
  }

  fn set_cursor_icon(&self, icon: CursorIcon) -> crate::Result<()> {
    send_user_message(
      &self.context,
      Message::Window(self.window_id, WindowMessage::SetCursorIcon(icon)),
    )
  }

  fn set_cursor_position<Pos: Into<Position>>(&self, position: Pos) -> crate::Result<()> {
    send_user_message(
      &self.context,
      Message::Window(
        self.window_id,
        WindowMessage::SetCursorPosition(position.into()),
      ),
    )
  }

  fn set_ignore_cursor_events(&self, ignore: bool) -> crate::Result<()> {
    send_user_message(
      &self.context,
      Message::Window(self.window_id, WindowMessage::SetIgnoreCursorEvents(ignore)),
    )
  }

  fn start_dragging(&self) -> Result<()> {
    send_user_message(
      &self.context,
      Message::Window(self.window_id, WindowMessage::DragWindow),
    )
  }

  fn start_resize_dragging(&self, direction: tauri_runtime::ResizeDirection) -> Result<()> {
    send_user_message(
      &self.context,
      Message::Window(self.window_id, WindowMessage::ResizeDragWindow(direction)),
    )
  }

  fn set_progress_bar(&self, progress_state: ProgressBarState) -> Result<()> {
    send_user_message(
      &self.context,
      Message::Window(
        self.window_id,
        WindowMessage::SetProgressBar(progress_state),
      ),
    )
  }

  fn set_title_bar_style(&self, style: tauri_utils::TitleBarStyle) -> Result<()> {
    send_user_message(
      &self.context,
      Message::Window(self.window_id, WindowMessage::SetTitleBarStyle(style)),
    )
  }

  fn set_theme(&self, theme: Option<Theme>) -> Result<()> {
    send_user_message(
      &self.context,
      Message::Window(self.window_id, WindowMessage::SetTheme(theme)),
    )
  }

  fn set_background_color(&self, color: Option<Color>) -> Result<()> {
    send_user_message(
      &self.context,
      Message::Window(self.window_id, WindowMessage::SetBackgroundColor(color)),
    )
  }
}

#[derive(Clone)]
pub struct WebviewWrapper {
  label: String,
  id: WebviewId,
  inner: Rc<WebView>,
  context_store: WebContextStore,
  webview_event_listeners: WebviewEventListeners,
  // the key of the WebContext if it's not shared
  context_key: Option<PathBuf>,
  bounds: Arc<Mutex<Option<WebviewBounds>>>,
}

impl Deref for WebviewWrapper {
  type Target = WebView;

  #[inline(always)]
  fn deref(&self) -> &Self::Target {
    &self.inner
  }
}

impl Drop for WebviewWrapper {
  fn drop(&mut self) {
    if Rc::get_mut(&mut self.inner).is_some() {
      let mut context_store = self.context_store.lock().unwrap();

      if let Some(web_context) = context_store.get_mut(&self.context_key) {
        web_context.referenced_by_webviews.remove(&self.label);

        if web_context.referenced_by_webviews.is_empty() {
          context_store.remove(&self.context_key);
        }
      }
    }
  }
}

pub struct WindowWrapper {
  label: String,
  inner: Option<Arc<Window>>,
  // whether this window has child webviews
  // or it's just a container for a single webview
  has_children: AtomicBool,
  webviews: Vec<WebviewWrapper>,
  window_event_listeners: WindowEventListeners,
  #[cfg(windows)]
  background_color: Option<tao::window::RGBA>,
  #[cfg(windows)]
  is_window_transparent: bool,
  #[cfg(windows)]
  surface: Option<softbuffer::Surface<Arc<Window>, Arc<Window>>>,
}

impl fmt::Debug for WindowWrapper {
  fn fmt(&self, f: &mut fmt::Formatter<'_>) -> fmt::Result {
    f.debug_struct("WindowWrapper")
      .field("label", &self.label)
      .field("inner", &self.inner)
      .finish()
  }
}

#[derive(Debug, Clone)]
pub struct EventProxy<T: UserEvent>(TaoEventLoopProxy<Message<T>>);

#[cfg(target_os = "ios")]
#[allow(clippy::non_send_fields_in_send_ty)]
unsafe impl<T: UserEvent> Sync for EventProxy<T> {}

impl<T: UserEvent> EventLoopProxy<T> for EventProxy<T> {
  fn send_event(&self, event: T) -> Result<()> {
    self
      .0
      .send_event(Message::UserEvent(event))
      .map_err(|_| Error::EventLoopClosed)
  }
}

pub trait PluginBuilder<T: UserEvent> {
  type Plugin: Plugin<T>;
  fn build(self, context: Context<T>) -> Self::Plugin;
}

pub trait Plugin<T: UserEvent> {
  fn on_event(
    &mut self,
    event: &Event<Message<T>>,
    event_loop: &EventLoopWindowTarget<Message<T>>,
    proxy: &TaoEventLoopProxy<Message<T>>,
    control_flow: &mut ControlFlow,
    context: EventLoopIterationContext<'_, T>,
    web_context: &WebContextStore,
  ) -> bool;
}

/// A Tauri [`Runtime`] wrapper around wry.
pub struct Wry<T: UserEvent> {
  context: Context<T>,
  event_loop: EventLoop<Message<T>>,
}

impl<T: UserEvent> fmt::Debug for Wry<T> {
  fn fmt(&self, f: &mut fmt::Formatter<'_>) -> fmt::Result {
    f.debug_struct("Wry")
      .field("main_thread_id", &self.context.main_thread_id)
      .field("event_loop", &self.event_loop)
      .field("windows", &self.context.main_thread.windows)
      .field("web_context", &self.context.main_thread.web_context)
      .finish()
  }
}

/// A handle to the Wry runtime.
#[derive(Debug, Clone)]
pub struct WryHandle<T: UserEvent> {
  context: Context<T>,
}

// SAFETY: this is safe since the `Context` usage is guarded on `send_user_message`.
#[allow(clippy::non_send_fields_in_send_ty)]
unsafe impl<T: UserEvent> Sync for WryHandle<T> {}

impl<T: UserEvent> WryHandle<T> {
  /// Creates a new tao window using a callback, and returns its window id.
  pub fn create_tao_window<F: FnOnce() -> (String, TaoWindowBuilder) + Send + 'static>(
    &self,
    f: F,
  ) -> Result<Weak<Window>> {
    let id = self.context.next_window_id();
    let (tx, rx) = channel();
    send_user_message(&self.context, Message::CreateRawWindow(id, Box::new(f), tx))?;
    rx.recv().unwrap()
  }

  /// Gets the [`WebviewId'] associated with the given [`WindowId`].
  pub fn window_id(&self, window_id: TaoWindowId) -> WindowId {
    *self
      .context
      .window_id_map
      .0
      .lock()
      .unwrap()
      .get(&window_id)
      .unwrap()
  }

  /// Send a message to the event loop.
  pub fn send_event(&self, message: Message<T>) -> Result<()> {
    self
      .context
      .proxy
      .send_event(message)
      .map_err(|_| Error::FailedToSendMessage)?;
    Ok(())
  }

  pub fn plugin<P: PluginBuilder<T> + 'static>(&mut self, plugin: P)
  where
    <P as PluginBuilder<T>>::Plugin: Send,
  {
    self
      .context
      .plugins
      .lock()
      .unwrap()
      .push(Box::new(plugin.build(self.context.clone())));
  }
}

impl<T: UserEvent> RuntimeHandle<T> for WryHandle<T> {
  type Runtime = Wry<T>;

  fn create_proxy(&self) -> EventProxy<T> {
    EventProxy(self.context.proxy.clone())
  }

  #[cfg(target_os = "macos")]
  fn set_activation_policy(&self, activation_policy: ActivationPolicy) -> Result<()> {
    send_user_message(
      &self.context,
      Message::SetActivationPolicy(activation_policy),
    )
  }

  fn request_exit(&self, code: i32) -> Result<()> {
    // NOTE: request_exit cannot use the `send_user_message` function because it accesses the event loop callback
    self
      .context
      .proxy
      .send_event(Message::RequestExit(code))
      .map_err(|_| Error::FailedToSendMessage)
  }

  // Creates a window by dispatching a message to the event loop.
  // Note that this must be called from a separate thread, otherwise the channel will introduce a deadlock.
  fn create_window<F: Fn(RawWindow) + Send + 'static>(
    &self,
    pending: PendingWindow<T, Self::Runtime>,
    after_window_creation: Option<F>,
  ) -> Result<DetachedWindow<T, Self::Runtime>> {
    self.context.create_window(pending, after_window_creation)
  }

  // Creates a webview by dispatching a message to the event loop.
  // Note that this must be called from a separate thread, otherwise the channel will introduce a deadlock.
  fn create_webview(
    &self,
    window_id: WindowId,
    pending: PendingWebview<T, Self::Runtime>,
  ) -> Result<DetachedWebview<T, Self::Runtime>> {
    self.context.create_webview(window_id, pending)
  }

  fn run_on_main_thread<F: FnOnce() + Send + 'static>(&self, f: F) -> Result<()> {
    send_user_message(&self.context, Message::Task(Box::new(f)))
  }

  fn display_handle(&self) -> std::result::Result<DisplayHandle, raw_window_handle::HandleError> {
    self.context.main_thread.window_target.display_handle()
  }

  fn primary_monitor(&self) -> Option<Monitor> {
    self
      .context
      .main_thread
      .window_target
      .primary_monitor()
      .map(|m| MonitorHandleWrapper(m).into())
  }

  fn monitor_from_point(&self, x: f64, y: f64) -> Option<Monitor> {
    self
      .context
      .main_thread
      .window_target
      .monitor_from_point(x, y)
      .map(|m| MonitorHandleWrapper(m).into())
  }

  fn available_monitors(&self) -> Vec<Monitor> {
    self
      .context
      .main_thread
      .window_target
      .available_monitors()
      .map(|m| MonitorHandleWrapper(m).into())
      .collect()
  }

  fn cursor_position(&self) -> Result<PhysicalPosition<f64>> {
    event_loop_window_getter!(self, EventLoopWindowTargetMessage::CursorPosition)?
      .map(PhysicalPositionWrapper)
      .map(Into::into)
      .map_err(|_| Error::FailedToGetCursorPosition)
  }

  fn set_theme(&self, theme: Option<Theme>) {
    self
      .context
      .main_thread
      .window_target
      .set_theme(match theme {
        Some(Theme::Light) => Some(TaoTheme::Light),
        Some(Theme::Dark) => Some(TaoTheme::Dark),
        _ => None,
      });
  }

  #[cfg(target_os = "macos")]
  fn show(&self) -> tauri_runtime::Result<()> {
    send_user_message(
      &self.context,
      Message::Application(ApplicationMessage::Show),
    )
  }

  #[cfg(target_os = "macos")]
  fn hide(&self) -> tauri_runtime::Result<()> {
    send_user_message(
      &self.context,
      Message::Application(ApplicationMessage::Hide),
    )
  }

  #[cfg(target_os = "android")]
  fn find_class<'a>(
    &self,
    env: &mut jni::JNIEnv<'a>,
    activity: &jni::objects::JObject<'_>,
    name: impl Into<String>,
  ) -> std::result::Result<jni::objects::JClass<'a>, jni::errors::Error> {
    find_class(env, activity, name.into())
  }

  #[cfg(target_os = "android")]
  fn run_on_android_context<F>(&self, f: F)
  where
    F: FnOnce(&mut jni::JNIEnv, &jni::objects::JObject, &jni::objects::JObject) + Send + 'static,
  {
    dispatch(f)
  }
}

impl<T: UserEvent> Wry<T> {
  fn init_with_builder(
    mut event_loop_builder: EventLoopBuilder<Message<T>>,
    #[allow(unused_variables)] args: RuntimeInitArgs,
  ) -> Result<Self> {
    #[cfg(windows)]
    if let Some(hook) = args.msg_hook {
      use tao::platform::windows::EventLoopBuilderExtWindows;
      event_loop_builder.with_msg_hook(hook);
    }

    #[cfg(any(
      target_os = "linux",
      target_os = "dragonfly",
      target_os = "freebsd",
      target_os = "netbsd",
      target_os = "openbsd"
    ))]
    if let Some(app_id) = args.app_id {
      use tao::platform::unix::EventLoopBuilderExtUnix;
      event_loop_builder.with_app_id(app_id);
    }
    Self::init(event_loop_builder.build())
  }

  fn init(event_loop: EventLoop<Message<T>>) -> Result<Self> {
    let main_thread_id = current_thread().id();
    let web_context = WebContextStore::default();

    let windows = Arc::new(WindowsStore(RefCell::new(BTreeMap::default())));
    let window_id_map = WindowIdStore::default();

    let context = Context {
      window_id_map,
      main_thread_id,
      proxy: event_loop.create_proxy(),
      main_thread: DispatcherMainThreadContext {
        window_target: event_loop.deref().clone(),
        web_context,
        windows,
        #[cfg(feature = "tracing")]
        active_tracing_spans: Default::default(),
      },
      plugins: Default::default(),
      next_window_id: Default::default(),
      next_webview_id: Default::default(),
      next_window_event_id: Default::default(),
      next_webview_event_id: Default::default(),
    };

    Ok(Self {
      context,
      event_loop,
    })
  }
}

impl<T: UserEvent> Runtime<T> for Wry<T> {
  type WindowDispatcher = WryWindowDispatcher<T>;
  type WebviewDispatcher = WryWebviewDispatcher<T>;
  type Handle = WryHandle<T>;

  type EventLoopProxy = EventProxy<T>;

  fn new(args: RuntimeInitArgs) -> Result<Self> {
    Self::init_with_builder(EventLoopBuilder::<Message<T>>::with_user_event(), args)
  }
  #[cfg(any(
    target_os = "linux",
    target_os = "dragonfly",
    target_os = "freebsd",
    target_os = "netbsd",
    target_os = "openbsd"
  ))]
  fn new_any_thread(args: RuntimeInitArgs) -> Result<Self> {
    use tao::platform::unix::EventLoopBuilderExtUnix;
    let mut event_loop_builder = EventLoopBuilder::<Message<T>>::with_user_event();
    event_loop_builder.with_any_thread(true);
    Self::init_with_builder(event_loop_builder, args)
  }

  #[cfg(windows)]
  fn new_any_thread(args: RuntimeInitArgs) -> Result<Self> {
    use tao::platform::windows::EventLoopBuilderExtWindows;
    let mut event_loop_builder = EventLoopBuilder::<Message<T>>::with_user_event();
    event_loop_builder.with_any_thread(true);
    Self::init_with_builder(event_loop_builder, args)
  }

  fn create_proxy(&self) -> EventProxy<T> {
    EventProxy(self.event_loop.create_proxy())
  }

  fn handle(&self) -> Self::Handle {
    WryHandle {
      context: self.context.clone(),
    }
  }

  fn create_window<F: Fn(RawWindow) + Send + 'static>(
    &self,
    pending: PendingWindow<T, Self>,
    after_window_creation: Option<F>,
  ) -> Result<DetachedWindow<T, Self>> {
    let label = pending.label.clone();
    let window_id = self.context.next_window_id();
    let (webview_id, use_https_scheme) = pending
      .webview
      .as_ref()
      .map(|w| {
        (
          Some(self.context.next_webview_id()),
          w.webview_attributes.use_https_scheme,
        )
      })
      .unwrap_or((None, false));

    let window = create_window(
      window_id,
      webview_id.unwrap_or_default(),
      &self.event_loop,
      &self.context,
      pending,
      after_window_creation,
    )?;

    let dispatcher = WryWindowDispatcher {
      window_id,
      context: self.context.clone(),
    };

    self
      .context
      .main_thread
      .windows
      .0
      .borrow_mut()
      .insert(window_id, window);

    let detached_webview = webview_id.map(|id| {
      let webview = DetachedWebview {
        label: label.clone(),
        dispatcher: WryWebviewDispatcher {
          window_id: Arc::new(Mutex::new(window_id)),
          webview_id: id,
          context: self.context.clone(),
        },
      };
      DetachedWindowWebview {
        webview,
        use_https_scheme,
      }
    });

    Ok(DetachedWindow {
      id: window_id,
      label,
      dispatcher,
      webview: detached_webview,
    })
  }

  fn create_webview(
    &self,
    window_id: WindowId,
    pending: PendingWebview<T, Self>,
  ) -> Result<DetachedWebview<T, Self>> {
    let label = pending.label.clone();

    let window = self
      .context
      .main_thread
      .windows
      .0
      .borrow()
      .get(&window_id)
      .and_then(|w| w.inner.clone());
    if let Some(window) = window {
      let window_id_wrapper = Arc::new(Mutex::new(window_id));

      let webview_id = self.context.next_webview_id();

      let webview = create_webview(
        WebviewKind::WindowChild,
        &window,
        window_id_wrapper.clone(),
        webview_id,
        &self.context,
        pending,
      )?;

      #[allow(clippy::manual_inspect)]
      self
        .context
        .main_thread
        .windows
        .0
        .borrow_mut()
        .get_mut(&window_id)
        .map(|w| {
          w.webviews.push(webview);
          w.has_children.store(true, Ordering::Relaxed);
          w
        });

      let dispatcher = WryWebviewDispatcher {
        window_id: window_id_wrapper,
        webview_id,
        context: self.context.clone(),
      };

      Ok(DetachedWebview { label, dispatcher })
    } else {
      Err(Error::WindowNotFound)
    }
  }

  fn primary_monitor(&self) -> Option<Monitor> {
    self
      .context
      .main_thread
      .window_target
      .primary_monitor()
      .map(|m| MonitorHandleWrapper(m).into())
  }

  fn monitor_from_point(&self, x: f64, y: f64) -> Option<Monitor> {
    self
      .context
      .main_thread
      .window_target
      .monitor_from_point(x, y)
      .map(|m| MonitorHandleWrapper(m).into())
  }

  fn available_monitors(&self) -> Vec<Monitor> {
    self
      .context
      .main_thread
      .window_target
      .available_monitors()
      .map(|m| MonitorHandleWrapper(m).into())
      .collect()
  }

  fn cursor_position(&self) -> Result<PhysicalPosition<f64>> {
    event_loop_window_getter!(self, EventLoopWindowTargetMessage::CursorPosition)?
      .map(PhysicalPositionWrapper)
      .map(Into::into)
      .map_err(|_| Error::FailedToGetCursorPosition)
  }

  fn set_theme(&self, theme: Option<Theme>) {
    self.event_loop.set_theme(match theme {
      Some(Theme::Light) => Some(TaoTheme::Light),
      Some(Theme::Dark) => Some(TaoTheme::Dark),
      _ => None,
    });
  }

  #[cfg(target_os = "macos")]
  fn set_activation_policy(&mut self, activation_policy: ActivationPolicy) {
    self
      .event_loop
      .set_activation_policy(tao_activation_policy(activation_policy));
  }

  #[cfg(target_os = "macos")]
  fn show(&self) {
    self.event_loop.show_application();
  }

  #[cfg(target_os = "macos")]
  fn hide(&self) {
    self.event_loop.hide_application();
  }

  fn set_device_event_filter(&mut self, filter: DeviceEventFilter) {
    self
      .event_loop
      .set_device_event_filter(DeviceEventFilterWrapper::from(filter).0);
  }

  #[cfg(desktop)]
  fn run_iteration<F: FnMut(RunEvent<T>) + 'static>(&mut self, mut callback: F) {
    use tao::platform::run_return::EventLoopExtRunReturn;
    let windows = self.context.main_thread.windows.clone();
    let window_id_map = self.context.window_id_map.clone();
    let web_context = &self.context.main_thread.web_context;
    let plugins = self.context.plugins.clone();

    #[cfg(feature = "tracing")]
    let active_tracing_spans = self.context.main_thread.active_tracing_spans.clone();

    let proxy = self.event_loop.create_proxy();

    self
      .event_loop
      .run_return(|event, event_loop, control_flow| {
        *control_flow = ControlFlow::Wait;
        if let Event::MainEventsCleared = &event {
          *control_flow = ControlFlow::Exit;
        }

        for p in plugins.lock().unwrap().iter_mut() {
          let prevent_default = p.on_event(
            &event,
            event_loop,
            &proxy,
            control_flow,
            EventLoopIterationContext {
              callback: &mut callback,
              window_id_map: window_id_map.clone(),
              windows: windows.clone(),
              #[cfg(feature = "tracing")]
              active_tracing_spans: active_tracing_spans.clone(),
            },
            web_context,
          );
          if prevent_default {
            return;
          }
        }

        handle_event_loop(
          event,
          event_loop,
          control_flow,
          EventLoopIterationContext {
            callback: &mut callback,
            windows: windows.clone(),
            window_id_map: window_id_map.clone(),
            #[cfg(feature = "tracing")]
            active_tracing_spans: active_tracing_spans.clone(),
          },
        );
      });
  }

  fn run<F: FnMut(RunEvent<T>) + 'static>(self, mut callback: F) {
    let windows = self.context.main_thread.windows.clone();
    let window_id_map = self.context.window_id_map.clone();
    let web_context = self.context.main_thread.web_context;
    let plugins = self.context.plugins.clone();

    #[cfg(feature = "tracing")]
    let active_tracing_spans = self.context.main_thread.active_tracing_spans.clone();
    let proxy = self.event_loop.create_proxy();

    self.event_loop.run(move |event, event_loop, control_flow| {
      for p in plugins.lock().unwrap().iter_mut() {
        let prevent_default = p.on_event(
          &event,
          event_loop,
          &proxy,
          control_flow,
          EventLoopIterationContext {
            callback: &mut callback,
            window_id_map: window_id_map.clone(),
            windows: windows.clone(),
            #[cfg(feature = "tracing")]
            active_tracing_spans: active_tracing_spans.clone(),
          },
          &web_context,
        );
        if prevent_default {
          return;
        }
      }
      handle_event_loop(
        event,
        event_loop,
        control_flow,
        EventLoopIterationContext {
          callback: &mut callback,
          window_id_map: window_id_map.clone(),
          windows: windows.clone(),
          #[cfg(feature = "tracing")]
          active_tracing_spans: active_tracing_spans.clone(),
        },
      );
    })
  }
}

pub struct EventLoopIterationContext<'a, T: UserEvent> {
  pub callback: &'a mut (dyn FnMut(RunEvent<T>) + 'static),
  pub window_id_map: WindowIdStore,
  pub windows: Arc<WindowsStore>,
  #[cfg(feature = "tracing")]
  pub active_tracing_spans: ActiveTraceSpanStore,
}

struct UserMessageContext {
  windows: Arc<WindowsStore>,
  window_id_map: WindowIdStore,
}

fn handle_user_message<T: UserEvent>(
  event_loop: &EventLoopWindowTarget<Message<T>>,
  message: Message<T>,
  context: UserMessageContext,
) {
  let UserMessageContext {
    window_id_map,
    windows,
  } = context;
  match message {
    Message::Task(task) => task(),
    #[cfg(target_os = "macos")]
    Message::SetActivationPolicy(activation_policy) => {
      event_loop.set_activation_policy_at_runtime(tao_activation_policy(activation_policy))
    }
    Message::RequestExit(_code) => panic!("cannot handle RequestExit on the main thread"),
    #[cfg(target_os = "macos")]
    Message::Application(application_message) => match application_message {
      ApplicationMessage::Show => {
        event_loop.show_application();
      }
      ApplicationMessage::Hide => {
        event_loop.hide_application();
      }
    },
    Message::Window(id, window_message) => {
      let w = windows.0.borrow().get(&id).map(|w| {
        (
          w.inner.clone(),
          w.webviews.clone(),
          w.has_children.load(Ordering::Relaxed),
          w.window_event_listeners.clone(),
        )
      });
      if let Some((Some(window), webviews, has_children, window_event_listeners)) = w {
        match window_message {
          WindowMessage::AddEventListener(id, listener) => {
            window_event_listeners.lock().unwrap().insert(id, listener);
          }

          // Getters
          WindowMessage::ScaleFactor(tx) => tx.send(window.scale_factor()).unwrap(),
          WindowMessage::InnerPosition(tx) => tx
            .send(
              window
                .inner_position()
                .map(|p| PhysicalPositionWrapper(p).into())
                .map_err(|_| Error::FailedToSendMessage),
            )
            .unwrap(),
          WindowMessage::OuterPosition(tx) => tx
            .send(
              window
                .outer_position()
                .map(|p| PhysicalPositionWrapper(p).into())
                .map_err(|_| Error::FailedToSendMessage),
            )
            .unwrap(),
          WindowMessage::InnerSize(tx) => tx
            .send(PhysicalSizeWrapper(inner_size(&window, &webviews, has_children)).into())
            .unwrap(),
          WindowMessage::OuterSize(tx) => tx
            .send(PhysicalSizeWrapper(window.outer_size()).into())
            .unwrap(),
          WindowMessage::IsFullscreen(tx) => tx.send(window.fullscreen().is_some()).unwrap(),
          WindowMessage::IsMinimized(tx) => tx.send(window.is_minimized()).unwrap(),
          WindowMessage::IsMaximized(tx) => tx.send(window.is_maximized()).unwrap(),
          WindowMessage::IsFocused(tx) => tx.send(window.is_focused()).unwrap(),
          WindowMessage::IsDecorated(tx) => tx.send(window.is_decorated()).unwrap(),
          WindowMessage::IsResizable(tx) => tx.send(window.is_resizable()).unwrap(),
          WindowMessage::IsMaximizable(tx) => tx.send(window.is_maximizable()).unwrap(),
          WindowMessage::IsMinimizable(tx) => tx.send(window.is_minimizable()).unwrap(),
          WindowMessage::IsClosable(tx) => tx.send(window.is_closable()).unwrap(),
          WindowMessage::IsVisible(tx) => tx.send(window.is_visible()).unwrap(),
          WindowMessage::Title(tx) => tx.send(window.title()).unwrap(),
          WindowMessage::CurrentMonitor(tx) => tx.send(window.current_monitor()).unwrap(),
          WindowMessage::PrimaryMonitor(tx) => tx.send(window.primary_monitor()).unwrap(),
          WindowMessage::MonitorFromPoint(tx, (x, y)) => {
            tx.send(window.monitor_from_point(x, y)).unwrap()
          }
          WindowMessage::AvailableMonitors(tx) => {
            tx.send(window.available_monitors().collect()).unwrap()
          }
          #[cfg(any(
            target_os = "linux",
            target_os = "dragonfly",
            target_os = "freebsd",
            target_os = "netbsd",
            target_os = "openbsd"
          ))]
          WindowMessage::GtkWindow(tx) => tx.send(GtkWindow(window.gtk_window().clone())).unwrap(),
          #[cfg(any(
            target_os = "linux",
            target_os = "dragonfly",
            target_os = "freebsd",
            target_os = "netbsd",
            target_os = "openbsd"
          ))]
          WindowMessage::GtkBox(tx) => tx
            .send(GtkBox(window.default_vbox().unwrap().clone()))
            .unwrap(),
          WindowMessage::RawWindowHandle(tx) => tx
            .send(
              window
                .window_handle()
                .map(|h| SendRawWindowHandle(h.as_raw())),
            )
            .unwrap(),
          WindowMessage::Theme(tx) => {
            tx.send(map_theme(&window.theme())).unwrap();
          }
          WindowMessage::IsEnabled(tx) => tx.send(window.is_enabled()).unwrap(),

          // Setters
          WindowMessage::Center => window.center(),
          WindowMessage::RequestUserAttention(request_type) => {
            window.request_user_attention(request_type.map(|r| r.0));
          }
          WindowMessage::SetResizable(resizable) => {
            window.set_resizable(resizable);
            #[cfg(windows)]
            if !resizable {
              undecorated_resizing::detach_resize_handler(window.hwnd());
            } else if !window.is_decorated() {
              undecorated_resizing::attach_resize_handler(window.hwnd());
            }
          }
          WindowMessage::SetMaximizable(maximizable) => window.set_maximizable(maximizable),
          WindowMessage::SetMinimizable(minimizable) => window.set_minimizable(minimizable),
          WindowMessage::SetClosable(closable) => window.set_closable(closable),
          WindowMessage::SetTitle(title) => window.set_title(&title),
          WindowMessage::Maximize => window.set_maximized(true),
          WindowMessage::Unmaximize => window.set_maximized(false),
          WindowMessage::Minimize => window.set_minimized(true),
          WindowMessage::Unminimize => window.set_minimized(false),
          WindowMessage::SetEnabled(enabled) => window.set_enabled(enabled),
          WindowMessage::Show => window.set_visible(true),
          WindowMessage::Hide => window.set_visible(false),
          WindowMessage::Close => {
            panic!("cannot handle `WindowMessage::Close` on the main thread")
          }
          WindowMessage::Destroy => {
            panic!("cannot handle `WindowMessage::Destroy` on the main thread")
          }
          WindowMessage::SetDecorations(decorations) => {
            window.set_decorations(decorations);
            #[cfg(windows)]
            if decorations {
              undecorated_resizing::detach_resize_handler(window.hwnd());
            } else if window.is_resizable() {
              undecorated_resizing::attach_resize_handler(window.hwnd());
            }
          }
          WindowMessage::SetShadow(_enable) => {
            #[cfg(windows)]
            window.set_undecorated_shadow(_enable);
            #[cfg(target_os = "macos")]
            window.set_has_shadow(_enable);
          }
          WindowMessage::SetAlwaysOnBottom(always_on_bottom) => {
            window.set_always_on_bottom(always_on_bottom)
          }
          WindowMessage::SetAlwaysOnTop(always_on_top) => window.set_always_on_top(always_on_top),
          WindowMessage::SetVisibleOnAllWorkspaces(visible_on_all_workspaces) => {
            window.set_visible_on_all_workspaces(visible_on_all_workspaces)
          }
          WindowMessage::SetContentProtected(protected) => window.set_content_protection(protected),
          WindowMessage::SetSize(size) => {
            window.set_inner_size(SizeWrapper::from(size).0);
          }
          WindowMessage::SetMinSize(size) => {
            window.set_min_inner_size(size.map(|s| SizeWrapper::from(s).0));
          }
          WindowMessage::SetMaxSize(size) => {
            window.set_max_inner_size(size.map(|s| SizeWrapper::from(s).0));
          }
          WindowMessage::SetSizeConstraints(constraints) => {
            window.set_inner_size_constraints(tao::window::WindowSizeConstraints {
              min_width: constraints.min_width,
              min_height: constraints.min_height,
              max_width: constraints.max_width,
              max_height: constraints.max_height,
            });
          }
          WindowMessage::SetPosition(position) => {
            window.set_outer_position(PositionWrapper::from(position).0)
          }
          WindowMessage::SetFullscreen(fullscreen) => {
            if fullscreen {
              window.set_fullscreen(Some(Fullscreen::Borderless(None)))
            } else {
              window.set_fullscreen(None)
            }
          }
          WindowMessage::SetFocus => {
            window.set_focus();
          }
          WindowMessage::SetIcon(icon) => {
            window.set_window_icon(Some(icon));
          }
          #[allow(unused_variables)]
          WindowMessage::SetSkipTaskbar(skip) => {
            #[cfg(any(windows, target_os = "linux"))]
            let _ = window.set_skip_taskbar(skip);
          }
          WindowMessage::SetCursorGrab(grab) => {
            let _ = window.set_cursor_grab(grab);
          }
          WindowMessage::SetCursorVisible(visible) => {
            window.set_cursor_visible(visible);
          }
          WindowMessage::SetCursorIcon(icon) => {
            window.set_cursor_icon(CursorIconWrapper::from(icon).0);
          }
          WindowMessage::SetCursorPosition(position) => {
            let _ = window.set_cursor_position(PositionWrapper::from(position).0);
          }
          WindowMessage::SetIgnoreCursorEvents(ignore) => {
            let _ = window.set_ignore_cursor_events(ignore);
          }
          WindowMessage::DragWindow => {
            let _ = window.drag_window();
          }
          WindowMessage::ResizeDragWindow(direction) => {
            let _ = window.drag_resize_window(match direction {
              tauri_runtime::ResizeDirection::East => tao::window::ResizeDirection::East,
              tauri_runtime::ResizeDirection::North => tao::window::ResizeDirection::North,
              tauri_runtime::ResizeDirection::NorthEast => tao::window::ResizeDirection::NorthEast,
              tauri_runtime::ResizeDirection::NorthWest => tao::window::ResizeDirection::NorthWest,
              tauri_runtime::ResizeDirection::South => tao::window::ResizeDirection::South,
              tauri_runtime::ResizeDirection::SouthEast => tao::window::ResizeDirection::SouthEast,
              tauri_runtime::ResizeDirection::SouthWest => tao::window::ResizeDirection::SouthWest,
              tauri_runtime::ResizeDirection::West => tao::window::ResizeDirection::West,
            });
          }
          WindowMessage::RequestRedraw => {
            window.request_redraw();
          }
          WindowMessage::SetProgressBar(progress_state) => {
            window.set_progress_bar(ProgressBarStateWrapper::from(progress_state).0);
          }
          WindowMessage::SetTitleBarStyle(_style) => {
            #[cfg(target_os = "macos")]
            match _style {
              TitleBarStyle::Visible => {
                window.set_titlebar_transparent(false);
                window.set_fullsize_content_view(true);
              }
              TitleBarStyle::Transparent => {
                window.set_titlebar_transparent(true);
                window.set_fullsize_content_view(false);
              }
              TitleBarStyle::Overlay => {
                window.set_titlebar_transparent(true);
                window.set_fullsize_content_view(true);
              }
              unknown => {
                #[cfg(feature = "tracing")]
                tracing::warn!("unknown title bar style applied: {unknown}");

                #[cfg(not(feature = "tracing"))]
                eprintln!("unknown title bar style applied: {unknown}");
              }
            };
          }
          WindowMessage::SetTheme(theme) => {
            window.set_theme(match theme {
              Some(Theme::Light) => Some(TaoTheme::Light),
              Some(Theme::Dark) => Some(TaoTheme::Dark),
              _ => None,
            });
          }
          WindowMessage::SetBackgroundColor(color) => {
            window.set_background_color(color.map(Into::into))
          }
        }
      }
    }
    Message::Webview(window_id, webview_id, webview_message) => {
      #[cfg(any(
        target_os = "macos",
        windows,
        target_os = "linux",
        target_os = "dragonfly",
        target_os = "freebsd",
        target_os = "netbsd",
        target_os = "openbsd"
      ))]
      if let WebviewMessage::Reparent(new_parent_window_id, tx) = webview_message {
        let webview_handle = windows.0.borrow_mut().get_mut(&window_id).and_then(|w| {
          w.webviews
            .iter()
            .position(|w| w.id == webview_id)
            .map(|webview_index| w.webviews.remove(webview_index))
        });

        if let Some(webview) = webview_handle {
          if let Some((Some(new_parent_window), new_parent_window_webviews)) = windows
            .0
            .borrow_mut()
            .get_mut(&new_parent_window_id)
            .map(|w| (w.inner.clone(), &mut w.webviews))
          {
            #[cfg(target_os = "macos")]
            let reparent_result = {
              use wry::WebViewExtMacOS;
              webview.inner.reparent(new_parent_window.ns_window() as _)
            };
            #[cfg(windows)]
            let reparent_result = { webview.inner.reparent(new_parent_window.hwnd()) };

            #[cfg(any(
              target_os = "linux",
              target_os = "dragonfly",
              target_os = "freebsd",
              target_os = "netbsd",
              target_os = "openbsd"
            ))]
            let reparent_result = {
              if let Some(container) = new_parent_window.default_vbox() {
                webview.inner.reparent(container)
              } else {
                Err(wry::Error::MessageSender)
              }
            };

            match reparent_result {
              Ok(_) => {
                new_parent_window_webviews.push(webview);
                tx.send(Ok(())).unwrap();
              }
              Err(e) => {
                log::error!("failed to reparent webview: {e}");
                tx.send(Err(Error::FailedToSendMessage)).unwrap();
              }
            }
          }
        } else {
          tx.send(Err(Error::FailedToSendMessage)).unwrap();
        }

        return;
      }

      let webview_handle = windows.0.borrow().get(&window_id).map(|w| {
        (
          w.inner.clone(),
          w.webviews.iter().find(|w| w.id == webview_id).cloned(),
        )
      });
      if let Some((Some(window), Some(webview))) = webview_handle {
        match webview_message {
          WebviewMessage::WebviewEvent(_) => { /* already handled */ }
          WebviewMessage::SynthesizedWindowEvent(_) => { /* already handled */ }
          WebviewMessage::Reparent(_window_id, _tx) => { /* already handled */ }
          WebviewMessage::AddEventListener(id, listener) => {
            webview
              .webview_event_listeners
              .lock()
              .unwrap()
              .insert(id, listener);
          }

          #[cfg(all(feature = "tracing", not(target_os = "android")))]
          WebviewMessage::EvaluateScript(script, tx, span) => {
            let _span = span.entered();
            if let Err(e) = webview.evaluate_script(&script) {
              log::error!("{}", e);
            }
            tx.send(()).unwrap();
          }
          #[cfg(not(all(feature = "tracing", not(target_os = "android"))))]
          WebviewMessage::EvaluateScript(script) => {
            if let Err(e) = webview.evaluate_script(&script) {
              log::error!("{}", e);
            }
          }
          WebviewMessage::Navigate(url) => {
            if let Err(e) = webview.load_url(url.as_str()) {
              log::error!("failed to navigate to url {}: {}", url, e);
            }
          }
          WebviewMessage::Show => {
            if let Err(e) = webview.set_visible(true) {
              log::error!("failed to change webview visibility: {e}");
            }
          }
          WebviewMessage::Hide => {
            if let Err(e) = webview.set_visible(false) {
              log::error!("failed to change webview visibility: {e}");
            }
          }
          WebviewMessage::Print => {
            let _ = webview.print();
          }
          WebviewMessage::Close => {
            #[allow(clippy::manual_inspect)]
            windows.0.borrow_mut().get_mut(&window_id).map(|window| {
              if let Some(i) = window.webviews.iter().position(|w| w.id == webview.id) {
                window.webviews.remove(i);
              }
              window
            });
          }
          WebviewMessage::SetBounds(bounds) => {
            let bounds: RectWrapper = bounds.into();
            let bounds = bounds.0;

            if let Some(b) = &mut *webview.bounds.lock().unwrap() {
              let scale_factor = window.scale_factor();
              let size = bounds.size.to_logical::<f32>(scale_factor);
              let position = bounds.position.to_logical::<f32>(scale_factor);
              let window_size = window.inner_size().to_logical::<f32>(scale_factor);
              b.width_rate = size.width / window_size.width;
              b.height_rate = size.height / window_size.height;
              b.x_rate = position.x / window_size.width;
              b.y_rate = position.y / window_size.height;
            }

            if let Err(e) = webview.set_bounds(bounds) {
              log::error!("failed to set webview size: {e}");
            }
          }
          WebviewMessage::SetSize(size) => match webview.bounds() {
            Ok(mut bounds) => {
              bounds.size = size;

              let scale_factor = window.scale_factor();
              let size = size.to_logical::<f32>(scale_factor);

              if let Some(b) = &mut *webview.bounds.lock().unwrap() {
                let window_size = window.inner_size().to_logical::<f32>(scale_factor);
                b.width_rate = size.width / window_size.width;
                b.height_rate = size.height / window_size.height;
              }

              if let Err(e) = webview.set_bounds(bounds) {
                log::error!("failed to set webview size: {e}");
              }
            }
            Err(e) => {
              log::error!("failed to get webview bounds: {e}");
            }
          },
          WebviewMessage::SetPosition(position) => match webview.bounds() {
            Ok(mut bounds) => {
              bounds.position = position;

              let scale_factor = window.scale_factor();
              let position = position.to_logical::<f32>(scale_factor);

              if let Some(b) = &mut *webview.bounds.lock().unwrap() {
                let window_size = window.inner_size().to_logical::<f32>(scale_factor);
                b.x_rate = position.x / window_size.width;
                b.y_rate = position.y / window_size.height;
              }

              if let Err(e) = webview.set_bounds(bounds) {
                log::error!("failed to set webview position: {e}");
              }
            }
            Err(e) => {
              log::error!("failed to get webview bounds: {e}");
            }
          },
          WebviewMessage::SetZoom(scale_factor) => {
            if let Err(e) = webview.zoom(scale_factor) {
              log::error!("failed to set webview zoom: {e}");
            }
          }
          WebviewMessage::SetBackgroundColor(color) => {
            if let Err(e) =
              webview.set_background_color(color.map(Into::into).unwrap_or((255, 255, 255, 255)))
            {
              log::error!("failed to set webview background color: {e}");
            }
          }
          WebviewMessage::ClearAllBrowsingData => {
            if let Err(e) = webview.clear_all_browsing_data() {
              log::error!("failed to clear webview browsing data: {e}");
            }
          }
          // Getters
          WebviewMessage::Url(tx) => {
            tx.send(
              webview
                .url()
                .map(|u| u.parse().expect("invalid webview URL"))
                .map_err(|_| Error::FailedToSendMessage),
            )
            .unwrap();
          }
          WebviewMessage::Bounds(tx) => {
            tx.send(
              webview
                .bounds()
                .map(|bounds| tauri_runtime::Rect {
                  size: bounds.size,
                  position: bounds.position,
                })
                .map_err(|_| Error::FailedToSendMessage),
            )
            .unwrap();
          }
          WebviewMessage::Position(tx) => {
            tx.send(
              webview
                .bounds()
                .map(|bounds| bounds.position.to_physical(window.scale_factor()))
                .map_err(|_| Error::FailedToSendMessage),
            )
            .unwrap();
          }
          WebviewMessage::Size(tx) => {
            tx.send(
              webview
                .bounds()
                .map(|bounds| bounds.size.to_physical(window.scale_factor()))
                .map_err(|_| Error::FailedToSendMessage),
            )
            .unwrap();
          }
          WebviewMessage::SetFocus => {
            if let Err(e) = webview.focus() {
              log::error!("failed to focus webview: {e}");
            }
          }
          WebviewMessage::SetAutoResize(auto_resize) => match webview.bounds() {
            Ok(bounds) => {
              let scale_factor = window.scale_factor();
              let window_size = window.inner_size().to_logical::<f32>(scale_factor);
              *webview.bounds.lock().unwrap() = if auto_resize {
                let size = bounds.size.to_logical::<f32>(scale_factor);
                let position = bounds.position.to_logical::<f32>(scale_factor);
                Some(WebviewBounds {
                  x_rate: position.x / window_size.width,
                  y_rate: position.y / window_size.height,
                  width_rate: size.width / window_size.width,
                  height_rate: size.height / window_size.height,
                })
              } else {
                None
              };
            }
            Err(e) => {
              log::error!("failed to get webview bounds: {e}");
            }
          },
          WebviewMessage::WithWebview(f) => {
            #[cfg(any(
              target_os = "linux",
              target_os = "dragonfly",
              target_os = "freebsd",
              target_os = "netbsd",
              target_os = "openbsd"
            ))]
            {
              f(webview.webview());
            }
            #[cfg(target_os = "macos")]
            {
              use wry::WebViewExtMacOS;
              f(Webview {
                webview: Retained::into_raw(webview.webview()) as *mut objc2::runtime::AnyObject
                  as *mut std::ffi::c_void,
                manager: Retained::into_raw(webview.manager()) as *mut objc2::runtime::AnyObject
                  as *mut std::ffi::c_void,
                ns_window: Retained::into_raw(webview.ns_window()) as *mut objc2::runtime::AnyObject
                  as *mut std::ffi::c_void,
              });
            }
            #[cfg(target_os = "ios")]
            {
              use tao::platform::ios::WindowExtIOS;
              use wry::WebViewExtIOS;

              f(Webview {
                webview: Retained::into_raw(webview.inner.webview())
                  as *mut objc2::runtime::AnyObject
                  as *mut std::ffi::c_void,
                manager: Retained::into_raw(webview.inner.manager())
                  as *mut objc2::runtime::AnyObject
                  as *mut std::ffi::c_void,
                view_controller: window.ui_view_controller(),
              });
            }
            #[cfg(windows)]
            {
              f(Webview {
                controller: webview.controller(),
              });
            }
            #[cfg(target_os = "android")]
            {
              f(webview.handle())
            }
          }
          #[cfg(any(debug_assertions, feature = "devtools"))]
          WebviewMessage::OpenDevTools => {
            webview.open_devtools();
          }
          #[cfg(any(debug_assertions, feature = "devtools"))]
          WebviewMessage::CloseDevTools => {
            webview.close_devtools();
          }
          #[cfg(any(debug_assertions, feature = "devtools"))]
          WebviewMessage::IsDevToolsOpen(tx) => {
            tx.send(webview.is_devtools_open()).unwrap();
          }
        }
      }
    }
    Message::CreateWebview(window_id, handler) => {
      let window = windows
        .0
        .borrow()
        .get(&window_id)
        .and_then(|w| w.inner.clone());
      if let Some(window) = window {
        match handler(&window) {
          Ok(webview) => {
            #[allow(clippy::manual_inspect)]
            windows.0.borrow_mut().get_mut(&window_id).map(|w| {
              w.webviews.push(webview);
              w.has_children.store(true, Ordering::Relaxed);
              w
            });
          }
          Err(e) => {
            log::error!("{}", e);
          }
        }
      }
    }
    Message::CreateWindow(window_id, handler) => match handler(event_loop) {
      Ok(webview) => {
        windows.0.borrow_mut().insert(window_id, webview);
      }
      Err(e) => {
        log::error!("{}", e);
      }
    },
    Message::CreateRawWindow(window_id, handler, sender) => {
      let (label, builder) = handler();

      #[cfg(windows)]
      let background_color = builder.window.background_color;
      #[cfg(windows)]
      let is_window_transparent = builder.window.transparent;

      if let Ok(window) = builder.build(event_loop) {
        window_id_map.insert(window.id(), window_id);

        let window = Arc::new(window);

        #[cfg(windows)]
        let surface = if is_window_transparent {
          if let Ok(context) = softbuffer::Context::new(window.clone()) {
            if let Ok(mut surface) = softbuffer::Surface::new(&context, window.clone()) {
              window.draw_surface(&mut surface, background_color);
              Some(surface)
            } else {
              None
            }
          } else {
            None
          }
        } else {
          None
        };

        windows.0.borrow_mut().insert(
          window_id,
          WindowWrapper {
            label,
            has_children: AtomicBool::new(false),
            inner: Some(window.clone()),
            window_event_listeners: Default::default(),
            webviews: Vec::new(),
            #[cfg(windows)]
            background_color,
            #[cfg(windows)]
            is_window_transparent,
            #[cfg(windows)]
            surface,
          },
        );
        sender.send(Ok(Arc::downgrade(&window))).unwrap();
      } else {
        sender.send(Err(Error::CreateWindow)).unwrap();
      }
    }

    Message::UserEvent(_) => (),
    Message::EventLoopWindowTarget(message) => match message {
      EventLoopWindowTargetMessage::CursorPosition(sender) => {
        let pos = event_loop
          .cursor_position()
          .map_err(|_| Error::FailedToSendMessage);
        sender.send(pos).unwrap();
      }
    },
  }
}

fn handle_event_loop<T: UserEvent>(
  event: Event<'_, Message<T>>,
  event_loop: &EventLoopWindowTarget<Message<T>>,
  control_flow: &mut ControlFlow,
  context: EventLoopIterationContext<'_, T>,
) {
  let EventLoopIterationContext {
    callback,
    window_id_map,
    windows,
    #[cfg(feature = "tracing")]
    active_tracing_spans,
  } = context;
  if *control_flow != ControlFlow::Exit {
    *control_flow = ControlFlow::Wait;
  }

  match event {
    Event::NewEvents(StartCause::Init) => {
      callback(RunEvent::Ready);
    }

    Event::NewEvents(StartCause::Poll) => {
      callback(RunEvent::Resumed);
    }

    Event::MainEventsCleared => {
      callback(RunEvent::MainEventsCleared);
    }

    Event::LoopDestroyed => {
      callback(RunEvent::Exit);
    }

    #[cfg(windows)]
    Event::RedrawRequested(id) => {
      if let Some(window_id) = window_id_map.get(&id) {
        let mut windows_ref = windows.0.borrow_mut();
        if let Some(window) = windows_ref.get_mut(&window_id) {
          if window.is_window_transparent {
            let background_color = window.background_color;
            if let Some(surface) = &mut window.surface {
              if let Some(window) = &window.inner {
                window.draw_surface(surface, background_color);
              }
            }
          }
        }
      }
    }

    #[cfg(feature = "tracing")]
    Event::RedrawEventsCleared => {
      active_tracing_spans.remove_window_draw();
    }

    Event::UserEvent(Message::Webview(
      window_id,
      webview_id,
      WebviewMessage::WebviewEvent(event),
    )) => {
      let windows_ref = windows.0.borrow();
      if let Some(window) = windows_ref.get(&window_id) {
        if let Some(webview) = window.webviews.iter().find(|w| w.id == webview_id) {
          let label = webview.label.clone();
          let webview_event_listeners = webview.webview_event_listeners.clone();

          drop(windows_ref);

          callback(RunEvent::WebviewEvent {
            label,
            event: event.clone(),
          });
          let listeners = webview_event_listeners.lock().unwrap();
          let handlers = listeners.values();
          for handler in handlers {
            handler(&event);
          }
        }
      }
    }

    Event::UserEvent(Message::Webview(
      window_id,
      _webview_id,
      WebviewMessage::SynthesizedWindowEvent(event),
    )) => {
      if let Some(event) = WindowEventWrapper::from(event).0 {
        let windows_ref = windows.0.borrow();
        let window = windows_ref.get(&window_id);
        if let Some(window) = window {
          let label = window.label.clone();
          let window_event_listeners = window.window_event_listeners.clone();

          drop(windows_ref);

          callback(RunEvent::WindowEvent {
            label,
            event: event.clone(),
          });

          let listeners = window_event_listeners.lock().unwrap();
          let handlers = listeners.values();
          for handler in handlers {
            handler(&event);
          }
        }
      }
    }

    Event::WindowEvent {
      event, window_id, ..
    } => {
      if let Some(window_id) = window_id_map.get(&window_id) {
        {
          let windows_ref = windows.0.borrow();
          if let Some(window) = windows_ref.get(&window_id) {
            if let Some(event) = WindowEventWrapper::parse(window, &event).0 {
              let label = window.label.clone();
              let window_event_listeners = window.window_event_listeners.clone();

              drop(windows_ref);

              callback(RunEvent::WindowEvent {
                label,
                event: event.clone(),
              });
              let listeners = window_event_listeners.lock().unwrap();
              let handlers = listeners.values();
              for handler in handlers {
                handler(&event);
              }
            }
          }
        }

        match event {
          #[cfg(windows)]
          TaoWindowEvent::ThemeChanged(theme) => {
            if let Some(window) = windows.0.borrow().get(&window_id) {
              for webview in &window.webviews {
                let theme = match theme {
                  TaoTheme::Dark => wry::Theme::Dark,
                  TaoTheme::Light => wry::Theme::Light,
                  _ => wry::Theme::Light,
                };
                if let Err(e) = webview.set_theme(theme) {
                  log::error!("failed to set theme: {e}");
                }
              }
            }
          }
          TaoWindowEvent::CloseRequested => {
            on_close_requested(callback, window_id, windows);
          }
          TaoWindowEvent::Destroyed => {
            let removed = windows.0.borrow_mut().remove(&window_id).is_some();
            if removed {
              let is_empty = windows.0.borrow().is_empty();
              if is_empty {
                let (tx, rx) = channel();
                callback(RunEvent::ExitRequested { code: None, tx });

                let recv = rx.try_recv();
                let should_prevent = matches!(recv, Ok(ExitRequestedEventAction::Prevent));

                if !should_prevent {
                  *control_flow = ControlFlow::Exit;
                }
              }
            }
          }
          TaoWindowEvent::Resized(size) => {
            if let Some((Some(window), webviews)) = windows
              .0
              .borrow()
              .get(&window_id)
              .map(|w| (w.inner.clone(), w.webviews.clone()))
            {
              let size = size.to_logical::<f32>(window.scale_factor());
              for webview in webviews {
                if let Some(b) = &*webview.bounds.lock().unwrap() {
                  if let Err(e) = webview.set_bounds(wry::Rect {
                    position: LogicalPosition::new(size.width * b.x_rate, size.height * b.y_rate)
                      .into(),
                    size: LogicalSize::new(size.width * b.width_rate, size.height * b.height_rate)
                      .into(),
                  }) {
                    log::error!("failed to autoresize webview: {e}");
                  }
                }
              }
            }
          }
          _ => {}
        }
      }
    }
    Event::UserEvent(message) => match message {
      Message::RequestExit(code) => {
        let (tx, rx) = channel();
        callback(RunEvent::ExitRequested {
          code: Some(code),
          tx,
        });

        let recv = rx.try_recv();
        let should_prevent = matches!(recv, Ok(ExitRequestedEventAction::Prevent));

        if !should_prevent {
          *control_flow = ControlFlow::Exit;
        }
      }
      Message::Window(id, WindowMessage::Close) => {
        on_close_requested(callback, id, windows);
      }
      Message::Window(id, WindowMessage::Destroy) => {
        on_window_close(id, windows);
      }
      Message::UserEvent(t) => callback(RunEvent::UserEvent(t)),
      message => {
        handle_user_message(
          event_loop,
          message,
          UserMessageContext {
            window_id_map,
            windows,
          },
        );
      }
    },
    #[cfg(any(target_os = "macos", target_os = "ios"))]
    Event::Opened { urls } => {
      callback(RunEvent::Opened { urls });
    }
    #[cfg(target_os = "macos")]
    Event::Reopen {
      has_visible_windows,
      ..
    } => callback(RunEvent::Reopen {
      has_visible_windows,
    }),
    _ => (),
  }
}

fn on_close_requested<'a, T: UserEvent>(
  callback: &'a mut (dyn FnMut(RunEvent<T>) + 'static),
  window_id: WindowId,
  windows: Arc<WindowsStore>,
) {
  let (tx, rx) = channel();
  let windows_ref = windows.0.borrow();
  if let Some(w) = windows_ref.get(&window_id) {
    let label = w.label.clone();
    let window_event_listeners = w.window_event_listeners.clone();

    drop(windows_ref);

    let listeners = window_event_listeners.lock().unwrap();
    let handlers = listeners.values();
    for handler in handlers {
      handler(&WindowEvent::CloseRequested {
        signal_tx: tx.clone(),
      });
    }
    callback(RunEvent::WindowEvent {
      label,
      event: WindowEvent::CloseRequested { signal_tx: tx },
    });
    if let Ok(true) = rx.try_recv() {
    } else {
      on_window_close(window_id, windows);
    }
  }
}

fn on_window_close(window_id: WindowId, windows: Arc<WindowsStore>) {
  if let Some(window_wrapper) = windows.0.borrow_mut().get_mut(&window_id) {
    window_wrapper.inner = None;
    #[cfg(windows)]
    window_wrapper.surface.take();
  }
}

fn parse_proxy_url(url: &Url) -> Result<ProxyConfig> {
  let host = url.host().map(|h| h.to_string()).unwrap_or_default();
  let port = url.port().map(|p| p.to_string()).unwrap_or_default();

  if url.scheme() == "http" {
    let config = ProxyConfig::Http(ProxyEndpoint { host, port });

    Ok(config)
  } else if url.scheme() == "socks5" {
    let config = ProxyConfig::Socks5(ProxyEndpoint { host, port });

    Ok(config)
  } else {
    Err(Error::InvalidProxyUrl)
  }
}

fn create_window<T: UserEvent, F: Fn(RawWindow) + Send + 'static>(
  window_id: WindowId,
  webview_id: u32,
  event_loop: &EventLoopWindowTarget<Message<T>>,
  context: &Context<T>,
  pending: PendingWindow<T, Wry<T>>,
  after_window_creation: Option<F>,
) -> Result<WindowWrapper> {
  #[allow(unused_mut)]
  let PendingWindow {
    mut window_builder,
    label,
    webview,
  } = pending;

  #[cfg(feature = "tracing")]
  let _webview_create_span = tracing::debug_span!("wry::webview::create").entered();
  #[cfg(feature = "tracing")]
  let window_draw_span = tracing::debug_span!("wry::window::draw").entered();
  #[cfg(feature = "tracing")]
  let window_create_span =
    tracing::debug_span!(parent: &window_draw_span, "wry::window::create").entered();

  let window_event_listeners = WindowEventListeners::default();

  #[cfg(windows)]
  let background_color = window_builder.inner.window.background_color;
  #[cfg(windows)]
  let is_window_transparent = window_builder.inner.window.transparent;

  #[cfg(target_os = "macos")]
  {
    if window_builder.tabbing_identifier.is_none()
      || window_builder.inner.window.transparent
      || !window_builder.inner.window.decorations
    {
      window_builder.inner = window_builder.inner.with_automatic_window_tabbing(false);
    }
  }

  #[cfg(desktop)]
  if window_builder.center {
    let monitor = if let Some(window_position) = &window_builder.inner.window.position {
      event_loop.available_monitors().find(|m| {
        let monitor_pos = m.position();
        let monitor_size = m.size();

        // type annotations required for 32bit targets.
        let window_position: LogicalPosition<i32> = window_position.to_logical(m.scale_factor());

        monitor_pos.x <= window_position.x
          && window_position.x <= monitor_pos.x + monitor_size.width as i32
          && monitor_pos.y <= window_position.y
          && window_position.y <= monitor_pos.y + monitor_size.height as i32
      })
    } else {
      event_loop.primary_monitor()
    };

    if let Some(monitor) = monitor {
      let desired_size = window_builder
        .inner
        .window
        .inner_size
        .unwrap_or_else(|| TaoPhysicalSize::new(800, 600).into());
      let scale_factor = monitor.scale_factor();
      #[allow(unused_mut)]
      let mut window_size = window_builder
        .inner
        .window
        .inner_size_constraints
        .clamp(desired_size, scale_factor)
        .to_physical::<u32>(scale_factor);
      #[cfg(windows)]
      {
        if window_builder.inner.window.decorations {
          use windows::Win32::UI::WindowsAndMessaging::{AdjustWindowRect, WS_OVERLAPPEDWINDOW};
          let mut rect = windows::Win32::Foundation::RECT::default();
          let result = unsafe { AdjustWindowRect(&mut rect, WS_OVERLAPPEDWINDOW, false) };
          if result.is_ok() {
            window_size.width += (rect.right - rect.left) as u32;
            // rect.bottom is made out of shadow, and we don't care about it
            window_size.height += -rect.top as u32;
          }
        }
      }
      let position = window::calculate_window_center_position(window_size, monitor);
      let logical_position = position.to_logical::<f64>(scale_factor);
      window_builder = window_builder.position(logical_position.x, logical_position.y);
    }
  }

  let window = window_builder.inner.build(event_loop).unwrap();

  #[cfg(feature = "tracing")]
  {
    drop(window_create_span);

    context
      .main_thread
      .active_tracing_spans
      .0
      .borrow_mut()
      .push(ActiveTracingSpan::WindowDraw {
        id: window.id(),
        span: window_draw_span,
      });
  }

  context.window_id_map.insert(window.id(), window_id);

  if let Some(handler) = after_window_creation {
    let raw = RawWindow {
      #[cfg(windows)]
      hwnd: window.hwnd(),
      #[cfg(any(
        target_os = "linux",
        target_os = "dragonfly",
        target_os = "freebsd",
        target_os = "netbsd",
        target_os = "openbsd"
      ))]
      gtk_window: window.gtk_window(),
      #[cfg(any(
        target_os = "linux",
        target_os = "dragonfly",
        target_os = "freebsd",
        target_os = "netbsd",
        target_os = "openbsd"
      ))]
      default_vbox: window.default_vbox(),
      _marker: &std::marker::PhantomData,
    };
    handler(raw);
  }

  let mut webviews = Vec::new();

  if let Some(webview) = webview {
    webviews.push(create_webview(
      #[cfg(feature = "unstable")]
      WebviewKind::WindowChild,
      #[cfg(not(feature = "unstable"))]
      WebviewKind::WindowContent,
      &window,
      Arc::new(Mutex::new(window_id)),
      webview_id,
      context,
      webview,
    )?);
  }

  let window = Arc::new(window);

  #[cfg(windows)]
  let surface = if is_window_transparent {
    if let Ok(context) = softbuffer::Context::new(window.clone()) {
      if let Ok(mut surface) = softbuffer::Surface::new(&context, window.clone()) {
        window.draw_surface(&mut surface, background_color);
        Some(surface)
      } else {
        None
      }
    } else {
      None
    }
  } else {
    None
  };

  Ok(WindowWrapper {
    label,
    has_children: AtomicBool::new(false),
    inner: Some(window),
    webviews,
    window_event_listeners,
    #[cfg(windows)]
    background_color,
    #[cfg(windows)]
    is_window_transparent,
    #[cfg(windows)]
    surface,
  })
}

/// the kind of the webview
#[derive(PartialEq, Eq, PartialOrd, Ord, Clone, Copy)]
enum WebviewKind {
  // webview is the entire window content
  WindowContent,
  // webview is a child of the window, which can contain other webviews too
  WindowChild,
}

#[derive(Debug, Clone)]
struct WebviewBounds {
  x_rate: f32,
  y_rate: f32,
  width_rate: f32,
  height_rate: f32,
}

fn create_webview<T: UserEvent>(
  kind: WebviewKind,
  window: &Window,
  window_id: Arc<Mutex<WindowId>>,
  id: WebviewId,
  context: &Context<T>,
  pending: PendingWebview<T, Wry<T>>,
) -> Result<WebviewWrapper> {
  #[allow(unused_mut)]
  let PendingWebview {
    webview_attributes,
    uri_scheme_protocols,
    label,
    ipc_handler,
    url,
    ..
  } = pending;

  let mut web_context = context
    .main_thread
    .web_context
    .lock()
    .expect("poisoned WebContext store");
  let is_first_context = web_context.is_empty();
  // the context must be stored on the HashMap because it must outlive the WebView on macOS
  let automation_enabled = std::env::var("TAURI_WEBVIEW_AUTOMATION").as_deref() == Ok("true");
  let web_context_key = webview_attributes.data_directory;
  let entry = web_context.entry(web_context_key.clone());
  let web_context = match entry {
    Occupied(occupied) => {
      let occupied = occupied.into_mut();
      occupied.referenced_by_webviews.insert(label.clone());
      occupied
    }
    Vacant(vacant) => {
      let mut web_context = WryWebContext::new(web_context_key.clone());
      web_context.set_allows_automation(if automation_enabled {
        is_first_context
      } else {
        false
      });
      vacant.insert(WebContext {
        inner: web_context,
        referenced_by_webviews: [label.clone()].into(),
        registered_custom_protocols: HashSet::new(),
      })
    }
  };

  let mut webview_builder = WebViewBuilder::with_web_context(&mut web_context.inner)
    .with_id(&label)
    .with_focused(webview_attributes.focus)
    .with_url(&url)
    .with_transparent(webview_attributes.transparent)
    .with_accept_first_mouse(webview_attributes.accept_first_mouse)
    .with_incognito(webview_attributes.incognito)
    .with_clipboard(webview_attributes.clipboard)
    .with_hotkeys_zoom(webview_attributes.zoom_hotkeys_enabled);

<<<<<<< HEAD
  if let Some(color) = webview_attributes.background_color {
    webview_builder = webview_builder.with_background_color(color.into());
=======
  #[cfg(any(target_os = "windows", target_os = "android"))]
  {
    webview_builder = webview_builder.with_https_scheme(webview_attributes.use_https_scheme);
>>>>>>> fabc2f28
  }

  if webview_attributes.drag_drop_handler_enabled {
    let proxy = context.proxy.clone();
    let window_id_ = window_id.clone();
    webview_builder = webview_builder.with_drag_drop_handler(move |event| {
      let event = match event {
        WryDragDropEvent::Enter {
          paths,
          position: (x, y),
        } => DragDropEvent::Enter {
          paths,
          position: PhysicalPosition::new(x as _, y as _),
        },
        WryDragDropEvent::Over { position: (x, y) } => DragDropEvent::Over {
          position: PhysicalPosition::new(x as _, y as _),
        },
        WryDragDropEvent::Drop {
          paths,
          position: (x, y),
        } => DragDropEvent::Drop {
          paths,
          position: PhysicalPosition::new(x as _, y as _),
        },
        WryDragDropEvent::Leave => DragDropEvent::Leave,
        _ => unimplemented!(),
      };

      let message = if kind == WebviewKind::WindowContent {
        WebviewMessage::SynthesizedWindowEvent(SynthesizedWindowEvent::DragDrop(event))
      } else {
        WebviewMessage::WebviewEvent(WebviewEvent::DragDrop(event))
      };

      let _ = proxy.send_event(Message::Webview(*window_id_.lock().unwrap(), id, message));
      true
    });
  }

  if let Some(navigation_handler) = pending.navigation_handler {
    webview_builder = webview_builder.with_navigation_handler(move |url| {
      url
        .parse()
        .map(|url| navigation_handler(&url))
        .unwrap_or(true)
    });
  }

  let webview_bounds = if let Some(bounds) = webview_attributes.bounds {
    let bounds: RectWrapper = bounds.into();
    let bounds = bounds.0;

    let scale_factor = window.scale_factor();
    let position = bounds.position.to_logical::<f32>(scale_factor);
    let size = bounds.size.to_logical::<f32>(scale_factor);

    webview_builder = webview_builder.with_bounds(bounds);

    let window_size = window.inner_size().to_logical::<f32>(scale_factor);

    if webview_attributes.auto_resize {
      Some(WebviewBounds {
        x_rate: position.x / window_size.width,
        y_rate: position.y / window_size.height,
        width_rate: size.width / window_size.width,
        height_rate: size.height / window_size.height,
      })
    } else {
      None
    }
  } else {
    #[cfg(feature = "unstable")]
    {
      webview_builder = webview_builder.with_bounds(wry::Rect {
        position: LogicalPosition::new(0, 0).into(),
        size: window.inner_size().into(),
      });
      Some(WebviewBounds {
        x_rate: 0.,
        y_rate: 0.,
        width_rate: 1.,
        height_rate: 1.,
      })
    }
    #[cfg(not(feature = "unstable"))]
    None
  };

  if let Some(download_handler) = pending.download_handler {
    let download_handler_ = download_handler.clone();
    webview_builder = webview_builder.with_download_started_handler(move |url, path| {
      if let Ok(url) = url.parse() {
        download_handler_(DownloadEvent::Requested {
          url,
          destination: path,
        })
      } else {
        false
      }
    });
    webview_builder = webview_builder.with_download_completed_handler(move |url, path, success| {
      if let Ok(url) = url.parse() {
        download_handler(DownloadEvent::Finished { url, path, success });
      }
    });
  }

  if let Some(page_load_handler) = pending.on_page_load_handler {
    webview_builder = webview_builder.with_on_page_load_handler(move |event, url| {
      let _ = url.parse().map(|url| {
        page_load_handler(
          url,
          match event {
            wry::PageLoadEvent::Started => tauri_runtime::webview::PageLoadEvent::Started,
            wry::PageLoadEvent::Finished => tauri_runtime::webview::PageLoadEvent::Finished,
          },
        )
      });
    });
  }

  if let Some(user_agent) = webview_attributes.user_agent {
    webview_builder = webview_builder.with_user_agent(&user_agent);
  }

  if let Some(proxy_url) = webview_attributes.proxy_url {
    let config = parse_proxy_url(&proxy_url)?;

    webview_builder = webview_builder.with_proxy_config(config);
  }

  #[cfg(windows)]
  {
    if let Some(additional_browser_args) = webview_attributes.additional_browser_args {
      webview_builder = webview_builder.with_additional_browser_args(&additional_browser_args);
    }

    webview_builder = webview_builder.with_theme(match window.theme() {
      TaoTheme::Dark => wry::Theme::Dark,
      TaoTheme::Light => wry::Theme::Light,
      _ => wry::Theme::Light,
    });
  }

  #[cfg(windows)]
  {
    webview_builder = webview_builder
      .with_browser_extensions_enabled(webview_attributes.browser_extensions_enabled);
  }

  webview_builder = webview_builder.with_ipc_handler(create_ipc_handler(
    kind,
    window_id.clone(),
    id,
    context.clone(),
    label.clone(),
    ipc_handler,
  ));

  for script in webview_attributes.initialization_scripts {
    webview_builder = webview_builder.with_initialization_script(&script);
  }

  for (scheme, protocol) in uri_scheme_protocols {
    // on Linux the custom protocols are associated with the web context
    // and you cannot register a scheme more than once
    #[cfg(any(
      target_os = "linux",
      target_os = "dragonfly",
      target_os = "freebsd",
      target_os = "netbsd",
      target_os = "openbsd"
    ))]
    {
      if web_context.registered_custom_protocols.contains(&scheme) {
        continue;
      }

      web_context
        .registered_custom_protocols
        .insert(scheme.clone());
    }

    webview_builder = webview_builder.with_asynchronous_custom_protocol(
      scheme,
      move |webview_id, request, responder| {
        protocol(
          webview_id,
          request,
          Box::new(move |response| responder.respond(response)),
        )
      },
    );
  }

  #[cfg(any(debug_assertions, feature = "devtools"))]
  {
    webview_builder = webview_builder.with_devtools(webview_attributes.devtools.unwrap_or(true));
  }

  #[cfg(target_os = "android")]
  {
    if let Some(on_webview_created) = pending.on_webview_created {
      webview_builder = webview_builder.on_webview_created(move |ctx| {
        on_webview_created(tauri_runtime::webview::CreationContext {
          env: ctx.env,
          activity: ctx.activity,
          webview: ctx.webview,
        })
      });
    }
  }

  let webview = match kind {
    #[cfg(not(any(
      target_os = "windows",
      target_os = "macos",
      target_os = "ios",
      target_os = "android"
    )))]
    WebviewKind::WindowChild => {
      // only way to account for menu bar height, and also works for multiwebviews :)
      let vbox = window.default_vbox().unwrap();
      webview_builder.build_gtk(vbox)
    }
    #[cfg(any(
      target_os = "windows",
      target_os = "macos",
      target_os = "ios",
      target_os = "android"
    ))]
    WebviewKind::WindowChild => webview_builder.build(&window),
    WebviewKind::WindowContent => {
      #[cfg(any(
        target_os = "windows",
        target_os = "macos",
        target_os = "ios",
        target_os = "android"
      ))]
      let builder = webview_builder.build(&window);
      #[cfg(not(any(
        target_os = "windows",
        target_os = "macos",
        target_os = "ios",
        target_os = "android"
      )))]
      let builder = {
        let vbox = window.default_vbox().unwrap();
        webview_builder.build_gtk(vbox)
      };
      builder
    }
  }
  .map_err(|e| Error::CreateWebview(Box::new(e)))?;

  if kind == WebviewKind::WindowContent {
    #[cfg(any(
      target_os = "linux",
      target_os = "dragonfly",
      target_os = "freebsd",
      target_os = "netbsd",
      target_os = "openbsd"
    ))]
    undecorated_resizing::attach_resize_handler(&webview);
    #[cfg(windows)]
    if window.is_resizable() && !window.is_decorated() {
      undecorated_resizing::attach_resize_handler(window.hwnd());
    }
  }

  #[cfg(windows)]
  if kind == WebviewKind::WindowContent {
    let controller = webview.controller();
    let proxy = context.proxy.clone();
    let proxy_ = proxy.clone();
    let window_id_ = window_id.clone();
    let mut token = EventRegistrationToken::default();
    unsafe {
      controller.add_GotFocus(
        &FocusChangedEventHandler::create(Box::new(move |_, _| {
          let _ = proxy.send_event(Message::Webview(
            *window_id_.lock().unwrap(),
            id,
            WebviewMessage::SynthesizedWindowEvent(SynthesizedWindowEvent::Focused(true)),
          ));
          Ok(())
        })),
        &mut token,
      )
    }
    .unwrap();
    unsafe {
      controller.add_LostFocus(
        &FocusChangedEventHandler::create(Box::new(move |_, _| {
          let _ = proxy_.send_event(Message::Webview(
            *window_id.lock().unwrap(),
            id,
            WebviewMessage::SynthesizedWindowEvent(SynthesizedWindowEvent::Focused(false)),
          ));
          Ok(())
        })),
        &mut token,
      )
    }
    .unwrap();
  }

  Ok(WebviewWrapper {
    label,
    id,
    inner: Rc::new(webview),
    context_store: context.main_thread.web_context.clone(),
    webview_event_listeners: Default::default(),
    context_key: if automation_enabled {
      None
    } else {
      web_context_key
    },
    bounds: Arc::new(Mutex::new(webview_bounds)),
  })
}

/// Create a wry ipc handler from a tauri ipc handler.
fn create_ipc_handler<T: UserEvent>(
  _kind: WebviewKind,
  window_id: Arc<Mutex<WindowId>>,
  webview_id: WebviewId,
  context: Context<T>,
  label: String,
  ipc_handler: Option<WebviewIpcHandler<T, Wry<T>>>,
) -> Box<IpcHandler> {
  Box::new(move |request| {
    if let Some(handler) = &ipc_handler {
      handler(
        DetachedWebview {
          label: label.clone(),
          dispatcher: WryWebviewDispatcher {
            window_id: window_id.clone(),
            webview_id,
            context: context.clone(),
          },
        },
        request,
      );
    }
  })
}

#[cfg(target_os = "macos")]
fn inner_size(
  window: &Window,
  webviews: &[WebviewWrapper],
  has_children: bool,
) -> TaoPhysicalSize<u32> {
  if !has_children && !webviews.is_empty() {
    use wry::WebViewExtMacOS;
    let webview = webviews.first().unwrap();
    let view = unsafe { Retained::cast::<objc2_app_kit::NSView>(webview.webview()) };
    let view_frame = view.frame();
    let logical: TaoLogicalSize<f64> = (view_frame.size.width, view_frame.size.height).into();
    return logical.to_physical(window.scale_factor());
  }

  window.inner_size()
}

#[cfg(not(target_os = "macos"))]
#[allow(unused_variables)]
fn inner_size(
  window: &Window,
  webviews: &[WebviewWrapper],
  has_children: bool,
) -> TaoPhysicalSize<u32> {
  window.inner_size()
}<|MERGE_RESOLUTION|>--- conflicted
+++ resolved
@@ -4126,14 +4126,13 @@
     .with_clipboard(webview_attributes.clipboard)
     .with_hotkeys_zoom(webview_attributes.zoom_hotkeys_enabled);
 
-<<<<<<< HEAD
-  if let Some(color) = webview_attributes.background_color {
-    webview_builder = webview_builder.with_background_color(color.into());
-=======
   #[cfg(any(target_os = "windows", target_os = "android"))]
   {
     webview_builder = webview_builder.with_https_scheme(webview_attributes.use_https_scheme);
->>>>>>> fabc2f28
+  }
+
+  if let Some(color) = webview_attributes.background_color {
+    webview_builder = webview_builder.with_background_color(color.into());
   }
 
   if webview_attributes.drag_drop_handler_enabled {
