// Copyright 2019-2024 Tauri Programme within The Commons Conservancy
// SPDX-License-Identifier: Apache-2.0
// SPDX-License-Identifier: MIT

//! [![](https://github.com/tauri-apps/tauri/raw/dev/.github/splash.png)](https://tauri.app)
//!
//! The [`wry`] Tauri [`Runtime`].
//!
//! None of the exposed API of this crate is stable, and it may break semver
//! compatibility in the future. The major version only signifies the intended Tauri version.

#![doc(
  html_logo_url = "https://github.com/tauri-apps/tauri/raw/dev/.github/icon.png",
  html_favicon_url = "https://github.com/tauri-apps/tauri/raw/dev/.github/icon.png"
)]

use http::Request;
use raw_window_handle::{DisplayHandle, HasDisplayHandle, HasWindowHandle};

use tauri_runtime::{
  dpi::{LogicalPosition, LogicalSize, PhysicalPosition, PhysicalSize, Position, Size},
  monitor::Monitor,
  webview::{DetachedWebview, DownloadEvent, PendingWebview, WebviewIpcHandler},
  window::{
    CursorIcon, DetachedWindow, DetachedWindowWebview, DragDropEvent, PendingWindow, RawWindow,
    WebviewEvent, WindowBuilder, WindowBuilderBase, WindowEvent, WindowId, WindowSizeConstraints,
  },
  DeviceEventFilter, Error, EventLoopProxy, ExitRequestedEventAction, Icon, ProgressBarState,
  ProgressBarStatus, Result, RunEvent, Runtime, RuntimeHandle, RuntimeInitArgs, UserAttentionType,
  UserEvent, WebviewDispatch, WebviewEventId, WindowDispatch, WindowEventId,
};

#[cfg(any(target_os = "macos", target_os = "ios"))]
use objc2::rc::Retained;
#[cfg(target_os = "macos")]
use tao::platform::macos::{EventLoopWindowTargetExtMacOS, WindowBuilderExtMacOS};
#[cfg(target_os = "linux")]
use tao::platform::unix::{WindowBuilderExtUnix, WindowExtUnix};
#[cfg(windows)]
use tao::platform::windows::{WindowBuilderExtWindows, WindowExtWindows};
#[cfg(windows)]
use webview2_com::FocusChangedEventHandler;
#[cfg(windows)]
use windows::Win32::{Foundation::HWND, System::WinRT::EventRegistrationToken};
#[cfg(windows)]
use wry::WebViewBuilderExtWindows;

use tao::{
  dpi::{
    LogicalPosition as TaoLogicalPosition, LogicalSize as TaoLogicalSize,
    PhysicalPosition as TaoPhysicalPosition, PhysicalSize as TaoPhysicalSize,
    Position as TaoPosition, Size as TaoSize,
  },
  event::{Event, StartCause, WindowEvent as TaoWindowEvent},
  event_loop::{
    ControlFlow, DeviceEventFilter as TaoDeviceEventFilter, EventLoop, EventLoopBuilder,
    EventLoopProxy as TaoEventLoopProxy, EventLoopWindowTarget,
  },
  monitor::MonitorHandle,
  window::{
    CursorIcon as TaoCursorIcon, Fullscreen, Icon as TaoWindowIcon,
    ProgressBarState as TaoProgressBarState, ProgressState as TaoProgressState, Theme as TaoTheme,
    UserAttentionType as TaoUserAttentionType,
  },
};
#[cfg(target_os = "macos")]
use tauri_utils::TitleBarStyle;
use tauri_utils::{
<<<<<<< HEAD
  config::{PreventOverflowMarginConfig, WindowConfig},
=======
  config::{Color, WindowConfig},
>>>>>>> f550a3f4
  Theme,
};
use url::Url;
use wry::{
  DragDropEvent as WryDragDropEvent, ProxyConfig, ProxyEndpoint, WebContext as WryWebContext,
  WebView, WebViewBuilder,
};

pub use tao;
pub use tao::window::{Window, WindowBuilder as TaoWindowBuilder, WindowId as TaoWindowId};
pub use wry;
pub use wry::webview_version;

#[cfg(windows)]
use wry::WebViewExtWindows;
#[cfg(target_os = "android")]
use wry::{
  prelude::{dispatch, find_class},
  WebViewBuilderExtAndroid, WebViewExtAndroid,
};
#[cfg(not(any(
  target_os = "windows",
  target_os = "macos",
  target_os = "ios",
  target_os = "android"
)))]
use wry::{WebViewBuilderExtUnix, WebViewExtUnix};

#[cfg(target_os = "macos")]
pub use tao::platform::macos::{
  ActivationPolicy as TaoActivationPolicy, EventLoopExtMacOS, WindowExtMacOS,
};
#[cfg(target_os = "macos")]
use tauri_runtime::ActivationPolicy;

use std::{
  cell::RefCell,
  collections::{
    hash_map::Entry::{Occupied, Vacant},
    BTreeMap, HashMap, HashSet,
  },
  fmt,
  ops::Deref,
  path::PathBuf,
  rc::Rc,
  sync::{
    atomic::{AtomicBool, AtomicU32, Ordering},
    mpsc::{channel, Sender},
    Arc, Mutex, Weak,
  },
  thread::{current as current_thread, ThreadId},
};

pub type WebviewId = u32;
type IpcHandler = dyn Fn(Request<String>) + 'static;

#[cfg(any(
  windows,
  target_os = "linux",
  target_os = "dragonfly",
  target_os = "freebsd",
  target_os = "netbsd",
  target_os = "openbsd"
))]
mod undecorated_resizing;
mod webview;
mod window;

pub use webview::Webview;
use window::WindowExt as _;

#[derive(Debug)]
pub struct WebContext {
  pub inner: WryWebContext,
  pub referenced_by_webviews: HashSet<String>,
  // on Linux the custom protocols are associated with the context
  // and you cannot register a URI scheme more than once
  pub registered_custom_protocols: HashSet<String>,
}

pub type WebContextStore = Arc<Mutex<HashMap<Option<PathBuf>, WebContext>>>;
// window
pub type WindowEventHandler = Box<dyn Fn(&WindowEvent) + Send>;
pub type WindowEventListeners = Arc<Mutex<HashMap<WindowEventId, WindowEventHandler>>>;
pub type WebviewEventHandler = Box<dyn Fn(&WebviewEvent) + Send>;
pub type WebviewEventListeners = Arc<Mutex<HashMap<WebviewEventId, WebviewEventHandler>>>;

#[derive(Debug, Clone, Default)]
pub struct WindowIdStore(Arc<Mutex<HashMap<TaoWindowId, WindowId>>>);

impl WindowIdStore {
  pub fn insert(&self, w: TaoWindowId, id: WindowId) {
    self.0.lock().unwrap().insert(w, id);
  }

  fn get(&self, w: &TaoWindowId) -> Option<WindowId> {
    self.0.lock().unwrap().get(w).copied()
  }
}

#[macro_export]
macro_rules! getter {
  ($self: ident, $rx: expr, $message: expr) => {{
    $crate::send_user_message(&$self.context, $message)?;
    $rx
      .recv()
      .map_err(|_| $crate::Error::FailedToReceiveMessage)
  }};
}

macro_rules! window_getter {
  ($self: ident, $message: expr) => {{
    let (tx, rx) = channel();
    getter!($self, rx, Message::Window($self.window_id, $message(tx)))
  }};
}

macro_rules! event_loop_window_getter {
  ($self: ident, $message: expr) => {{
    let (tx, rx) = channel();
    getter!($self, rx, Message::EventLoopWindowTarget($message(tx)))
  }};
}

macro_rules! webview_getter {
  ($self: ident, $message: expr) => {{
    let (tx, rx) = channel();
    getter!(
      $self,
      rx,
      Message::Webview(
        *$self.window_id.lock().unwrap(),
        $self.webview_id,
        $message(tx)
      )
    )
  }};
}

pub(crate) fn send_user_message<T: UserEvent>(
  context: &Context<T>,
  message: Message<T>,
) -> Result<()> {
  if current_thread().id() == context.main_thread_id {
    handle_user_message(
      &context.main_thread.window_target,
      message,
      UserMessageContext {
        window_id_map: context.window_id_map.clone(),
        windows: context.main_thread.windows.clone(),
      },
    );
    Ok(())
  } else {
    context
      .proxy
      .send_event(message)
      .map_err(|_| Error::FailedToSendMessage)
  }
}

#[derive(Clone)]
pub struct Context<T: UserEvent> {
  pub window_id_map: WindowIdStore,
  main_thread_id: ThreadId,
  pub proxy: TaoEventLoopProxy<Message<T>>,
  main_thread: DispatcherMainThreadContext<T>,
  plugins: Arc<Mutex<Vec<Box<dyn Plugin<T> + Send>>>>,
  next_window_id: Arc<AtomicU32>,
  next_webview_id: Arc<AtomicU32>,
  next_window_event_id: Arc<AtomicU32>,
  next_webview_event_id: Arc<AtomicU32>,
}

impl<T: UserEvent> Context<T> {
  pub fn run_threaded<R, F>(&self, f: F) -> R
  where
    F: FnOnce(Option<&DispatcherMainThreadContext<T>>) -> R,
  {
    f(if current_thread().id() == self.main_thread_id {
      Some(&self.main_thread)
    } else {
      None
    })
  }

  fn next_window_id(&self) -> WindowId {
    self.next_window_id.fetch_add(1, Ordering::Relaxed).into()
  }

  fn next_webview_id(&self) -> WebviewId {
    self.next_webview_id.fetch_add(1, Ordering::Relaxed)
  }

  fn next_window_event_id(&self) -> u32 {
    self.next_window_event_id.fetch_add(1, Ordering::Relaxed)
  }

  fn next_webview_event_id(&self) -> u32 {
    self.next_webview_event_id.fetch_add(1, Ordering::Relaxed)
  }
}

impl<T: UserEvent> Context<T> {
  fn create_window<F: Fn(RawWindow) + Send + 'static>(
    &self,
    pending: PendingWindow<T, Wry<T>>,
    after_window_creation: Option<F>,
  ) -> Result<DetachedWindow<T, Wry<T>>> {
    let label = pending.label.clone();
    let context = self.clone();
    let window_id = self.next_window_id();
    let (webview_id, use_https_scheme) = pending
      .webview
      .as_ref()
      .map(|w| {
        (
          Some(context.next_webview_id()),
          w.webview_attributes.use_https_scheme,
        )
      })
      .unwrap_or((None, false));

    send_user_message(
      self,
      Message::CreateWindow(
        window_id,
        Box::new(move |event_loop| {
          create_window(
            window_id,
            webview_id.unwrap_or_default(),
            event_loop,
            &context,
            pending,
            after_window_creation,
          )
        }),
      ),
    )?;

    let dispatcher = WryWindowDispatcher {
      window_id,
      context: self.clone(),
    };

    let detached_webview = webview_id.map(|id| {
      let webview = DetachedWebview {
        label: label.clone(),
        dispatcher: WryWebviewDispatcher {
          window_id: Arc::new(Mutex::new(window_id)),
          webview_id: id,
          context: self.clone(),
        },
      };
      DetachedWindowWebview {
        webview,
        use_https_scheme,
      }
    });

    Ok(DetachedWindow {
      id: window_id,
      label,
      dispatcher,
      webview: detached_webview,
    })
  }

  fn create_webview(
    &self,
    window_id: WindowId,
    pending: PendingWebview<T, Wry<T>>,
  ) -> Result<DetachedWebview<T, Wry<T>>> {
    let label = pending.label.clone();
    let context = self.clone();

    let webview_id = self.next_webview_id();

    let window_id_wrapper = Arc::new(Mutex::new(window_id));
    let window_id_wrapper_ = window_id_wrapper.clone();

    send_user_message(
      self,
      Message::CreateWebview(
        window_id,
        Box::new(move |window| {
          create_webview(
            WebviewKind::WindowChild,
            window,
            window_id_wrapper_,
            webview_id,
            &context,
            pending,
          )
        }),
      ),
    )?;

    let dispatcher = WryWebviewDispatcher {
      window_id: window_id_wrapper,
      webview_id,
      context: self.clone(),
    };

    Ok(DetachedWebview { label, dispatcher })
  }
}

#[cfg(feature = "tracing")]
#[derive(Debug, Clone, Default)]
pub struct ActiveTraceSpanStore(Rc<RefCell<Vec<ActiveTracingSpan>>>);

#[cfg(feature = "tracing")]
impl ActiveTraceSpanStore {
  pub fn remove_window_draw(&self) {
    self
      .0
      .borrow_mut()
      .retain(|t| !matches!(t, ActiveTracingSpan::WindowDraw { id: _, span: _ }));
  }
}

#[cfg(feature = "tracing")]
#[derive(Debug)]
pub enum ActiveTracingSpan {
  WindowDraw {
    id: TaoWindowId,
    span: tracing::span::EnteredSpan,
  },
}

#[derive(Debug)]
pub struct WindowsStore(RefCell<BTreeMap<WindowId, WindowWrapper>>);

// SAFETY: we ensure this type is only used on the main thread.
#[allow(clippy::non_send_fields_in_send_ty)]
unsafe impl Send for WindowsStore {}

// SAFETY: we ensure this type is only used on the main thread.
#[allow(clippy::non_send_fields_in_send_ty)]
unsafe impl Sync for WindowsStore {}

#[derive(Debug, Clone)]
pub struct DispatcherMainThreadContext<T: UserEvent> {
  pub window_target: EventLoopWindowTarget<Message<T>>,
  pub web_context: WebContextStore,
  // changing this to an Rc will cause frequent app crashes.
  pub windows: Arc<WindowsStore>,
  #[cfg(feature = "tracing")]
  pub active_tracing_spans: ActiveTraceSpanStore,
}

// SAFETY: we ensure this type is only used on the main thread.
#[allow(clippy::non_send_fields_in_send_ty)]
unsafe impl<T: UserEvent> Send for DispatcherMainThreadContext<T> {}

// SAFETY: we ensure this type is only used on the main thread.
#[allow(clippy::non_send_fields_in_send_ty)]
unsafe impl<T: UserEvent> Sync for DispatcherMainThreadContext<T> {}

impl<T: UserEvent> fmt::Debug for Context<T> {
  fn fmt(&self, f: &mut fmt::Formatter<'_>) -> fmt::Result {
    f.debug_struct("Context")
      .field("main_thread_id", &self.main_thread_id)
      .field("proxy", &self.proxy)
      .field("main_thread", &self.main_thread)
      .finish()
  }
}

pub struct DeviceEventFilterWrapper(pub TaoDeviceEventFilter);

impl From<DeviceEventFilter> for DeviceEventFilterWrapper {
  fn from(item: DeviceEventFilter) -> Self {
    match item {
      DeviceEventFilter::Always => Self(TaoDeviceEventFilter::Always),
      DeviceEventFilter::Never => Self(TaoDeviceEventFilter::Never),
      DeviceEventFilter::Unfocused => Self(TaoDeviceEventFilter::Unfocused),
    }
  }
}

pub struct RectWrapper(pub wry::Rect);
impl From<tauri_runtime::Rect> for RectWrapper {
  fn from(value: tauri_runtime::Rect) -> Self {
    RectWrapper(wry::Rect {
      position: value.position,
      size: value.size,
    })
  }
}

/// Wrapper around a [`tao::window::Icon`] that can be created from an [`Icon`].
pub struct TaoIcon(pub TaoWindowIcon);

impl TryFrom<Icon<'_>> for TaoIcon {
  type Error = Error;
  fn try_from(icon: Icon<'_>) -> std::result::Result<Self, Self::Error> {
    TaoWindowIcon::from_rgba(icon.rgba.to_vec(), icon.width, icon.height)
      .map(Self)
      .map_err(|e| Error::InvalidIcon(Box::new(e)))
  }
}

pub struct WindowEventWrapper(pub Option<WindowEvent>);

impl WindowEventWrapper {
  fn parse(window: &WindowWrapper, event: &TaoWindowEvent<'_>) -> Self {
    match event {
      // resized event from tao doesn't include a reliable size on macOS
      // because wry replaces the NSView
      TaoWindowEvent::Resized(_) => {
        if let Some(w) = &window.inner {
          let size = inner_size(
            w,
            &window.webviews,
            window.has_children.load(Ordering::Relaxed),
          );
          Self(Some(WindowEvent::Resized(PhysicalSizeWrapper(size).into())))
        } else {
          Self(None)
        }
      }
      e => e.into(),
    }
  }
}

pub fn map_theme(theme: &TaoTheme) -> Theme {
  match theme {
    TaoTheme::Light => Theme::Light,
    TaoTheme::Dark => Theme::Dark,
    _ => Theme::Light,
  }
}

#[cfg(target_os = "macos")]
fn tao_activation_policy(activation_policy: ActivationPolicy) -> TaoActivationPolicy {
  match activation_policy {
    ActivationPolicy::Regular => TaoActivationPolicy::Regular,
    ActivationPolicy::Accessory => TaoActivationPolicy::Accessory,
    ActivationPolicy::Prohibited => TaoActivationPolicy::Prohibited,
    _ => unimplemented!(),
  }
}

impl<'a> From<&TaoWindowEvent<'a>> for WindowEventWrapper {
  fn from(event: &TaoWindowEvent<'a>) -> Self {
    let event = match event {
      TaoWindowEvent::Resized(size) => WindowEvent::Resized(PhysicalSizeWrapper(*size).into()),
      TaoWindowEvent::Moved(position) => {
        WindowEvent::Moved(PhysicalPositionWrapper(*position).into())
      }
      TaoWindowEvent::Destroyed => WindowEvent::Destroyed,
      TaoWindowEvent::ScaleFactorChanged {
        scale_factor,
        new_inner_size,
      } => WindowEvent::ScaleFactorChanged {
        scale_factor: *scale_factor,
        new_inner_size: PhysicalSizeWrapper(**new_inner_size).into(),
      },
      #[cfg(any(target_os = "linux", target_os = "macos"))]
      TaoWindowEvent::Focused(focused) => WindowEvent::Focused(*focused),
      TaoWindowEvent::ThemeChanged(theme) => WindowEvent::ThemeChanged(map_theme(theme)),
      _ => return Self(None),
    };
    Self(Some(event))
  }
}

pub struct MonitorHandleWrapper(pub MonitorHandle);

impl From<MonitorHandleWrapper> for Monitor {
  fn from(monitor: MonitorHandleWrapper) -> Monitor {
    Self {
      name: monitor.0.name(),
      position: PhysicalPositionWrapper(monitor.0.position()).into(),
      size: PhysicalSizeWrapper(monitor.0.size()).into(),
      scale_factor: monitor.0.scale_factor(),
    }
  }
}

pub struct PhysicalPositionWrapper<T>(pub TaoPhysicalPosition<T>);

impl<T> From<PhysicalPositionWrapper<T>> for PhysicalPosition<T> {
  fn from(position: PhysicalPositionWrapper<T>) -> Self {
    Self {
      x: position.0.x,
      y: position.0.y,
    }
  }
}

impl<T> From<PhysicalPosition<T>> for PhysicalPositionWrapper<T> {
  fn from(position: PhysicalPosition<T>) -> Self {
    Self(TaoPhysicalPosition {
      x: position.x,
      y: position.y,
    })
  }
}

struct LogicalPositionWrapper<T>(TaoLogicalPosition<T>);

impl<T> From<LogicalPosition<T>> for LogicalPositionWrapper<T> {
  fn from(position: LogicalPosition<T>) -> Self {
    Self(TaoLogicalPosition {
      x: position.x,
      y: position.y,
    })
  }
}

pub struct PhysicalSizeWrapper<T>(pub TaoPhysicalSize<T>);

impl<T> From<PhysicalSizeWrapper<T>> for PhysicalSize<T> {
  fn from(size: PhysicalSizeWrapper<T>) -> Self {
    Self {
      width: size.0.width,
      height: size.0.height,
    }
  }
}

impl<T> From<PhysicalSize<T>> for PhysicalSizeWrapper<T> {
  fn from(size: PhysicalSize<T>) -> Self {
    Self(TaoPhysicalSize {
      width: size.width,
      height: size.height,
    })
  }
}

struct LogicalSizeWrapper<T>(TaoLogicalSize<T>);

impl<T> From<LogicalSize<T>> for LogicalSizeWrapper<T> {
  fn from(size: LogicalSize<T>) -> Self {
    Self(TaoLogicalSize {
      width: size.width,
      height: size.height,
    })
  }
}

pub struct SizeWrapper(pub TaoSize);

impl From<Size> for SizeWrapper {
  fn from(size: Size) -> Self {
    match size {
      Size::Logical(s) => Self(TaoSize::Logical(LogicalSizeWrapper::from(s).0)),
      Size::Physical(s) => Self(TaoSize::Physical(PhysicalSizeWrapper::from(s).0)),
    }
  }
}

pub struct PositionWrapper(pub TaoPosition);

impl From<Position> for PositionWrapper {
  fn from(position: Position) -> Self {
    match position {
      Position::Logical(s) => Self(TaoPosition::Logical(LogicalPositionWrapper::from(s).0)),
      Position::Physical(s) => Self(TaoPosition::Physical(PhysicalPositionWrapper::from(s).0)),
    }
  }
}

#[derive(Debug, Clone)]
pub struct UserAttentionTypeWrapper(pub TaoUserAttentionType);

impl From<UserAttentionType> for UserAttentionTypeWrapper {
  fn from(request_type: UserAttentionType) -> Self {
    let o = match request_type {
      UserAttentionType::Critical => TaoUserAttentionType::Critical,
      UserAttentionType::Informational => TaoUserAttentionType::Informational,
    };
    Self(o)
  }
}

#[derive(Debug)]
pub struct CursorIconWrapper(pub TaoCursorIcon);

impl From<CursorIcon> for CursorIconWrapper {
  fn from(icon: CursorIcon) -> Self {
    use CursorIcon::*;
    let i = match icon {
      Default => TaoCursorIcon::Default,
      Crosshair => TaoCursorIcon::Crosshair,
      Hand => TaoCursorIcon::Hand,
      Arrow => TaoCursorIcon::Arrow,
      Move => TaoCursorIcon::Move,
      Text => TaoCursorIcon::Text,
      Wait => TaoCursorIcon::Wait,
      Help => TaoCursorIcon::Help,
      Progress => TaoCursorIcon::Progress,
      NotAllowed => TaoCursorIcon::NotAllowed,
      ContextMenu => TaoCursorIcon::ContextMenu,
      Cell => TaoCursorIcon::Cell,
      VerticalText => TaoCursorIcon::VerticalText,
      Alias => TaoCursorIcon::Alias,
      Copy => TaoCursorIcon::Copy,
      NoDrop => TaoCursorIcon::NoDrop,
      Grab => TaoCursorIcon::Grab,
      Grabbing => TaoCursorIcon::Grabbing,
      AllScroll => TaoCursorIcon::AllScroll,
      ZoomIn => TaoCursorIcon::ZoomIn,
      ZoomOut => TaoCursorIcon::ZoomOut,
      EResize => TaoCursorIcon::EResize,
      NResize => TaoCursorIcon::NResize,
      NeResize => TaoCursorIcon::NeResize,
      NwResize => TaoCursorIcon::NwResize,
      SResize => TaoCursorIcon::SResize,
      SeResize => TaoCursorIcon::SeResize,
      SwResize => TaoCursorIcon::SwResize,
      WResize => TaoCursorIcon::WResize,
      EwResize => TaoCursorIcon::EwResize,
      NsResize => TaoCursorIcon::NsResize,
      NeswResize => TaoCursorIcon::NeswResize,
      NwseResize => TaoCursorIcon::NwseResize,
      ColResize => TaoCursorIcon::ColResize,
      RowResize => TaoCursorIcon::RowResize,
      _ => TaoCursorIcon::Default,
    };
    Self(i)
  }
}

pub struct ProgressStateWrapper(pub TaoProgressState);

impl From<ProgressBarStatus> for ProgressStateWrapper {
  fn from(status: ProgressBarStatus) -> Self {
    let state = match status {
      ProgressBarStatus::None => TaoProgressState::None,
      ProgressBarStatus::Normal => TaoProgressState::Normal,
      ProgressBarStatus::Indeterminate => TaoProgressState::Indeterminate,
      ProgressBarStatus::Paused => TaoProgressState::Paused,
      ProgressBarStatus::Error => TaoProgressState::Error,
    };
    Self(state)
  }
}

pub struct ProgressBarStateWrapper(pub TaoProgressBarState);

impl From<ProgressBarState> for ProgressBarStateWrapper {
  fn from(progress_state: ProgressBarState) -> Self {
    Self(TaoProgressBarState {
      progress: progress_state.progress,
      state: progress_state
        .status
        .map(|state| ProgressStateWrapper::from(state).0),
      desktop_filename: progress_state.desktop_filename,
    })
  }
}

#[derive(Clone, Default)]
pub struct WindowBuilderWrapper {
  inner: TaoWindowBuilder,
  center: bool,
  prevent_overflow: Option<Size>,
  #[cfg(target_os = "macos")]
  tabbing_identifier: Option<String>,
}

impl std::fmt::Debug for WindowBuilderWrapper {
  fn fmt(&self, f: &mut fmt::Formatter<'_>) -> fmt::Result {
    let mut s = f.debug_struct("WindowBuilderWrapper");
    s.field("inner", &self.inner)
      .field("center", &self.center)
      .field("prevent_overflow", &self.prevent_overflow);
    #[cfg(target_os = "macos")]
    {
      s.field("tabbing_identifier", &self.tabbing_identifier);
    }
    s.finish()
  }
}

// SAFETY: this type is `Send` since `menu_items` are read only here
#[allow(clippy::non_send_fields_in_send_ty)]
unsafe impl Send for WindowBuilderWrapper {}

impl WindowBuilderBase for WindowBuilderWrapper {}
impl WindowBuilder for WindowBuilderWrapper {
  fn new() -> Self {
    #[allow(unused_mut)]
    let mut builder = Self::default().focused(true);

    #[cfg(target_os = "macos")]
    {
      // TODO: find a proper way to prevent webview being pushed out of the window.
      // Workround for issue: https://github.com/tauri-apps/tauri/issues/10225
      // The window requies `NSFullSizeContentViewWindowMask` flag to prevent devtools
      // pushing the content view out of the window.
      // By setting the default style to `TitleBarStyle::Visible` should fix the issue for most of the users.
      builder = builder.title_bar_style(TitleBarStyle::Visible);
    }

    builder = builder.title("Tauri App");

    #[cfg(windows)]
    {
      builder = builder.window_classname("Tauri Window");
    }

    builder
  }

  fn with_config(config: &WindowConfig) -> Self {
    let mut window = WindowBuilderWrapper::new();

    #[cfg(target_os = "macos")]
    {
      window = window
        .hidden_title(config.hidden_title)
        .title_bar_style(config.title_bar_style);
      if let Some(identifier) = &config.tabbing_identifier {
        window = window.tabbing_identifier(identifier);
      }
    }

    #[cfg(any(not(target_os = "macos"), feature = "macos-private-api"))]
    {
      window = window.transparent(config.transparent);
    }
    #[cfg(all(
      target_os = "macos",
      not(feature = "macos-private-api"),
      debug_assertions
    ))]
    if config.transparent {
      eprintln!(
        "The window is set to be transparent but the `macos-private-api` is not enabled.
        This can be enabled via the `tauri.macOSPrivateApi` configuration property <https://v2.tauri.app/reference/config/#macosprivateapi>
      ");
    }

    #[cfg(target_os = "linux")]
    {
      // Mouse event is disabled on Linux since sudden event bursts could block event loop.
      window.inner = window.inner.with_cursor_moved_event(false);
    }

    #[cfg(desktop)]
    {
      window = window
        .title(config.title.to_string())
        .inner_size(config.width, config.height)
        .focused(config.focus)
        .visible(config.visible)
        .resizable(config.resizable)
        .fullscreen(config.fullscreen)
        .decorations(config.decorations)
        .maximized(config.maximized)
        .always_on_bottom(config.always_on_bottom)
        .always_on_top(config.always_on_top)
        .visible_on_all_workspaces(config.visible_on_all_workspaces)
        .content_protected(config.content_protected)
        .skip_taskbar(config.skip_taskbar)
        .theme(config.theme)
        .closable(config.closable)
        .maximizable(config.maximizable)
        .minimizable(config.minimizable)
        .shadow(config.shadow);

      let mut constraints = WindowSizeConstraints::default();

      if let Some(min_width) = config.min_width {
        constraints.min_width = Some(tao::dpi::LogicalUnit::new(min_width).into());
      }
      if let Some(min_height) = config.min_height {
        constraints.min_height = Some(tao::dpi::LogicalUnit::new(min_height).into());
      }
      if let Some(max_width) = config.max_width {
        constraints.max_width = Some(tao::dpi::LogicalUnit::new(max_width).into());
      }
      if let Some(max_height) = config.max_height {
        constraints.max_height = Some(tao::dpi::LogicalUnit::new(max_height).into());
      }
      if let Some(color) = config.background_color {
        window = window.background_color(color);
      }
      window = window.inner_size_constraints(constraints);

      if let (Some(x), Some(y)) = (config.x, config.y) {
        window = window.position(x, y);
      }

      if config.center {
        window = window.center();
      }

      if let Some(window_classname) = &config.window_classname {
        window = window.window_classname(window_classname);
      }

      if let Some(prevent_overflow) = &config.prevent_overflow {
        window = match prevent_overflow {
          PreventOverflowMarginConfig::Enable(true) => window.prevent_overflow(),
          PreventOverflowMarginConfig::Margin(margin) => window
            .prevent_overflow_with_margin(TaoPhysicalSize::new(margin.width, margin.height).into()),
          _ => window,
        };
      }
    }

    window
  }

  fn center(mut self) -> Self {
    self.center = true;
    self
  }

  fn position(mut self, x: f64, y: f64) -> Self {
    self.inner = self.inner.with_position(TaoLogicalPosition::new(x, y));
    self
  }

  fn inner_size(mut self, width: f64, height: f64) -> Self {
    self.inner = self
      .inner
      .with_inner_size(TaoLogicalSize::new(width, height));
    self
  }

  fn min_inner_size(mut self, min_width: f64, min_height: f64) -> Self {
    self.inner = self
      .inner
      .with_min_inner_size(TaoLogicalSize::new(min_width, min_height));
    self
  }

  fn max_inner_size(mut self, max_width: f64, max_height: f64) -> Self {
    self.inner = self
      .inner
      .with_max_inner_size(TaoLogicalSize::new(max_width, max_height));
    self
  }

  fn inner_size_constraints(mut self, constraints: WindowSizeConstraints) -> Self {
    self.inner.window.inner_size_constraints = tao::window::WindowSizeConstraints {
      min_width: constraints.min_width,
      min_height: constraints.min_height,
      max_width: constraints.max_width,
      max_height: constraints.max_height,
    };
    self
  }

  /// Prevent the window from overflowing the working area (e.g. monitor size - taskbar size) on creation
  ///
  /// ## Platform-specific
  ///
  /// - **Linux:** Prevent overflowing the monitor instead of workarea
  /// - **iOS / Android:** Unsupported.
  #[must_use]
  fn prevent_overflow(mut self) -> Self {
    self
      .prevent_overflow
      .replace(PhysicalSize::new(0, 0).into());
    self
  }

  /// Prevent the window from overflowing the working area (e.g. monitor size - taskbar size)
  /// on creation with a margin
  ///
  /// ## Platform-specific
  ///
  /// - **Linux:** Prevent overflowing the monitor instead of workarea
  /// - **iOS / Android:** Unsupported.
  #[must_use]
  fn prevent_overflow_with_margin(mut self, margin: Size) -> Self {
    self.prevent_overflow.replace(margin);
    self
  }

  fn resizable(mut self, resizable: bool) -> Self {
    self.inner = self.inner.with_resizable(resizable);
    self
  }

  fn maximizable(mut self, maximizable: bool) -> Self {
    self.inner = self.inner.with_maximizable(maximizable);
    self
  }

  fn minimizable(mut self, minimizable: bool) -> Self {
    self.inner = self.inner.with_minimizable(minimizable);
    self
  }

  fn closable(mut self, closable: bool) -> Self {
    self.inner = self.inner.with_closable(closable);
    self
  }

  fn title<S: Into<String>>(mut self, title: S) -> Self {
    self.inner = self.inner.with_title(title.into());
    self
  }

  fn fullscreen(mut self, fullscreen: bool) -> Self {
    self.inner = if fullscreen {
      self
        .inner
        .with_fullscreen(Some(Fullscreen::Borderless(None)))
    } else {
      self.inner.with_fullscreen(None)
    };
    self
  }

  fn focused(mut self, focused: bool) -> Self {
    self.inner = self.inner.with_focused(focused);
    self
  }

  fn maximized(mut self, maximized: bool) -> Self {
    self.inner = self.inner.with_maximized(maximized);
    self
  }

  fn visible(mut self, visible: bool) -> Self {
    self.inner = self.inner.with_visible(visible);
    self
  }

  #[cfg(any(not(target_os = "macos"), feature = "macos-private-api"))]
  fn transparent(mut self, transparent: bool) -> Self {
    self.inner = self.inner.with_transparent(transparent);
    self
  }

  fn decorations(mut self, decorations: bool) -> Self {
    self.inner = self.inner.with_decorations(decorations);
    self
  }

  fn always_on_bottom(mut self, always_on_bottom: bool) -> Self {
    self.inner = self.inner.with_always_on_bottom(always_on_bottom);
    self
  }

  fn always_on_top(mut self, always_on_top: bool) -> Self {
    self.inner = self.inner.with_always_on_top(always_on_top);
    self
  }

  fn visible_on_all_workspaces(mut self, visible_on_all_workspaces: bool) -> Self {
    self.inner = self
      .inner
      .with_visible_on_all_workspaces(visible_on_all_workspaces);
    self
  }

  fn content_protected(mut self, protected: bool) -> Self {
    self.inner = self.inner.with_content_protection(protected);
    self
  }

  fn shadow(#[allow(unused_mut)] mut self, _enable: bool) -> Self {
    #[cfg(windows)]
    {
      self.inner = self.inner.with_undecorated_shadow(_enable);
    }
    #[cfg(target_os = "macos")]
    {
      self.inner = self.inner.with_has_shadow(_enable);
    }
    self
  }

  #[cfg(windows)]
  fn owner(mut self, owner: HWND) -> Self {
    self.inner = self.inner.with_owner_window(owner.0 as _);
    self
  }

  #[cfg(windows)]
  fn parent(mut self, parent: HWND) -> Self {
    self.inner = self.inner.with_parent_window(parent.0 as _);
    self
  }

  #[cfg(target_os = "macos")]
  fn parent(mut self, parent: *mut std::ffi::c_void) -> Self {
    self.inner = self.inner.with_parent_window(parent);
    self
  }

  #[cfg(any(
    target_os = "linux",
    target_os = "dragonfly",
    target_os = "freebsd",
    target_os = "netbsd",
    target_os = "openbsd"
  ))]
  fn transient_for(mut self, parent: &impl gtk::glib::IsA<gtk::Window>) -> Self {
    self.inner = self.inner.with_transient_for(parent);
    self
  }

  #[cfg(windows)]
  fn drag_and_drop(mut self, enabled: bool) -> Self {
    self.inner = self.inner.with_drag_and_drop(enabled);
    self
  }

  #[cfg(target_os = "macos")]
  fn title_bar_style(mut self, style: TitleBarStyle) -> Self {
    match style {
      TitleBarStyle::Visible => {
        self.inner = self.inner.with_titlebar_transparent(false);
        // Fixes rendering issue when resizing window with devtools open (https://github.com/tauri-apps/tauri/issues/3914)
        self.inner = self.inner.with_fullsize_content_view(true);
      }
      TitleBarStyle::Transparent => {
        self.inner = self.inner.with_titlebar_transparent(true);
        self.inner = self.inner.with_fullsize_content_view(false);
      }
      TitleBarStyle::Overlay => {
        self.inner = self.inner.with_titlebar_transparent(true);
        self.inner = self.inner.with_fullsize_content_view(true);
      }
      unknown => {
        #[cfg(feature = "tracing")]
        tracing::warn!("unknown title bar style applied: {unknown}");

        #[cfg(not(feature = "tracing"))]
        eprintln!("unknown title bar style applied: {unknown}");
      }
    }
    self
  }

  #[cfg(target_os = "macos")]
  fn hidden_title(mut self, hidden: bool) -> Self {
    self.inner = self.inner.with_title_hidden(hidden);
    self
  }

  #[cfg(target_os = "macos")]
  fn tabbing_identifier(mut self, identifier: &str) -> Self {
    self.inner = self.inner.with_tabbing_identifier(identifier);
    self.tabbing_identifier.replace(identifier.into());
    self
  }

  fn icon(mut self, icon: Icon) -> Result<Self> {
    self.inner = self
      .inner
      .with_window_icon(Some(TaoIcon::try_from(icon)?.0));
    Ok(self)
  }

  fn background_color(mut self, color: Color) -> Self {
    self.inner = self.inner.with_background_color(color.into());
    self
  }

  #[cfg(any(windows, target_os = "linux"))]
  fn skip_taskbar(mut self, skip: bool) -> Self {
    self.inner = self.inner.with_skip_taskbar(skip);
    self
  }

  #[cfg(any(target_os = "macos", target_os = "ios", target_os = "android"))]
  fn skip_taskbar(self, _skip: bool) -> Self {
    self
  }

  #[allow(unused_variables, unused_mut)]
  fn theme(mut self, theme: Option<Theme>) -> Self {
    self.inner = self.inner.with_theme(if let Some(t) = theme {
      match t {
        Theme::Dark => Some(TaoTheme::Dark),
        _ => Some(TaoTheme::Light),
      }
    } else {
      None
    });

    self
  }

  fn has_icon(&self) -> bool {
    self.inner.window.window_icon.is_some()
  }

  fn get_theme(&self) -> Option<Theme> {
    self.inner.window.preferred_theme.map(|theme| match theme {
      TaoTheme::Dark => Theme::Dark,
      _ => Theme::Light,
    })
  }

  #[cfg(windows)]
  fn window_classname<S: Into<String>>(mut self, window_classname: S) -> Self {
    self.inner = self.inner.with_window_classname(window_classname);
    self
  }
  #[cfg(not(windows))]
  fn window_classname<S: Into<String>>(self, _window_classname: S) -> Self {
    self
  }
}

#[cfg(any(
  target_os = "linux",
  target_os = "dragonfly",
  target_os = "freebsd",
  target_os = "netbsd",
  target_os = "openbsd"
))]
pub struct GtkWindow(pub gtk::ApplicationWindow);
#[cfg(any(
  target_os = "linux",
  target_os = "dragonfly",
  target_os = "freebsd",
  target_os = "netbsd",
  target_os = "openbsd"
))]
#[allow(clippy::non_send_fields_in_send_ty)]
unsafe impl Send for GtkWindow {}

#[cfg(any(
  target_os = "linux",
  target_os = "dragonfly",
  target_os = "freebsd",
  target_os = "netbsd",
  target_os = "openbsd"
))]
pub struct GtkBox(pub gtk::Box);
#[cfg(any(
  target_os = "linux",
  target_os = "dragonfly",
  target_os = "freebsd",
  target_os = "netbsd",
  target_os = "openbsd"
))]
#[allow(clippy::non_send_fields_in_send_ty)]
unsafe impl Send for GtkBox {}

pub struct SendRawWindowHandle(pub raw_window_handle::RawWindowHandle);
unsafe impl Send for SendRawWindowHandle {}

#[cfg(target_os = "macos")]
#[derive(Debug, Clone)]
pub enum ApplicationMessage {
  Show,
  Hide,
}

pub enum WindowMessage {
  AddEventListener(WindowEventId, Box<dyn Fn(&WindowEvent) + Send>),
  // Getters
  ScaleFactor(Sender<f64>),
  InnerPosition(Sender<Result<PhysicalPosition<i32>>>),
  OuterPosition(Sender<Result<PhysicalPosition<i32>>>),
  InnerSize(Sender<PhysicalSize<u32>>),
  OuterSize(Sender<PhysicalSize<u32>>),
  IsFullscreen(Sender<bool>),
  IsMinimized(Sender<bool>),
  IsMaximized(Sender<bool>),
  IsFocused(Sender<bool>),
  IsDecorated(Sender<bool>),
  IsResizable(Sender<bool>),
  IsMaximizable(Sender<bool>),
  IsMinimizable(Sender<bool>),
  IsClosable(Sender<bool>),
  IsVisible(Sender<bool>),
  Title(Sender<String>),
  CurrentMonitor(Sender<Option<MonitorHandle>>),
  PrimaryMonitor(Sender<Option<MonitorHandle>>),
  MonitorFromPoint(Sender<Option<MonitorHandle>>, (f64, f64)),
  AvailableMonitors(Sender<Vec<MonitorHandle>>),
  #[cfg(any(
    target_os = "linux",
    target_os = "dragonfly",
    target_os = "freebsd",
    target_os = "netbsd",
    target_os = "openbsd"
  ))]
  GtkWindow(Sender<GtkWindow>),
  #[cfg(any(
    target_os = "linux",
    target_os = "dragonfly",
    target_os = "freebsd",
    target_os = "netbsd",
    target_os = "openbsd"
  ))]
  GtkBox(Sender<GtkBox>),
  RawWindowHandle(Sender<std::result::Result<SendRawWindowHandle, raw_window_handle::HandleError>>),
  Theme(Sender<Theme>),
  IsEnabled(Sender<bool>),
  // Setters
  Center,
  RequestUserAttention(Option<UserAttentionTypeWrapper>),
  SetEnabled(bool),
  SetResizable(bool),
  SetMaximizable(bool),
  SetMinimizable(bool),
  SetClosable(bool),
  SetTitle(String),
  Maximize,
  Unmaximize,
  Minimize,
  Unminimize,
  Show,
  Hide,
  Close,
  Destroy,
  SetDecorations(bool),
  SetShadow(bool),
  SetAlwaysOnBottom(bool),
  SetAlwaysOnTop(bool),
  SetVisibleOnAllWorkspaces(bool),
  SetContentProtected(bool),
  SetSize(Size),
  SetMinSize(Option<Size>),
  SetMaxSize(Option<Size>),
  SetSizeConstraints(WindowSizeConstraints),
  SetPosition(Position),
  SetFullscreen(bool),
  SetFocus,
  SetIcon(TaoWindowIcon),
  SetSkipTaskbar(bool),
  SetCursorGrab(bool),
  SetCursorVisible(bool),
  SetCursorIcon(CursorIcon),
  SetCursorPosition(Position),
  SetIgnoreCursorEvents(bool),
  SetProgressBar(ProgressBarState),
  SetTitleBarStyle(tauri_utils::TitleBarStyle),
  SetTheme(Option<Theme>),
  SetBackgroundColor(Option<Color>),
  DragWindow,
  ResizeDragWindow(tauri_runtime::ResizeDirection),
  RequestRedraw,
}

#[derive(Debug, Clone)]
pub enum SynthesizedWindowEvent {
  Focused(bool),
  DragDrop(DragDropEvent),
}

impl From<SynthesizedWindowEvent> for WindowEventWrapper {
  fn from(event: SynthesizedWindowEvent) -> Self {
    let event = match event {
      SynthesizedWindowEvent::Focused(focused) => WindowEvent::Focused(focused),
      SynthesizedWindowEvent::DragDrop(event) => WindowEvent::DragDrop(event),
    };
    Self(Some(event))
  }
}

pub enum WebviewMessage {
  AddEventListener(WebviewEventId, Box<dyn Fn(&WebviewEvent) + Send>),
  #[cfg(not(all(feature = "tracing", not(target_os = "android"))))]
  EvaluateScript(String),
  #[cfg(all(feature = "tracing", not(target_os = "android")))]
  EvaluateScript(String, Sender<()>, tracing::Span),
  WebviewEvent(WebviewEvent),
  SynthesizedWindowEvent(SynthesizedWindowEvent),
  Navigate(Url),
  Print,
  Close,
  Show,
  Hide,
  SetPosition(Position),
  SetSize(Size),
  SetBounds(tauri_runtime::Rect),
  SetFocus,
  Reparent(WindowId, Sender<Result<()>>),
  SetAutoResize(bool),
  SetZoom(f64),
  SetBackgroundColor(Option<Color>),
  ClearAllBrowsingData,
  // Getters
  Url(Sender<Result<String>>),
  Bounds(Sender<Result<tauri_runtime::Rect>>),
  Position(Sender<Result<PhysicalPosition<i32>>>),
  Size(Sender<Result<PhysicalSize<u32>>>),
  WithWebview(Box<dyn FnOnce(Webview) + Send>),
  // Devtools
  #[cfg(any(debug_assertions, feature = "devtools"))]
  OpenDevTools,
  #[cfg(any(debug_assertions, feature = "devtools"))]
  CloseDevTools,
  #[cfg(any(debug_assertions, feature = "devtools"))]
  IsDevToolsOpen(Sender<bool>),
}

pub enum EventLoopWindowTargetMessage {
  CursorPosition(Sender<Result<PhysicalPosition<f64>>>),
}

pub type CreateWindowClosure<T> =
  Box<dyn FnOnce(&EventLoopWindowTarget<Message<T>>) -> Result<WindowWrapper> + Send>;

pub type CreateWebviewClosure = Box<dyn FnOnce(&Window) -> Result<WebviewWrapper> + Send>;

pub enum Message<T: 'static> {
  Task(Box<dyn FnOnce() + Send>),
  #[cfg(target_os = "macos")]
  SetActivationPolicy(ActivationPolicy),
  RequestExit(i32),
  #[cfg(target_os = "macos")]
  Application(ApplicationMessage),
  Window(WindowId, WindowMessage),
  Webview(WindowId, WebviewId, WebviewMessage),
  EventLoopWindowTarget(EventLoopWindowTargetMessage),
  CreateWebview(WindowId, CreateWebviewClosure),
  CreateWindow(WindowId, CreateWindowClosure<T>),
  CreateRawWindow(
    WindowId,
    Box<dyn FnOnce() -> (String, TaoWindowBuilder) + Send>,
    Sender<Result<Weak<Window>>>,
  ),
  UserEvent(T),
}

impl<T: UserEvent> Clone for Message<T> {
  fn clone(&self) -> Self {
    match self {
      Self::UserEvent(t) => Self::UserEvent(t.clone()),
      _ => unimplemented!(),
    }
  }
}

/// The Tauri [`WebviewDispatch`] for [`Wry`].
#[derive(Debug, Clone)]
pub struct WryWebviewDispatcher<T: UserEvent> {
  window_id: Arc<Mutex<WindowId>>,
  webview_id: WebviewId,
  context: Context<T>,
}

impl<T: UserEvent> WebviewDispatch<T> for WryWebviewDispatcher<T> {
  type Runtime = Wry<T>;

  fn run_on_main_thread<F: FnOnce() + Send + 'static>(&self, f: F) -> Result<()> {
    send_user_message(&self.context, Message::Task(Box::new(f)))
  }

  fn on_webview_event<F: Fn(&WebviewEvent) + Send + 'static>(&self, f: F) -> WindowEventId {
    let id = self.context.next_webview_event_id();
    let _ = self.context.proxy.send_event(Message::Webview(
      *self.window_id.lock().unwrap(),
      self.webview_id,
      WebviewMessage::AddEventListener(id, Box::new(f)),
    ));
    id
  }

  fn with_webview<F: FnOnce(Box<dyn std::any::Any>) + Send + 'static>(&self, f: F) -> Result<()> {
    send_user_message(
      &self.context,
      Message::Webview(
        *self.window_id.lock().unwrap(),
        self.webview_id,
        WebviewMessage::WithWebview(Box::new(move |webview| f(Box::new(webview)))),
      ),
    )
  }

  #[cfg(any(debug_assertions, feature = "devtools"))]
  fn open_devtools(&self) {
    let _ = send_user_message(
      &self.context,
      Message::Webview(
        *self.window_id.lock().unwrap(),
        self.webview_id,
        WebviewMessage::OpenDevTools,
      ),
    );
  }

  #[cfg(any(debug_assertions, feature = "devtools"))]
  fn close_devtools(&self) {
    let _ = send_user_message(
      &self.context,
      Message::Webview(
        *self.window_id.lock().unwrap(),
        self.webview_id,
        WebviewMessage::CloseDevTools,
      ),
    );
  }

  /// Gets the devtools window's current open state.
  #[cfg(any(debug_assertions, feature = "devtools"))]
  fn is_devtools_open(&self) -> Result<bool> {
    webview_getter!(self, WebviewMessage::IsDevToolsOpen)
  }

  // Getters

  fn url(&self) -> Result<String> {
    webview_getter!(self, WebviewMessage::Url)?
  }

  fn bounds(&self) -> Result<tauri_runtime::Rect> {
    webview_getter!(self, WebviewMessage::Bounds)?
  }

  fn position(&self) -> Result<PhysicalPosition<i32>> {
    webview_getter!(self, WebviewMessage::Position)?
  }

  fn size(&self) -> Result<PhysicalSize<u32>> {
    webview_getter!(self, WebviewMessage::Size)?
  }

  // Setters

  fn navigate(&self, url: Url) -> Result<()> {
    send_user_message(
      &self.context,
      Message::Webview(
        *self.window_id.lock().unwrap(),
        self.webview_id,
        WebviewMessage::Navigate(url),
      ),
    )
  }

  fn print(&self) -> Result<()> {
    send_user_message(
      &self.context,
      Message::Webview(
        *self.window_id.lock().unwrap(),
        self.webview_id,
        WebviewMessage::Print,
      ),
    )
  }

  fn close(&self) -> Result<()> {
    send_user_message(
      &self.context,
      Message::Webview(
        *self.window_id.lock().unwrap(),
        self.webview_id,
        WebviewMessage::Close,
      ),
    )
  }

  fn set_bounds(&self, bounds: tauri_runtime::Rect) -> Result<()> {
    send_user_message(
      &self.context,
      Message::Webview(
        *self.window_id.lock().unwrap(),
        self.webview_id,
        WebviewMessage::SetBounds(bounds),
      ),
    )
  }

  fn set_size(&self, size: Size) -> Result<()> {
    send_user_message(
      &self.context,
      Message::Webview(
        *self.window_id.lock().unwrap(),
        self.webview_id,
        WebviewMessage::SetSize(size),
      ),
    )
  }

  fn set_position(&self, position: Position) -> Result<()> {
    send_user_message(
      &self.context,
      Message::Webview(
        *self.window_id.lock().unwrap(),
        self.webview_id,
        WebviewMessage::SetPosition(position),
      ),
    )
  }

  fn set_focus(&self) -> Result<()> {
    send_user_message(
      &self.context,
      Message::Webview(
        *self.window_id.lock().unwrap(),
        self.webview_id,
        WebviewMessage::SetFocus,
      ),
    )
  }

  fn reparent(&self, window_id: WindowId) -> Result<()> {
    let mut current_window_id = self.window_id.lock().unwrap();
    let (tx, rx) = channel();
    send_user_message(
      &self.context,
      Message::Webview(
        *current_window_id,
        self.webview_id,
        WebviewMessage::Reparent(window_id, tx),
      ),
    )?;

    rx.recv().unwrap()?;

    *current_window_id = window_id;
    Ok(())
  }

  fn set_auto_resize(&self, auto_resize: bool) -> Result<()> {
    send_user_message(
      &self.context,
      Message::Webview(
        *self.window_id.lock().unwrap(),
        self.webview_id,
        WebviewMessage::SetAutoResize(auto_resize),
      ),
    )
  }

  #[cfg(all(feature = "tracing", not(target_os = "android")))]
  fn eval_script<S: Into<String>>(&self, script: S) -> Result<()> {
    // use a channel so the EvaluateScript task uses the current span as parent
    let (tx, rx) = channel();
    getter!(
      self,
      rx,
      Message::Webview(
        *self.window_id.lock().unwrap(),
        self.webview_id,
        WebviewMessage::EvaluateScript(script.into(), tx, tracing::Span::current()),
      )
    )
  }

  #[cfg(not(all(feature = "tracing", not(target_os = "android"))))]
  fn eval_script<S: Into<String>>(&self, script: S) -> Result<()> {
    send_user_message(
      &self.context,
      Message::Webview(
        *self.window_id.lock().unwrap(),
        self.webview_id,
        WebviewMessage::EvaluateScript(script.into()),
      ),
    )
  }

  fn set_zoom(&self, scale_factor: f64) -> Result<()> {
    send_user_message(
      &self.context,
      Message::Webview(
        *self.window_id.lock().unwrap(),
        self.webview_id,
        WebviewMessage::SetZoom(scale_factor),
      ),
    )
  }

  fn clear_all_browsing_data(&self) -> Result<()> {
    send_user_message(
      &self.context,
      Message::Webview(
        *self.window_id.lock().unwrap(),
        self.webview_id,
        WebviewMessage::ClearAllBrowsingData,
      ),
    )
  }

  fn hide(&self) -> Result<()> {
    send_user_message(
      &self.context,
      Message::Webview(
        *self.window_id.lock().unwrap(),
        self.webview_id,
        WebviewMessage::Hide,
      ),
    )
  }

  fn show(&self) -> Result<()> {
    send_user_message(
      &self.context,
      Message::Webview(
        *self.window_id.lock().unwrap(),
        self.webview_id,
        WebviewMessage::Show,
      ),
    )
  }

  fn set_background_color(&self, color: Option<Color>) -> Result<()> {
    send_user_message(
      &self.context,
      Message::Webview(
        *self.window_id.lock().unwrap(),
        self.webview_id,
        WebviewMessage::SetBackgroundColor(color),
      ),
    )
  }
}

/// The Tauri [`WindowDispatch`] for [`Wry`].
#[derive(Debug, Clone)]
pub struct WryWindowDispatcher<T: UserEvent> {
  window_id: WindowId,
  context: Context<T>,
}

// SAFETY: this is safe since the `Context` usage is guarded on `send_user_message`.
#[allow(clippy::non_send_fields_in_send_ty)]
unsafe impl<T: UserEvent> Sync for WryWindowDispatcher<T> {}

fn get_raw_window_handle<T: UserEvent>(
  dispatcher: &WryWindowDispatcher<T>,
) -> Result<std::result::Result<SendRawWindowHandle, raw_window_handle::HandleError>> {
  window_getter!(dispatcher, WindowMessage::RawWindowHandle)
}

impl<T: UserEvent> WindowDispatch<T> for WryWindowDispatcher<T> {
  type Runtime = Wry<T>;
  type WindowBuilder = WindowBuilderWrapper;

  fn run_on_main_thread<F: FnOnce() + Send + 'static>(&self, f: F) -> Result<()> {
    send_user_message(&self.context, Message::Task(Box::new(f)))
  }

  fn on_window_event<F: Fn(&WindowEvent) + Send + 'static>(&self, f: F) -> WindowEventId {
    let id = self.context.next_window_event_id();
    let _ = self.context.proxy.send_event(Message::Window(
      self.window_id,
      WindowMessage::AddEventListener(id, Box::new(f)),
    ));
    id
  }

  // Getters

  fn scale_factor(&self) -> Result<f64> {
    window_getter!(self, WindowMessage::ScaleFactor)
  }

  fn inner_position(&self) -> Result<PhysicalPosition<i32>> {
    window_getter!(self, WindowMessage::InnerPosition)?
  }

  fn outer_position(&self) -> Result<PhysicalPosition<i32>> {
    window_getter!(self, WindowMessage::OuterPosition)?
  }

  fn inner_size(&self) -> Result<PhysicalSize<u32>> {
    window_getter!(self, WindowMessage::InnerSize)
  }

  fn outer_size(&self) -> Result<PhysicalSize<u32>> {
    window_getter!(self, WindowMessage::OuterSize)
  }

  fn is_fullscreen(&self) -> Result<bool> {
    window_getter!(self, WindowMessage::IsFullscreen)
  }

  fn is_minimized(&self) -> Result<bool> {
    window_getter!(self, WindowMessage::IsMinimized)
  }

  fn is_maximized(&self) -> Result<bool> {
    window_getter!(self, WindowMessage::IsMaximized)
  }

  fn is_focused(&self) -> Result<bool> {
    window_getter!(self, WindowMessage::IsFocused)
  }

  /// Gets the window's current decoration state.
  fn is_decorated(&self) -> Result<bool> {
    window_getter!(self, WindowMessage::IsDecorated)
  }

  /// Gets the window's current resizable state.
  fn is_resizable(&self) -> Result<bool> {
    window_getter!(self, WindowMessage::IsResizable)
  }

  /// Gets the current native window's maximize button state
  fn is_maximizable(&self) -> Result<bool> {
    window_getter!(self, WindowMessage::IsMaximizable)
  }

  /// Gets the current native window's minimize button state
  fn is_minimizable(&self) -> Result<bool> {
    window_getter!(self, WindowMessage::IsMinimizable)
  }

  /// Gets the current native window's close button state
  fn is_closable(&self) -> Result<bool> {
    window_getter!(self, WindowMessage::IsClosable)
  }

  fn is_visible(&self) -> Result<bool> {
    window_getter!(self, WindowMessage::IsVisible)
  }

  fn title(&self) -> Result<String> {
    window_getter!(self, WindowMessage::Title)
  }

  fn current_monitor(&self) -> Result<Option<Monitor>> {
    Ok(window_getter!(self, WindowMessage::CurrentMonitor)?.map(|m| MonitorHandleWrapper(m).into()))
  }

  fn primary_monitor(&self) -> Result<Option<Monitor>> {
    Ok(window_getter!(self, WindowMessage::PrimaryMonitor)?.map(|m| MonitorHandleWrapper(m).into()))
  }

  fn monitor_from_point(&self, x: f64, y: f64) -> Result<Option<Monitor>> {
    let (tx, rx) = channel();

    let _ = send_user_message(
      &self.context,
      Message::Window(self.window_id, WindowMessage::MonitorFromPoint(tx, (x, y))),
    );

    Ok(
      rx.recv()
        .map_err(|_| crate::Error::FailedToReceiveMessage)?
        .map(|m| MonitorHandleWrapper(m).into()),
    )
  }

  fn available_monitors(&self) -> Result<Vec<Monitor>> {
    Ok(
      window_getter!(self, WindowMessage::AvailableMonitors)?
        .into_iter()
        .map(|m| MonitorHandleWrapper(m).into())
        .collect(),
    )
  }

  fn theme(&self) -> Result<Theme> {
    window_getter!(self, WindowMessage::Theme)
  }

  fn is_enabled(&self) -> Result<bool> {
    window_getter!(self, WindowMessage::IsEnabled)
  }

  #[cfg(any(
    target_os = "linux",
    target_os = "dragonfly",
    target_os = "freebsd",
    target_os = "netbsd",
    target_os = "openbsd"
  ))]
  fn gtk_window(&self) -> Result<gtk::ApplicationWindow> {
    window_getter!(self, WindowMessage::GtkWindow).map(|w| w.0)
  }

  #[cfg(any(
    target_os = "linux",
    target_os = "dragonfly",
    target_os = "freebsd",
    target_os = "netbsd",
    target_os = "openbsd"
  ))]
  fn default_vbox(&self) -> Result<gtk::Box> {
    window_getter!(self, WindowMessage::GtkBox).map(|w| w.0)
  }

  fn window_handle(
    &self,
  ) -> std::result::Result<raw_window_handle::WindowHandle<'_>, raw_window_handle::HandleError> {
    get_raw_window_handle(self)
      .map_err(|_| raw_window_handle::HandleError::Unavailable)
      .and_then(|r| r.map(|h| unsafe { raw_window_handle::WindowHandle::borrow_raw(h.0) }))
  }

  // Setters

  fn center(&self) -> Result<()> {
    send_user_message(
      &self.context,
      Message::Window(self.window_id, WindowMessage::Center),
    )
  }

  fn request_user_attention(&self, request_type: Option<UserAttentionType>) -> Result<()> {
    send_user_message(
      &self.context,
      Message::Window(
        self.window_id,
        WindowMessage::RequestUserAttention(request_type.map(Into::into)),
      ),
    )
  }

  // Creates a window by dispatching a message to the event loop.
  // Note that this must be called from a separate thread, otherwise the channel will introduce a deadlock.
  fn create_window<F: Fn(RawWindow) + Send + 'static>(
    &mut self,
    pending: PendingWindow<T, Self::Runtime>,
    after_window_creation: Option<F>,
  ) -> Result<DetachedWindow<T, Self::Runtime>> {
    self.context.create_window(pending, after_window_creation)
  }

  // Creates a webview by dispatching a message to the event loop.
  // Note that this must be called from a separate thread, otherwise the channel will introduce a deadlock.
  fn create_webview(
    &mut self,
    pending: PendingWebview<T, Self::Runtime>,
  ) -> Result<DetachedWebview<T, Self::Runtime>> {
    self.context.create_webview(self.window_id, pending)
  }

  fn set_resizable(&self, resizable: bool) -> Result<()> {
    send_user_message(
      &self.context,
      Message::Window(self.window_id, WindowMessage::SetResizable(resizable)),
    )
  }

  fn set_enabled(&self, enabled: bool) -> Result<()> {
    send_user_message(
      &self.context,
      Message::Window(self.window_id, WindowMessage::SetEnabled(enabled)),
    )
  }

  fn set_maximizable(&self, maximizable: bool) -> Result<()> {
    send_user_message(
      &self.context,
      Message::Window(self.window_id, WindowMessage::SetMaximizable(maximizable)),
    )
  }

  fn set_minimizable(&self, minimizable: bool) -> Result<()> {
    send_user_message(
      &self.context,
      Message::Window(self.window_id, WindowMessage::SetMinimizable(minimizable)),
    )
  }

  fn set_closable(&self, closable: bool) -> Result<()> {
    send_user_message(
      &self.context,
      Message::Window(self.window_id, WindowMessage::SetClosable(closable)),
    )
  }

  fn set_title<S: Into<String>>(&self, title: S) -> Result<()> {
    send_user_message(
      &self.context,
      Message::Window(self.window_id, WindowMessage::SetTitle(title.into())),
    )
  }

  fn maximize(&self) -> Result<()> {
    send_user_message(
      &self.context,
      Message::Window(self.window_id, WindowMessage::Maximize),
    )
  }

  fn unmaximize(&self) -> Result<()> {
    send_user_message(
      &self.context,
      Message::Window(self.window_id, WindowMessage::Unmaximize),
    )
  }

  fn minimize(&self) -> Result<()> {
    send_user_message(
      &self.context,
      Message::Window(self.window_id, WindowMessage::Minimize),
    )
  }

  fn unminimize(&self) -> Result<()> {
    send_user_message(
      &self.context,
      Message::Window(self.window_id, WindowMessage::Unminimize),
    )
  }

  fn show(&self) -> Result<()> {
    send_user_message(
      &self.context,
      Message::Window(self.window_id, WindowMessage::Show),
    )
  }

  fn hide(&self) -> Result<()> {
    send_user_message(
      &self.context,
      Message::Window(self.window_id, WindowMessage::Hide),
    )
  }

  fn close(&self) -> Result<()> {
    // NOTE: close cannot use the `send_user_message` function because it accesses the event loop callback
    self
      .context
      .proxy
      .send_event(Message::Window(self.window_id, WindowMessage::Close))
      .map_err(|_| Error::FailedToSendMessage)
  }

  fn destroy(&self) -> Result<()> {
    // NOTE: destroy cannot use the `send_user_message` function because it accesses the event loop callback
    self
      .context
      .proxy
      .send_event(Message::Window(self.window_id, WindowMessage::Destroy))
      .map_err(|_| Error::FailedToSendMessage)
  }

  fn set_decorations(&self, decorations: bool) -> Result<()> {
    send_user_message(
      &self.context,
      Message::Window(self.window_id, WindowMessage::SetDecorations(decorations)),
    )
  }

  fn set_shadow(&self, enable: bool) -> Result<()> {
    send_user_message(
      &self.context,
      Message::Window(self.window_id, WindowMessage::SetShadow(enable)),
    )
  }

  fn set_always_on_bottom(&self, always_on_bottom: bool) -> Result<()> {
    send_user_message(
      &self.context,
      Message::Window(
        self.window_id,
        WindowMessage::SetAlwaysOnBottom(always_on_bottom),
      ),
    )
  }

  fn set_always_on_top(&self, always_on_top: bool) -> Result<()> {
    send_user_message(
      &self.context,
      Message::Window(self.window_id, WindowMessage::SetAlwaysOnTop(always_on_top)),
    )
  }

  fn set_visible_on_all_workspaces(&self, visible_on_all_workspaces: bool) -> Result<()> {
    send_user_message(
      &self.context,
      Message::Window(
        self.window_id,
        WindowMessage::SetVisibleOnAllWorkspaces(visible_on_all_workspaces),
      ),
    )
  }

  fn set_content_protected(&self, protected: bool) -> Result<()> {
    send_user_message(
      &self.context,
      Message::Window(
        self.window_id,
        WindowMessage::SetContentProtected(protected),
      ),
    )
  }

  fn set_size(&self, size: Size) -> Result<()> {
    send_user_message(
      &self.context,
      Message::Window(self.window_id, WindowMessage::SetSize(size)),
    )
  }

  fn set_min_size(&self, size: Option<Size>) -> Result<()> {
    send_user_message(
      &self.context,
      Message::Window(self.window_id, WindowMessage::SetMinSize(size)),
    )
  }

  fn set_max_size(&self, size: Option<Size>) -> Result<()> {
    send_user_message(
      &self.context,
      Message::Window(self.window_id, WindowMessage::SetMaxSize(size)),
    )
  }

  fn set_size_constraints(&self, constraints: WindowSizeConstraints) -> Result<()> {
    send_user_message(
      &self.context,
      Message::Window(
        self.window_id,
        WindowMessage::SetSizeConstraints(constraints),
      ),
    )
  }

  fn set_position(&self, position: Position) -> Result<()> {
    send_user_message(
      &self.context,
      Message::Window(self.window_id, WindowMessage::SetPosition(position)),
    )
  }

  fn set_fullscreen(&self, fullscreen: bool) -> Result<()> {
    send_user_message(
      &self.context,
      Message::Window(self.window_id, WindowMessage::SetFullscreen(fullscreen)),
    )
  }

  fn set_focus(&self) -> Result<()> {
    send_user_message(
      &self.context,
      Message::Window(self.window_id, WindowMessage::SetFocus),
    )
  }

  fn set_icon(&self, icon: Icon) -> Result<()> {
    send_user_message(
      &self.context,
      Message::Window(
        self.window_id,
        WindowMessage::SetIcon(TaoIcon::try_from(icon)?.0),
      ),
    )
  }

  fn set_skip_taskbar(&self, skip: bool) -> Result<()> {
    send_user_message(
      &self.context,
      Message::Window(self.window_id, WindowMessage::SetSkipTaskbar(skip)),
    )
  }

  fn set_cursor_grab(&self, grab: bool) -> crate::Result<()> {
    send_user_message(
      &self.context,
      Message::Window(self.window_id, WindowMessage::SetCursorGrab(grab)),
    )
  }

  fn set_cursor_visible(&self, visible: bool) -> crate::Result<()> {
    send_user_message(
      &self.context,
      Message::Window(self.window_id, WindowMessage::SetCursorVisible(visible)),
    )
  }

  fn set_cursor_icon(&self, icon: CursorIcon) -> crate::Result<()> {
    send_user_message(
      &self.context,
      Message::Window(self.window_id, WindowMessage::SetCursorIcon(icon)),
    )
  }

  fn set_cursor_position<Pos: Into<Position>>(&self, position: Pos) -> crate::Result<()> {
    send_user_message(
      &self.context,
      Message::Window(
        self.window_id,
        WindowMessage::SetCursorPosition(position.into()),
      ),
    )
  }

  fn set_ignore_cursor_events(&self, ignore: bool) -> crate::Result<()> {
    send_user_message(
      &self.context,
      Message::Window(self.window_id, WindowMessage::SetIgnoreCursorEvents(ignore)),
    )
  }

  fn start_dragging(&self) -> Result<()> {
    send_user_message(
      &self.context,
      Message::Window(self.window_id, WindowMessage::DragWindow),
    )
  }

  fn start_resize_dragging(&self, direction: tauri_runtime::ResizeDirection) -> Result<()> {
    send_user_message(
      &self.context,
      Message::Window(self.window_id, WindowMessage::ResizeDragWindow(direction)),
    )
  }

  fn set_progress_bar(&self, progress_state: ProgressBarState) -> Result<()> {
    send_user_message(
      &self.context,
      Message::Window(
        self.window_id,
        WindowMessage::SetProgressBar(progress_state),
      ),
    )
  }

  fn set_title_bar_style(&self, style: tauri_utils::TitleBarStyle) -> Result<()> {
    send_user_message(
      &self.context,
      Message::Window(self.window_id, WindowMessage::SetTitleBarStyle(style)),
    )
  }

  fn set_theme(&self, theme: Option<Theme>) -> Result<()> {
    send_user_message(
      &self.context,
      Message::Window(self.window_id, WindowMessage::SetTheme(theme)),
    )
  }

  fn set_background_color(&self, color: Option<Color>) -> Result<()> {
    send_user_message(
      &self.context,
      Message::Window(self.window_id, WindowMessage::SetBackgroundColor(color)),
    )
  }
}

#[derive(Clone)]
pub struct WebviewWrapper {
  label: String,
  id: WebviewId,
  inner: Rc<WebView>,
  context_store: WebContextStore,
  webview_event_listeners: WebviewEventListeners,
  // the key of the WebContext if it's not shared
  context_key: Option<PathBuf>,
  bounds: Arc<Mutex<Option<WebviewBounds>>>,
}

impl Deref for WebviewWrapper {
  type Target = WebView;

  #[inline(always)]
  fn deref(&self) -> &Self::Target {
    &self.inner
  }
}

impl Drop for WebviewWrapper {
  fn drop(&mut self) {
    if Rc::get_mut(&mut self.inner).is_some() {
      let mut context_store = self.context_store.lock().unwrap();

      if let Some(web_context) = context_store.get_mut(&self.context_key) {
        web_context.referenced_by_webviews.remove(&self.label);

        if web_context.referenced_by_webviews.is_empty() {
          context_store.remove(&self.context_key);
        }
      }
    }
  }
}

pub struct WindowWrapper {
  label: String,
  inner: Option<Arc<Window>>,
  // whether this window has child webviews
  // or it's just a container for a single webview
  has_children: AtomicBool,
  webviews: Vec<WebviewWrapper>,
  window_event_listeners: WindowEventListeners,
  #[cfg(windows)]
  background_color: Option<tao::window::RGBA>,
  #[cfg(windows)]
  is_window_transparent: bool,
  #[cfg(windows)]
  surface: Option<softbuffer::Surface<Arc<Window>, Arc<Window>>>,
}

impl fmt::Debug for WindowWrapper {
  fn fmt(&self, f: &mut fmt::Formatter<'_>) -> fmt::Result {
    f.debug_struct("WindowWrapper")
      .field("label", &self.label)
      .field("inner", &self.inner)
      .finish()
  }
}

#[derive(Debug, Clone)]
pub struct EventProxy<T: UserEvent>(TaoEventLoopProxy<Message<T>>);

#[cfg(target_os = "ios")]
#[allow(clippy::non_send_fields_in_send_ty)]
unsafe impl<T: UserEvent> Sync for EventProxy<T> {}

impl<T: UserEvent> EventLoopProxy<T> for EventProxy<T> {
  fn send_event(&self, event: T) -> Result<()> {
    self
      .0
      .send_event(Message::UserEvent(event))
      .map_err(|_| Error::EventLoopClosed)
  }
}

pub trait PluginBuilder<T: UserEvent> {
  type Plugin: Plugin<T>;
  fn build(self, context: Context<T>) -> Self::Plugin;
}

pub trait Plugin<T: UserEvent> {
  fn on_event(
    &mut self,
    event: &Event<Message<T>>,
    event_loop: &EventLoopWindowTarget<Message<T>>,
    proxy: &TaoEventLoopProxy<Message<T>>,
    control_flow: &mut ControlFlow,
    context: EventLoopIterationContext<'_, T>,
    web_context: &WebContextStore,
  ) -> bool;
}

/// A Tauri [`Runtime`] wrapper around wry.
pub struct Wry<T: UserEvent> {
  context: Context<T>,
  event_loop: EventLoop<Message<T>>,
}

impl<T: UserEvent> fmt::Debug for Wry<T> {
  fn fmt(&self, f: &mut fmt::Formatter<'_>) -> fmt::Result {
    f.debug_struct("Wry")
      .field("main_thread_id", &self.context.main_thread_id)
      .field("event_loop", &self.event_loop)
      .field("windows", &self.context.main_thread.windows)
      .field("web_context", &self.context.main_thread.web_context)
      .finish()
  }
}

/// A handle to the Wry runtime.
#[derive(Debug, Clone)]
pub struct WryHandle<T: UserEvent> {
  context: Context<T>,
}

// SAFETY: this is safe since the `Context` usage is guarded on `send_user_message`.
#[allow(clippy::non_send_fields_in_send_ty)]
unsafe impl<T: UserEvent> Sync for WryHandle<T> {}

impl<T: UserEvent> WryHandle<T> {
  /// Creates a new tao window using a callback, and returns its window id.
  pub fn create_tao_window<F: FnOnce() -> (String, TaoWindowBuilder) + Send + 'static>(
    &self,
    f: F,
  ) -> Result<Weak<Window>> {
    let id = self.context.next_window_id();
    let (tx, rx) = channel();
    send_user_message(&self.context, Message::CreateRawWindow(id, Box::new(f), tx))?;
    rx.recv().unwrap()
  }

  /// Gets the [`WebviewId'] associated with the given [`WindowId`].
  pub fn window_id(&self, window_id: TaoWindowId) -> WindowId {
    *self
      .context
      .window_id_map
      .0
      .lock()
      .unwrap()
      .get(&window_id)
      .unwrap()
  }

  /// Send a message to the event loop.
  pub fn send_event(&self, message: Message<T>) -> Result<()> {
    self
      .context
      .proxy
      .send_event(message)
      .map_err(|_| Error::FailedToSendMessage)?;
    Ok(())
  }

  pub fn plugin<P: PluginBuilder<T> + 'static>(&mut self, plugin: P)
  where
    <P as PluginBuilder<T>>::Plugin: Send,
  {
    self
      .context
      .plugins
      .lock()
      .unwrap()
      .push(Box::new(plugin.build(self.context.clone())));
  }
}

impl<T: UserEvent> RuntimeHandle<T> for WryHandle<T> {
  type Runtime = Wry<T>;

  fn create_proxy(&self) -> EventProxy<T> {
    EventProxy(self.context.proxy.clone())
  }

  #[cfg(target_os = "macos")]
  fn set_activation_policy(&self, activation_policy: ActivationPolicy) -> Result<()> {
    send_user_message(
      &self.context,
      Message::SetActivationPolicy(activation_policy),
    )
  }

  fn request_exit(&self, code: i32) -> Result<()> {
    // NOTE: request_exit cannot use the `send_user_message` function because it accesses the event loop callback
    self
      .context
      .proxy
      .send_event(Message::RequestExit(code))
      .map_err(|_| Error::FailedToSendMessage)
  }

  // Creates a window by dispatching a message to the event loop.
  // Note that this must be called from a separate thread, otherwise the channel will introduce a deadlock.
  fn create_window<F: Fn(RawWindow) + Send + 'static>(
    &self,
    pending: PendingWindow<T, Self::Runtime>,
    after_window_creation: Option<F>,
  ) -> Result<DetachedWindow<T, Self::Runtime>> {
    self.context.create_window(pending, after_window_creation)
  }

  // Creates a webview by dispatching a message to the event loop.
  // Note that this must be called from a separate thread, otherwise the channel will introduce a deadlock.
  fn create_webview(
    &self,
    window_id: WindowId,
    pending: PendingWebview<T, Self::Runtime>,
  ) -> Result<DetachedWebview<T, Self::Runtime>> {
    self.context.create_webview(window_id, pending)
  }

  fn run_on_main_thread<F: FnOnce() + Send + 'static>(&self, f: F) -> Result<()> {
    send_user_message(&self.context, Message::Task(Box::new(f)))
  }

  fn display_handle(&self) -> std::result::Result<DisplayHandle, raw_window_handle::HandleError> {
    self.context.main_thread.window_target.display_handle()
  }

  fn primary_monitor(&self) -> Option<Monitor> {
    self
      .context
      .main_thread
      .window_target
      .primary_monitor()
      .map(|m| MonitorHandleWrapper(m).into())
  }

  fn monitor_from_point(&self, x: f64, y: f64) -> Option<Monitor> {
    self
      .context
      .main_thread
      .window_target
      .monitor_from_point(x, y)
      .map(|m| MonitorHandleWrapper(m).into())
  }

  fn available_monitors(&self) -> Vec<Monitor> {
    self
      .context
      .main_thread
      .window_target
      .available_monitors()
      .map(|m| MonitorHandleWrapper(m).into())
      .collect()
  }

  fn cursor_position(&self) -> Result<PhysicalPosition<f64>> {
    event_loop_window_getter!(self, EventLoopWindowTargetMessage::CursorPosition)?
      .map(PhysicalPositionWrapper)
      .map(Into::into)
      .map_err(|_| Error::FailedToGetCursorPosition)
  }

  fn set_theme(&self, theme: Option<Theme>) {
    self
      .context
      .main_thread
      .window_target
      .set_theme(match theme {
        Some(Theme::Light) => Some(TaoTheme::Light),
        Some(Theme::Dark) => Some(TaoTheme::Dark),
        _ => None,
      });
  }

  #[cfg(target_os = "macos")]
  fn show(&self) -> tauri_runtime::Result<()> {
    send_user_message(
      &self.context,
      Message::Application(ApplicationMessage::Show),
    )
  }

  #[cfg(target_os = "macos")]
  fn hide(&self) -> tauri_runtime::Result<()> {
    send_user_message(
      &self.context,
      Message::Application(ApplicationMessage::Hide),
    )
  }

  #[cfg(target_os = "android")]
  fn find_class<'a>(
    &self,
    env: &mut jni::JNIEnv<'a>,
    activity: &jni::objects::JObject<'_>,
    name: impl Into<String>,
  ) -> std::result::Result<jni::objects::JClass<'a>, jni::errors::Error> {
    find_class(env, activity, name.into())
  }

  #[cfg(target_os = "android")]
  fn run_on_android_context<F>(&self, f: F)
  where
    F: FnOnce(&mut jni::JNIEnv, &jni::objects::JObject, &jni::objects::JObject) + Send + 'static,
  {
    dispatch(f)
  }
}

impl<T: UserEvent> Wry<T> {
  fn init_with_builder(
    mut event_loop_builder: EventLoopBuilder<Message<T>>,
    #[allow(unused_variables)] args: RuntimeInitArgs,
  ) -> Result<Self> {
    #[cfg(windows)]
    if let Some(hook) = args.msg_hook {
      use tao::platform::windows::EventLoopBuilderExtWindows;
      event_loop_builder.with_msg_hook(hook);
    }

    #[cfg(any(
      target_os = "linux",
      target_os = "dragonfly",
      target_os = "freebsd",
      target_os = "netbsd",
      target_os = "openbsd"
    ))]
    if let Some(app_id) = args.app_id {
      use tao::platform::unix::EventLoopBuilderExtUnix;
      event_loop_builder.with_app_id(app_id);
    }
    Self::init(event_loop_builder.build())
  }

  fn init(event_loop: EventLoop<Message<T>>) -> Result<Self> {
    let main_thread_id = current_thread().id();
    let web_context = WebContextStore::default();

    let windows = Arc::new(WindowsStore(RefCell::new(BTreeMap::default())));
    let window_id_map = WindowIdStore::default();

    let context = Context {
      window_id_map,
      main_thread_id,
      proxy: event_loop.create_proxy(),
      main_thread: DispatcherMainThreadContext {
        window_target: event_loop.deref().clone(),
        web_context,
        windows,
        #[cfg(feature = "tracing")]
        active_tracing_spans: Default::default(),
      },
      plugins: Default::default(),
      next_window_id: Default::default(),
      next_webview_id: Default::default(),
      next_window_event_id: Default::default(),
      next_webview_event_id: Default::default(),
    };

    Ok(Self {
      context,
      event_loop,
    })
  }
}

impl<T: UserEvent> Runtime<T> for Wry<T> {
  type WindowDispatcher = WryWindowDispatcher<T>;
  type WebviewDispatcher = WryWebviewDispatcher<T>;
  type Handle = WryHandle<T>;

  type EventLoopProxy = EventProxy<T>;

  fn new(args: RuntimeInitArgs) -> Result<Self> {
    Self::init_with_builder(EventLoopBuilder::<Message<T>>::with_user_event(), args)
  }
  #[cfg(any(
    target_os = "linux",
    target_os = "dragonfly",
    target_os = "freebsd",
    target_os = "netbsd",
    target_os = "openbsd"
  ))]
  fn new_any_thread(args: RuntimeInitArgs) -> Result<Self> {
    use tao::platform::unix::EventLoopBuilderExtUnix;
    let mut event_loop_builder = EventLoopBuilder::<Message<T>>::with_user_event();
    event_loop_builder.with_any_thread(true);
    Self::init_with_builder(event_loop_builder, args)
  }

  #[cfg(windows)]
  fn new_any_thread(args: RuntimeInitArgs) -> Result<Self> {
    use tao::platform::windows::EventLoopBuilderExtWindows;
    let mut event_loop_builder = EventLoopBuilder::<Message<T>>::with_user_event();
    event_loop_builder.with_any_thread(true);
    Self::init_with_builder(event_loop_builder, args)
  }

  fn create_proxy(&self) -> EventProxy<T> {
    EventProxy(self.event_loop.create_proxy())
  }

  fn handle(&self) -> Self::Handle {
    WryHandle {
      context: self.context.clone(),
    }
  }

  fn create_window<F: Fn(RawWindow) + Send + 'static>(
    &self,
    pending: PendingWindow<T, Self>,
    after_window_creation: Option<F>,
  ) -> Result<DetachedWindow<T, Self>> {
    let label = pending.label.clone();
    let window_id = self.context.next_window_id();
    let (webview_id, use_https_scheme) = pending
      .webview
      .as_ref()
      .map(|w| {
        (
          Some(self.context.next_webview_id()),
          w.webview_attributes.use_https_scheme,
        )
      })
      .unwrap_or((None, false));

    let window = create_window(
      window_id,
      webview_id.unwrap_or_default(),
      &self.event_loop,
      &self.context,
      pending,
      after_window_creation,
    )?;

    let dispatcher = WryWindowDispatcher {
      window_id,
      context: self.context.clone(),
    };

    self
      .context
      .main_thread
      .windows
      .0
      .borrow_mut()
      .insert(window_id, window);

    let detached_webview = webview_id.map(|id| {
      let webview = DetachedWebview {
        label: label.clone(),
        dispatcher: WryWebviewDispatcher {
          window_id: Arc::new(Mutex::new(window_id)),
          webview_id: id,
          context: self.context.clone(),
        },
      };
      DetachedWindowWebview {
        webview,
        use_https_scheme,
      }
    });

    Ok(DetachedWindow {
      id: window_id,
      label,
      dispatcher,
      webview: detached_webview,
    })
  }

  fn create_webview(
    &self,
    window_id: WindowId,
    pending: PendingWebview<T, Self>,
  ) -> Result<DetachedWebview<T, Self>> {
    let label = pending.label.clone();

    let window = self
      .context
      .main_thread
      .windows
      .0
      .borrow()
      .get(&window_id)
      .and_then(|w| w.inner.clone());
    if let Some(window) = window {
      let window_id_wrapper = Arc::new(Mutex::new(window_id));

      let webview_id = self.context.next_webview_id();

      let webview = create_webview(
        WebviewKind::WindowChild,
        &window,
        window_id_wrapper.clone(),
        webview_id,
        &self.context,
        pending,
      )?;

      #[allow(clippy::manual_inspect)]
      self
        .context
        .main_thread
        .windows
        .0
        .borrow_mut()
        .get_mut(&window_id)
        .map(|w| {
          w.webviews.push(webview);
          w.has_children.store(true, Ordering::Relaxed);
          w
        });

      let dispatcher = WryWebviewDispatcher {
        window_id: window_id_wrapper,
        webview_id,
        context: self.context.clone(),
      };

      Ok(DetachedWebview { label, dispatcher })
    } else {
      Err(Error::WindowNotFound)
    }
  }

  fn primary_monitor(&self) -> Option<Monitor> {
    self
      .context
      .main_thread
      .window_target
      .primary_monitor()
      .map(|m| MonitorHandleWrapper(m).into())
  }

  fn monitor_from_point(&self, x: f64, y: f64) -> Option<Monitor> {
    self
      .context
      .main_thread
      .window_target
      .monitor_from_point(x, y)
      .map(|m| MonitorHandleWrapper(m).into())
  }

  fn available_monitors(&self) -> Vec<Monitor> {
    self
      .context
      .main_thread
      .window_target
      .available_monitors()
      .map(|m| MonitorHandleWrapper(m).into())
      .collect()
  }

  fn cursor_position(&self) -> Result<PhysicalPosition<f64>> {
    event_loop_window_getter!(self, EventLoopWindowTargetMessage::CursorPosition)?
      .map(PhysicalPositionWrapper)
      .map(Into::into)
      .map_err(|_| Error::FailedToGetCursorPosition)
  }

  fn set_theme(&self, theme: Option<Theme>) {
    self.event_loop.set_theme(match theme {
      Some(Theme::Light) => Some(TaoTheme::Light),
      Some(Theme::Dark) => Some(TaoTheme::Dark),
      _ => None,
    });
  }

  #[cfg(target_os = "macos")]
  fn set_activation_policy(&mut self, activation_policy: ActivationPolicy) {
    self
      .event_loop
      .set_activation_policy(tao_activation_policy(activation_policy));
  }

  #[cfg(target_os = "macos")]
  fn show(&self) {
    self.event_loop.show_application();
  }

  #[cfg(target_os = "macos")]
  fn hide(&self) {
    self.event_loop.hide_application();
  }

  fn set_device_event_filter(&mut self, filter: DeviceEventFilter) {
    self
      .event_loop
      .set_device_event_filter(DeviceEventFilterWrapper::from(filter).0);
  }

  #[cfg(desktop)]
  fn run_iteration<F: FnMut(RunEvent<T>) + 'static>(&mut self, mut callback: F) {
    use tao::platform::run_return::EventLoopExtRunReturn;
    let windows = self.context.main_thread.windows.clone();
    let window_id_map = self.context.window_id_map.clone();
    let web_context = &self.context.main_thread.web_context;
    let plugins = self.context.plugins.clone();

    #[cfg(feature = "tracing")]
    let active_tracing_spans = self.context.main_thread.active_tracing_spans.clone();

    let proxy = self.event_loop.create_proxy();

    self
      .event_loop
      .run_return(|event, event_loop, control_flow| {
        *control_flow = ControlFlow::Wait;
        if let Event::MainEventsCleared = &event {
          *control_flow = ControlFlow::Exit;
        }

        for p in plugins.lock().unwrap().iter_mut() {
          let prevent_default = p.on_event(
            &event,
            event_loop,
            &proxy,
            control_flow,
            EventLoopIterationContext {
              callback: &mut callback,
              window_id_map: window_id_map.clone(),
              windows: windows.clone(),
              #[cfg(feature = "tracing")]
              active_tracing_spans: active_tracing_spans.clone(),
            },
            web_context,
          );
          if prevent_default {
            return;
          }
        }

        handle_event_loop(
          event,
          event_loop,
          control_flow,
          EventLoopIterationContext {
            callback: &mut callback,
            windows: windows.clone(),
            window_id_map: window_id_map.clone(),
            #[cfg(feature = "tracing")]
            active_tracing_spans: active_tracing_spans.clone(),
          },
        );
      });
  }

  fn run<F: FnMut(RunEvent<T>) + 'static>(self, mut callback: F) {
    let windows = self.context.main_thread.windows.clone();
    let window_id_map = self.context.window_id_map.clone();
    let web_context = self.context.main_thread.web_context;
    let plugins = self.context.plugins.clone();

    #[cfg(feature = "tracing")]
    let active_tracing_spans = self.context.main_thread.active_tracing_spans.clone();
    let proxy = self.event_loop.create_proxy();

    self.event_loop.run(move |event, event_loop, control_flow| {
      for p in plugins.lock().unwrap().iter_mut() {
        let prevent_default = p.on_event(
          &event,
          event_loop,
          &proxy,
          control_flow,
          EventLoopIterationContext {
            callback: &mut callback,
            window_id_map: window_id_map.clone(),
            windows: windows.clone(),
            #[cfg(feature = "tracing")]
            active_tracing_spans: active_tracing_spans.clone(),
          },
          &web_context,
        );
        if prevent_default {
          return;
        }
      }
      handle_event_loop(
        event,
        event_loop,
        control_flow,
        EventLoopIterationContext {
          callback: &mut callback,
          window_id_map: window_id_map.clone(),
          windows: windows.clone(),
          #[cfg(feature = "tracing")]
          active_tracing_spans: active_tracing_spans.clone(),
        },
      );
    })
  }
}

pub struct EventLoopIterationContext<'a, T: UserEvent> {
  pub callback: &'a mut (dyn FnMut(RunEvent<T>) + 'static),
  pub window_id_map: WindowIdStore,
  pub windows: Arc<WindowsStore>,
  #[cfg(feature = "tracing")]
  pub active_tracing_spans: ActiveTraceSpanStore,
}

struct UserMessageContext {
  windows: Arc<WindowsStore>,
  window_id_map: WindowIdStore,
}

fn handle_user_message<T: UserEvent>(
  event_loop: &EventLoopWindowTarget<Message<T>>,
  message: Message<T>,
  context: UserMessageContext,
) {
  let UserMessageContext {
    window_id_map,
    windows,
  } = context;
  match message {
    Message::Task(task) => task(),
    #[cfg(target_os = "macos")]
    Message::SetActivationPolicy(activation_policy) => {
      event_loop.set_activation_policy_at_runtime(tao_activation_policy(activation_policy))
    }
    Message::RequestExit(_code) => panic!("cannot handle RequestExit on the main thread"),
    #[cfg(target_os = "macos")]
    Message::Application(application_message) => match application_message {
      ApplicationMessage::Show => {
        event_loop.show_application();
      }
      ApplicationMessage::Hide => {
        event_loop.hide_application();
      }
    },
    Message::Window(id, window_message) => {
      let w = windows.0.borrow().get(&id).map(|w| {
        (
          w.inner.clone(),
          w.webviews.clone(),
          w.has_children.load(Ordering::Relaxed),
          w.window_event_listeners.clone(),
        )
      });
      if let Some((Some(window), webviews, has_children, window_event_listeners)) = w {
        match window_message {
          WindowMessage::AddEventListener(id, listener) => {
            window_event_listeners.lock().unwrap().insert(id, listener);
          }

          // Getters
          WindowMessage::ScaleFactor(tx) => tx.send(window.scale_factor()).unwrap(),
          WindowMessage::InnerPosition(tx) => tx
            .send(
              window
                .inner_position()
                .map(|p| PhysicalPositionWrapper(p).into())
                .map_err(|_| Error::FailedToSendMessage),
            )
            .unwrap(),
          WindowMessage::OuterPosition(tx) => tx
            .send(
              window
                .outer_position()
                .map(|p| PhysicalPositionWrapper(p).into())
                .map_err(|_| Error::FailedToSendMessage),
            )
            .unwrap(),
          WindowMessage::InnerSize(tx) => tx
            .send(PhysicalSizeWrapper(inner_size(&window, &webviews, has_children)).into())
            .unwrap(),
          WindowMessage::OuterSize(tx) => tx
            .send(PhysicalSizeWrapper(window.outer_size()).into())
            .unwrap(),
          WindowMessage::IsFullscreen(tx) => tx.send(window.fullscreen().is_some()).unwrap(),
          WindowMessage::IsMinimized(tx) => tx.send(window.is_minimized()).unwrap(),
          WindowMessage::IsMaximized(tx) => tx.send(window.is_maximized()).unwrap(),
          WindowMessage::IsFocused(tx) => tx.send(window.is_focused()).unwrap(),
          WindowMessage::IsDecorated(tx) => tx.send(window.is_decorated()).unwrap(),
          WindowMessage::IsResizable(tx) => tx.send(window.is_resizable()).unwrap(),
          WindowMessage::IsMaximizable(tx) => tx.send(window.is_maximizable()).unwrap(),
          WindowMessage::IsMinimizable(tx) => tx.send(window.is_minimizable()).unwrap(),
          WindowMessage::IsClosable(tx) => tx.send(window.is_closable()).unwrap(),
          WindowMessage::IsVisible(tx) => tx.send(window.is_visible()).unwrap(),
          WindowMessage::Title(tx) => tx.send(window.title()).unwrap(),
          WindowMessage::CurrentMonitor(tx) => tx.send(window.current_monitor()).unwrap(),
          WindowMessage::PrimaryMonitor(tx) => tx.send(window.primary_monitor()).unwrap(),
          WindowMessage::MonitorFromPoint(tx, (x, y)) => {
            tx.send(window.monitor_from_point(x, y)).unwrap()
          }
          WindowMessage::AvailableMonitors(tx) => {
            tx.send(window.available_monitors().collect()).unwrap()
          }
          #[cfg(any(
            target_os = "linux",
            target_os = "dragonfly",
            target_os = "freebsd",
            target_os = "netbsd",
            target_os = "openbsd"
          ))]
          WindowMessage::GtkWindow(tx) => tx.send(GtkWindow(window.gtk_window().clone())).unwrap(),
          #[cfg(any(
            target_os = "linux",
            target_os = "dragonfly",
            target_os = "freebsd",
            target_os = "netbsd",
            target_os = "openbsd"
          ))]
          WindowMessage::GtkBox(tx) => tx
            .send(GtkBox(window.default_vbox().unwrap().clone()))
            .unwrap(),
          WindowMessage::RawWindowHandle(tx) => tx
            .send(
              window
                .window_handle()
                .map(|h| SendRawWindowHandle(h.as_raw())),
            )
            .unwrap(),
          WindowMessage::Theme(tx) => {
            tx.send(map_theme(&window.theme())).unwrap();
          }
          WindowMessage::IsEnabled(tx) => tx.send(window.is_enabled()).unwrap(),

          // Setters
          WindowMessage::Center => window.center(),
          WindowMessage::RequestUserAttention(request_type) => {
            window.request_user_attention(request_type.map(|r| r.0));
          }
          WindowMessage::SetResizable(resizable) => {
            window.set_resizable(resizable);
            #[cfg(windows)]
            if !resizable {
              undecorated_resizing::detach_resize_handler(window.hwnd());
            } else if !window.is_decorated() {
              undecorated_resizing::attach_resize_handler(window.hwnd());
            }
          }
          WindowMessage::SetMaximizable(maximizable) => window.set_maximizable(maximizable),
          WindowMessage::SetMinimizable(minimizable) => window.set_minimizable(minimizable),
          WindowMessage::SetClosable(closable) => window.set_closable(closable),
          WindowMessage::SetTitle(title) => window.set_title(&title),
          WindowMessage::Maximize => window.set_maximized(true),
          WindowMessage::Unmaximize => window.set_maximized(false),
          WindowMessage::Minimize => window.set_minimized(true),
          WindowMessage::Unminimize => window.set_minimized(false),
          WindowMessage::SetEnabled(enabled) => window.set_enabled(enabled),
          WindowMessage::Show => window.set_visible(true),
          WindowMessage::Hide => window.set_visible(false),
          WindowMessage::Close => {
            panic!("cannot handle `WindowMessage::Close` on the main thread")
          }
          WindowMessage::Destroy => {
            panic!("cannot handle `WindowMessage::Destroy` on the main thread")
          }
          WindowMessage::SetDecorations(decorations) => {
            window.set_decorations(decorations);
            #[cfg(windows)]
            if decorations {
              undecorated_resizing::detach_resize_handler(window.hwnd());
            } else if window.is_resizable() {
              undecorated_resizing::attach_resize_handler(window.hwnd());
            }
          }
          WindowMessage::SetShadow(_enable) => {
            #[cfg(windows)]
            window.set_undecorated_shadow(_enable);
            #[cfg(target_os = "macos")]
            window.set_has_shadow(_enable);
          }
          WindowMessage::SetAlwaysOnBottom(always_on_bottom) => {
            window.set_always_on_bottom(always_on_bottom)
          }
          WindowMessage::SetAlwaysOnTop(always_on_top) => window.set_always_on_top(always_on_top),
          WindowMessage::SetVisibleOnAllWorkspaces(visible_on_all_workspaces) => {
            window.set_visible_on_all_workspaces(visible_on_all_workspaces)
          }
          WindowMessage::SetContentProtected(protected) => window.set_content_protection(protected),
          WindowMessage::SetSize(size) => {
            window.set_inner_size(SizeWrapper::from(size).0);
          }
          WindowMessage::SetMinSize(size) => {
            window.set_min_inner_size(size.map(|s| SizeWrapper::from(s).0));
          }
          WindowMessage::SetMaxSize(size) => {
            window.set_max_inner_size(size.map(|s| SizeWrapper::from(s).0));
          }
          WindowMessage::SetSizeConstraints(constraints) => {
            window.set_inner_size_constraints(tao::window::WindowSizeConstraints {
              min_width: constraints.min_width,
              min_height: constraints.min_height,
              max_width: constraints.max_width,
              max_height: constraints.max_height,
            });
          }
          WindowMessage::SetPosition(position) => {
            window.set_outer_position(PositionWrapper::from(position).0)
          }
          WindowMessage::SetFullscreen(fullscreen) => {
            if fullscreen {
              window.set_fullscreen(Some(Fullscreen::Borderless(None)))
            } else {
              window.set_fullscreen(None)
            }
          }
          WindowMessage::SetFocus => {
            window.set_focus();
          }
          WindowMessage::SetIcon(icon) => {
            window.set_window_icon(Some(icon));
          }
          #[allow(unused_variables)]
          WindowMessage::SetSkipTaskbar(skip) => {
            #[cfg(any(windows, target_os = "linux"))]
            let _ = window.set_skip_taskbar(skip);
          }
          WindowMessage::SetCursorGrab(grab) => {
            let _ = window.set_cursor_grab(grab);
          }
          WindowMessage::SetCursorVisible(visible) => {
            window.set_cursor_visible(visible);
          }
          WindowMessage::SetCursorIcon(icon) => {
            window.set_cursor_icon(CursorIconWrapper::from(icon).0);
          }
          WindowMessage::SetCursorPosition(position) => {
            let _ = window.set_cursor_position(PositionWrapper::from(position).0);
          }
          WindowMessage::SetIgnoreCursorEvents(ignore) => {
            let _ = window.set_ignore_cursor_events(ignore);
          }
          WindowMessage::DragWindow => {
            let _ = window.drag_window();
          }
          WindowMessage::ResizeDragWindow(direction) => {
            let _ = window.drag_resize_window(match direction {
              tauri_runtime::ResizeDirection::East => tao::window::ResizeDirection::East,
              tauri_runtime::ResizeDirection::North => tao::window::ResizeDirection::North,
              tauri_runtime::ResizeDirection::NorthEast => tao::window::ResizeDirection::NorthEast,
              tauri_runtime::ResizeDirection::NorthWest => tao::window::ResizeDirection::NorthWest,
              tauri_runtime::ResizeDirection::South => tao::window::ResizeDirection::South,
              tauri_runtime::ResizeDirection::SouthEast => tao::window::ResizeDirection::SouthEast,
              tauri_runtime::ResizeDirection::SouthWest => tao::window::ResizeDirection::SouthWest,
              tauri_runtime::ResizeDirection::West => tao::window::ResizeDirection::West,
            });
          }
          WindowMessage::RequestRedraw => {
            window.request_redraw();
          }
          WindowMessage::SetProgressBar(progress_state) => {
            window.set_progress_bar(ProgressBarStateWrapper::from(progress_state).0);
          }
          WindowMessage::SetTitleBarStyle(_style) => {
            #[cfg(target_os = "macos")]
            match _style {
              TitleBarStyle::Visible => {
                window.set_titlebar_transparent(false);
                window.set_fullsize_content_view(true);
              }
              TitleBarStyle::Transparent => {
                window.set_titlebar_transparent(true);
                window.set_fullsize_content_view(false);
              }
              TitleBarStyle::Overlay => {
                window.set_titlebar_transparent(true);
                window.set_fullsize_content_view(true);
              }
              unknown => {
                #[cfg(feature = "tracing")]
                tracing::warn!("unknown title bar style applied: {unknown}");

                #[cfg(not(feature = "tracing"))]
                eprintln!("unknown title bar style applied: {unknown}");
              }
            };
          }
          WindowMessage::SetTheme(theme) => {
            window.set_theme(match theme {
              Some(Theme::Light) => Some(TaoTheme::Light),
              Some(Theme::Dark) => Some(TaoTheme::Dark),
              _ => None,
            });
          }
          WindowMessage::SetBackgroundColor(color) => {
            window.set_background_color(color.map(Into::into))
          }
        }
      }
    }
    Message::Webview(window_id, webview_id, webview_message) => {
      #[cfg(any(
        target_os = "macos",
        windows,
        target_os = "linux",
        target_os = "dragonfly",
        target_os = "freebsd",
        target_os = "netbsd",
        target_os = "openbsd"
      ))]
      if let WebviewMessage::Reparent(new_parent_window_id, tx) = webview_message {
        let webview_handle = windows.0.borrow_mut().get_mut(&window_id).and_then(|w| {
          w.webviews
            .iter()
            .position(|w| w.id == webview_id)
            .map(|webview_index| w.webviews.remove(webview_index))
        });

        if let Some(webview) = webview_handle {
          if let Some((Some(new_parent_window), new_parent_window_webviews)) = windows
            .0
            .borrow_mut()
            .get_mut(&new_parent_window_id)
            .map(|w| (w.inner.clone(), &mut w.webviews))
          {
            #[cfg(target_os = "macos")]
            let reparent_result = {
              use wry::WebViewExtMacOS;
              webview.inner.reparent(new_parent_window.ns_window() as _)
            };
            #[cfg(windows)]
            let reparent_result = { webview.inner.reparent(new_parent_window.hwnd()) };

            #[cfg(any(
              target_os = "linux",
              target_os = "dragonfly",
              target_os = "freebsd",
              target_os = "netbsd",
              target_os = "openbsd"
            ))]
            let reparent_result = {
              if let Some(container) = new_parent_window.default_vbox() {
                webview.inner.reparent(container)
              } else {
                Err(wry::Error::MessageSender)
              }
            };

            match reparent_result {
              Ok(_) => {
                new_parent_window_webviews.push(webview);
                tx.send(Ok(())).unwrap();
              }
              Err(e) => {
                log::error!("failed to reparent webview: {e}");
                tx.send(Err(Error::FailedToSendMessage)).unwrap();
              }
            }
          }
        } else {
          tx.send(Err(Error::FailedToSendMessage)).unwrap();
        }

        return;
      }

      let webview_handle = windows.0.borrow().get(&window_id).map(|w| {
        (
          w.inner.clone(),
          w.webviews.iter().find(|w| w.id == webview_id).cloned(),
        )
      });
      if let Some((Some(window), Some(webview))) = webview_handle {
        match webview_message {
          WebviewMessage::WebviewEvent(_) => { /* already handled */ }
          WebviewMessage::SynthesizedWindowEvent(_) => { /* already handled */ }
          WebviewMessage::Reparent(_window_id, _tx) => { /* already handled */ }
          WebviewMessage::AddEventListener(id, listener) => {
            webview
              .webview_event_listeners
              .lock()
              .unwrap()
              .insert(id, listener);
          }

          #[cfg(all(feature = "tracing", not(target_os = "android")))]
          WebviewMessage::EvaluateScript(script, tx, span) => {
            let _span = span.entered();
            if let Err(e) = webview.evaluate_script(&script) {
              log::error!("{}", e);
            }
            tx.send(()).unwrap();
          }
          #[cfg(not(all(feature = "tracing", not(target_os = "android"))))]
          WebviewMessage::EvaluateScript(script) => {
            if let Err(e) = webview.evaluate_script(&script) {
              log::error!("{}", e);
            }
          }
          WebviewMessage::Navigate(url) => {
            if let Err(e) = webview.load_url(url.as_str()) {
              log::error!("failed to navigate to url {}: {}", url, e);
            }
          }
          WebviewMessage::Show => {
            if let Err(e) = webview.set_visible(true) {
              log::error!("failed to change webview visibility: {e}");
            }
          }
          WebviewMessage::Hide => {
            if let Err(e) = webview.set_visible(false) {
              log::error!("failed to change webview visibility: {e}");
            }
          }
          WebviewMessage::Print => {
            let _ = webview.print();
          }
          WebviewMessage::Close => {
            #[allow(clippy::manual_inspect)]
            windows.0.borrow_mut().get_mut(&window_id).map(|window| {
              if let Some(i) = window.webviews.iter().position(|w| w.id == webview.id) {
                window.webviews.remove(i);
              }
              window
            });
          }
          WebviewMessage::SetBounds(bounds) => {
            let bounds: RectWrapper = bounds.into();
            let bounds = bounds.0;

            if let Some(b) = &mut *webview.bounds.lock().unwrap() {
              let scale_factor = window.scale_factor();
              let size = bounds.size.to_logical::<f32>(scale_factor);
              let position = bounds.position.to_logical::<f32>(scale_factor);
              let window_size = window.inner_size().to_logical::<f32>(scale_factor);
              b.width_rate = size.width / window_size.width;
              b.height_rate = size.height / window_size.height;
              b.x_rate = position.x / window_size.width;
              b.y_rate = position.y / window_size.height;
            }

            if let Err(e) = webview.set_bounds(bounds) {
              log::error!("failed to set webview size: {e}");
            }
          }
          WebviewMessage::SetSize(size) => match webview.bounds() {
            Ok(mut bounds) => {
              bounds.size = size;

              let scale_factor = window.scale_factor();
              let size = size.to_logical::<f32>(scale_factor);

              if let Some(b) = &mut *webview.bounds.lock().unwrap() {
                let window_size = window.inner_size().to_logical::<f32>(scale_factor);
                b.width_rate = size.width / window_size.width;
                b.height_rate = size.height / window_size.height;
              }

              if let Err(e) = webview.set_bounds(bounds) {
                log::error!("failed to set webview size: {e}");
              }
            }
            Err(e) => {
              log::error!("failed to get webview bounds: {e}");
            }
          },
          WebviewMessage::SetPosition(position) => match webview.bounds() {
            Ok(mut bounds) => {
              bounds.position = position;

              let scale_factor = window.scale_factor();
              let position = position.to_logical::<f32>(scale_factor);

              if let Some(b) = &mut *webview.bounds.lock().unwrap() {
                let window_size = window.inner_size().to_logical::<f32>(scale_factor);
                b.x_rate = position.x / window_size.width;
                b.y_rate = position.y / window_size.height;
              }

              if let Err(e) = webview.set_bounds(bounds) {
                log::error!("failed to set webview position: {e}");
              }
            }
            Err(e) => {
              log::error!("failed to get webview bounds: {e}");
            }
          },
          WebviewMessage::SetZoom(scale_factor) => {
            if let Err(e) = webview.zoom(scale_factor) {
              log::error!("failed to set webview zoom: {e}");
            }
          }
          WebviewMessage::SetBackgroundColor(color) => {
            if let Err(e) =
              webview.set_background_color(color.map(Into::into).unwrap_or((255, 255, 255, 255)))
            {
              log::error!("failed to set webview background color: {e}");
            }
          }
          WebviewMessage::ClearAllBrowsingData => {
            if let Err(e) = webview.clear_all_browsing_data() {
              log::error!("failed to clear webview browsing data: {e}");
            }
          }
          // Getters
          WebviewMessage::Url(tx) => {
            tx.send(
              webview
                .url()
                .map(|u| u.parse().expect("invalid webview URL"))
                .map_err(|_| Error::FailedToSendMessage),
            )
            .unwrap();
          }
          WebviewMessage::Bounds(tx) => {
            tx.send(
              webview
                .bounds()
                .map(|bounds| tauri_runtime::Rect {
                  size: bounds.size,
                  position: bounds.position,
                })
                .map_err(|_| Error::FailedToSendMessage),
            )
            .unwrap();
          }
          WebviewMessage::Position(tx) => {
            tx.send(
              webview
                .bounds()
                .map(|bounds| bounds.position.to_physical(window.scale_factor()))
                .map_err(|_| Error::FailedToSendMessage),
            )
            .unwrap();
          }
          WebviewMessage::Size(tx) => {
            tx.send(
              webview
                .bounds()
                .map(|bounds| bounds.size.to_physical(window.scale_factor()))
                .map_err(|_| Error::FailedToSendMessage),
            )
            .unwrap();
          }
          WebviewMessage::SetFocus => {
            if let Err(e) = webview.focus() {
              log::error!("failed to focus webview: {e}");
            }
          }
          WebviewMessage::SetAutoResize(auto_resize) => match webview.bounds() {
            Ok(bounds) => {
              let scale_factor = window.scale_factor();
              let window_size = window.inner_size().to_logical::<f32>(scale_factor);
              *webview.bounds.lock().unwrap() = if auto_resize {
                let size = bounds.size.to_logical::<f32>(scale_factor);
                let position = bounds.position.to_logical::<f32>(scale_factor);
                Some(WebviewBounds {
                  x_rate: position.x / window_size.width,
                  y_rate: position.y / window_size.height,
                  width_rate: size.width / window_size.width,
                  height_rate: size.height / window_size.height,
                })
              } else {
                None
              };
            }
            Err(e) => {
              log::error!("failed to get webview bounds: {e}");
            }
          },
          WebviewMessage::WithWebview(f) => {
            #[cfg(any(
              target_os = "linux",
              target_os = "dragonfly",
              target_os = "freebsd",
              target_os = "netbsd",
              target_os = "openbsd"
            ))]
            {
              f(webview.webview());
            }
            #[cfg(target_os = "macos")]
            {
              use wry::WebViewExtMacOS;
              f(Webview {
                webview: Retained::into_raw(webview.webview()) as *mut objc2::runtime::AnyObject
                  as *mut std::ffi::c_void,
                manager: Retained::into_raw(webview.manager()) as *mut objc2::runtime::AnyObject
                  as *mut std::ffi::c_void,
                ns_window: Retained::into_raw(webview.ns_window()) as *mut objc2::runtime::AnyObject
                  as *mut std::ffi::c_void,
              });
            }
            #[cfg(target_os = "ios")]
            {
              use tao::platform::ios::WindowExtIOS;
              use wry::WebViewExtIOS;

              f(Webview {
                webview: Retained::into_raw(webview.inner.webview())
                  as *mut objc2::runtime::AnyObject
                  as *mut std::ffi::c_void,
                manager: Retained::into_raw(webview.inner.manager())
                  as *mut objc2::runtime::AnyObject
                  as *mut std::ffi::c_void,
                view_controller: window.ui_view_controller(),
              });
            }
            #[cfg(windows)]
            {
              f(Webview {
                controller: webview.controller(),
              });
            }
            #[cfg(target_os = "android")]
            {
              f(webview.handle())
            }
          }
          #[cfg(any(debug_assertions, feature = "devtools"))]
          WebviewMessage::OpenDevTools => {
            webview.open_devtools();
          }
          #[cfg(any(debug_assertions, feature = "devtools"))]
          WebviewMessage::CloseDevTools => {
            webview.close_devtools();
          }
          #[cfg(any(debug_assertions, feature = "devtools"))]
          WebviewMessage::IsDevToolsOpen(tx) => {
            tx.send(webview.is_devtools_open()).unwrap();
          }
        }
      }
    }
    Message::CreateWebview(window_id, handler) => {
      let window = windows
        .0
        .borrow()
        .get(&window_id)
        .and_then(|w| w.inner.clone());
      if let Some(window) = window {
        match handler(&window) {
          Ok(webview) => {
            #[allow(clippy::manual_inspect)]
            windows.0.borrow_mut().get_mut(&window_id).map(|w| {
              w.webviews.push(webview);
              w.has_children.store(true, Ordering::Relaxed);
              w
            });
          }
          Err(e) => {
            log::error!("{}", e);
          }
        }
      }
    }
    Message::CreateWindow(window_id, handler) => match handler(event_loop) {
      Ok(webview) => {
        windows.0.borrow_mut().insert(window_id, webview);
      }
      Err(e) => {
        log::error!("{}", e);
      }
    },
    Message::CreateRawWindow(window_id, handler, sender) => {
      let (label, builder) = handler();

      #[cfg(windows)]
      let background_color = builder.window.background_color;
      #[cfg(windows)]
      let is_window_transparent = builder.window.transparent;

      if let Ok(window) = builder.build(event_loop) {
        window_id_map.insert(window.id(), window_id);

        let window = Arc::new(window);

        #[cfg(windows)]
        let surface = if is_window_transparent {
          if let Ok(context) = softbuffer::Context::new(window.clone()) {
            if let Ok(mut surface) = softbuffer::Surface::new(&context, window.clone()) {
              window.draw_surface(&mut surface, background_color);
              Some(surface)
            } else {
              None
            }
          } else {
            None
          }
        } else {
          None
        };

        windows.0.borrow_mut().insert(
          window_id,
          WindowWrapper {
            label,
            has_children: AtomicBool::new(false),
            inner: Some(window.clone()),
            window_event_listeners: Default::default(),
            webviews: Vec::new(),
            #[cfg(windows)]
            background_color,
            #[cfg(windows)]
            is_window_transparent,
            #[cfg(windows)]
            surface,
          },
        );
        sender.send(Ok(Arc::downgrade(&window))).unwrap();
      } else {
        sender.send(Err(Error::CreateWindow)).unwrap();
      }
    }

    Message::UserEvent(_) => (),
    Message::EventLoopWindowTarget(message) => match message {
      EventLoopWindowTargetMessage::CursorPosition(sender) => {
        let pos = event_loop
          .cursor_position()
          .map_err(|_| Error::FailedToSendMessage);
        sender.send(pos).unwrap();
      }
    },
  }
}

fn handle_event_loop<T: UserEvent>(
  event: Event<'_, Message<T>>,
  event_loop: &EventLoopWindowTarget<Message<T>>,
  control_flow: &mut ControlFlow,
  context: EventLoopIterationContext<'_, T>,
) {
  let EventLoopIterationContext {
    callback,
    window_id_map,
    windows,
    #[cfg(feature = "tracing")]
    active_tracing_spans,
  } = context;
  if *control_flow != ControlFlow::Exit {
    *control_flow = ControlFlow::Wait;
  }

  match event {
    Event::NewEvents(StartCause::Init) => {
      callback(RunEvent::Ready);
    }

    Event::NewEvents(StartCause::Poll) => {
      callback(RunEvent::Resumed);
    }

    Event::MainEventsCleared => {
      callback(RunEvent::MainEventsCleared);
    }

    Event::LoopDestroyed => {
      callback(RunEvent::Exit);
    }

    #[cfg(windows)]
    Event::RedrawRequested(id) => {
      if let Some(window_id) = window_id_map.get(&id) {
        let mut windows_ref = windows.0.borrow_mut();
        if let Some(window) = windows_ref.get_mut(&window_id) {
          if window.is_window_transparent {
            let background_color = window.background_color;
            if let Some(surface) = &mut window.surface {
              if let Some(window) = &window.inner {
                window.draw_surface(surface, background_color);
              }
            }
          }
        }
      }
    }

    #[cfg(feature = "tracing")]
    Event::RedrawEventsCleared => {
      active_tracing_spans.remove_window_draw();
    }

    Event::UserEvent(Message::Webview(
      window_id,
      webview_id,
      WebviewMessage::WebviewEvent(event),
    )) => {
      let windows_ref = windows.0.borrow();
      if let Some(window) = windows_ref.get(&window_id) {
        if let Some(webview) = window.webviews.iter().find(|w| w.id == webview_id) {
          let label = webview.label.clone();
          let webview_event_listeners = webview.webview_event_listeners.clone();

          drop(windows_ref);

          callback(RunEvent::WebviewEvent {
            label,
            event: event.clone(),
          });
          let listeners = webview_event_listeners.lock().unwrap();
          let handlers = listeners.values();
          for handler in handlers {
            handler(&event);
          }
        }
      }
    }

    Event::UserEvent(Message::Webview(
      window_id,
      _webview_id,
      WebviewMessage::SynthesizedWindowEvent(event),
    )) => {
      if let Some(event) = WindowEventWrapper::from(event).0 {
        let windows_ref = windows.0.borrow();
        let window = windows_ref.get(&window_id);
        if let Some(window) = window {
          let label = window.label.clone();
          let window_event_listeners = window.window_event_listeners.clone();

          drop(windows_ref);

          callback(RunEvent::WindowEvent {
            label,
            event: event.clone(),
          });

          let listeners = window_event_listeners.lock().unwrap();
          let handlers = listeners.values();
          for handler in handlers {
            handler(&event);
          }
        }
      }
    }

    Event::WindowEvent {
      event, window_id, ..
    } => {
      if let Some(window_id) = window_id_map.get(&window_id) {
        {
          let windows_ref = windows.0.borrow();
          if let Some(window) = windows_ref.get(&window_id) {
            if let Some(event) = WindowEventWrapper::parse(window, &event).0 {
              let label = window.label.clone();
              let window_event_listeners = window.window_event_listeners.clone();

              drop(windows_ref);

              callback(RunEvent::WindowEvent {
                label,
                event: event.clone(),
              });
              let listeners = window_event_listeners.lock().unwrap();
              let handlers = listeners.values();
              for handler in handlers {
                handler(&event);
              }
            }
          }
        }

        match event {
          #[cfg(windows)]
          TaoWindowEvent::ThemeChanged(theme) => {
            if let Some(window) = windows.0.borrow().get(&window_id) {
              for webview in &window.webviews {
                let theme = match theme {
                  TaoTheme::Dark => wry::Theme::Dark,
                  TaoTheme::Light => wry::Theme::Light,
                  _ => wry::Theme::Light,
                };
                if let Err(e) = webview.set_theme(theme) {
                  log::error!("failed to set theme: {e}");
                }
              }
            }
          }
          TaoWindowEvent::CloseRequested => {
            on_close_requested(callback, window_id, windows);
          }
          TaoWindowEvent::Destroyed => {
            let removed = windows.0.borrow_mut().remove(&window_id).is_some();
            if removed {
              let is_empty = windows.0.borrow().is_empty();
              if is_empty {
                let (tx, rx) = channel();
                callback(RunEvent::ExitRequested { code: None, tx });

                let recv = rx.try_recv();
                let should_prevent = matches!(recv, Ok(ExitRequestedEventAction::Prevent));

                if !should_prevent {
                  *control_flow = ControlFlow::Exit;
                }
              }
            }
          }
          TaoWindowEvent::Resized(size) => {
            if let Some((Some(window), webviews)) = windows
              .0
              .borrow()
              .get(&window_id)
              .map(|w| (w.inner.clone(), w.webviews.clone()))
            {
              let size = size.to_logical::<f32>(window.scale_factor());
              for webview in webviews {
                if let Some(b) = &*webview.bounds.lock().unwrap() {
                  if let Err(e) = webview.set_bounds(wry::Rect {
                    position: LogicalPosition::new(size.width * b.x_rate, size.height * b.y_rate)
                      .into(),
                    size: LogicalSize::new(size.width * b.width_rate, size.height * b.height_rate)
                      .into(),
                  }) {
                    log::error!("failed to autoresize webview: {e}");
                  }
                }
              }
            }
          }
          _ => {}
        }
      }
    }
    Event::UserEvent(message) => match message {
      Message::RequestExit(code) => {
        let (tx, rx) = channel();
        callback(RunEvent::ExitRequested {
          code: Some(code),
          tx,
        });

        let recv = rx.try_recv();
        let should_prevent = matches!(recv, Ok(ExitRequestedEventAction::Prevent));

        if !should_prevent {
          *control_flow = ControlFlow::Exit;
        }
      }
      Message::Window(id, WindowMessage::Close) => {
        on_close_requested(callback, id, windows);
      }
      Message::Window(id, WindowMessage::Destroy) => {
        on_window_close(id, windows);
      }
      Message::UserEvent(t) => callback(RunEvent::UserEvent(t)),
      message => {
        handle_user_message(
          event_loop,
          message,
          UserMessageContext {
            window_id_map,
            windows,
          },
        );
      }
    },
    #[cfg(any(target_os = "macos", target_os = "ios"))]
    Event::Opened { urls } => {
      callback(RunEvent::Opened { urls });
    }
    #[cfg(target_os = "macos")]
    Event::Reopen {
      has_visible_windows,
      ..
    } => callback(RunEvent::Reopen {
      has_visible_windows,
    }),
    _ => (),
  }
}

fn on_close_requested<'a, T: UserEvent>(
  callback: &'a mut (dyn FnMut(RunEvent<T>) + 'static),
  window_id: WindowId,
  windows: Arc<WindowsStore>,
) {
  let (tx, rx) = channel();
  let windows_ref = windows.0.borrow();
  if let Some(w) = windows_ref.get(&window_id) {
    let label = w.label.clone();
    let window_event_listeners = w.window_event_listeners.clone();

    drop(windows_ref);

    let listeners = window_event_listeners.lock().unwrap();
    let handlers = listeners.values();
    for handler in handlers {
      handler(&WindowEvent::CloseRequested {
        signal_tx: tx.clone(),
      });
    }
    callback(RunEvent::WindowEvent {
      label,
      event: WindowEvent::CloseRequested { signal_tx: tx },
    });
    if let Ok(true) = rx.try_recv() {
    } else {
      on_window_close(window_id, windows);
    }
  }
}

fn on_window_close(window_id: WindowId, windows: Arc<WindowsStore>) {
  if let Some(window_wrapper) = windows.0.borrow_mut().get_mut(&window_id) {
    window_wrapper.inner = None;
    #[cfg(windows)]
    window_wrapper.surface.take();
  }
}

fn parse_proxy_url(url: &Url) -> Result<ProxyConfig> {
  let host = url.host().map(|h| h.to_string()).unwrap_or_default();
  let port = url.port().map(|p| p.to_string()).unwrap_or_default();

  if url.scheme() == "http" {
    let config = ProxyConfig::Http(ProxyEndpoint { host, port });

    Ok(config)
  } else if url.scheme() == "socks5" {
    let config = ProxyConfig::Socks5(ProxyEndpoint { host, port });

    Ok(config)
  } else {
    Err(Error::InvalidProxyUrl)
  }
}

fn create_window<T: UserEvent, F: Fn(RawWindow) + Send + 'static>(
  window_id: WindowId,
  webview_id: u32,
  event_loop: &EventLoopWindowTarget<Message<T>>,
  context: &Context<T>,
  pending: PendingWindow<T, Wry<T>>,
  after_window_creation: Option<F>,
) -> Result<WindowWrapper> {
  #[allow(unused_mut)]
  let PendingWindow {
    mut window_builder,
    label,
    webview,
  } = pending;

  #[cfg(feature = "tracing")]
  let _webview_create_span = tracing::debug_span!("wry::webview::create").entered();
  #[cfg(feature = "tracing")]
  let window_draw_span = tracing::debug_span!("wry::window::draw").entered();
  #[cfg(feature = "tracing")]
  let window_create_span =
    tracing::debug_span!(parent: &window_draw_span, "wry::window::create").entered();

  let window_event_listeners = WindowEventListeners::default();

  #[cfg(windows)]
  let background_color = window_builder.inner.window.background_color;
  #[cfg(windows)]
  let is_window_transparent = window_builder.inner.window.transparent;

  #[cfg(target_os = "macos")]
  {
    if window_builder.tabbing_identifier.is_none()
      || window_builder.inner.window.transparent
      || !window_builder.inner.window.decorations
    {
      window_builder.inner = window_builder.inner.with_automatic_window_tabbing(false);
    }
  }

  #[cfg(desktop)]
  if window_builder.prevent_overflow.is_some() || window_builder.center {
    let monitor = if let Some(window_position) = &window_builder.inner.window.position {
      event_loop.available_monitors().find(|m| {
        let monitor_pos = m.position();
        let monitor_size = m.size();

        // type annotations required for 32bit targets.
        let window_position: LogicalPosition<i32> = window_position.to_logical(m.scale_factor());

        monitor_pos.x <= window_position.x
          && window_position.x <= monitor_pos.x + monitor_size.width as i32
          && monitor_pos.y <= window_position.y
          && window_position.y <= monitor_pos.y + monitor_size.height as i32
      })
    } else {
      event_loop.primary_monitor()
    };
    if let Some(monitor) = monitor {
      let scale_factor = monitor.scale_factor();
      let desired_size = window_builder
        .inner
        .window
        .inner_size
        .unwrap_or_else(|| TaoPhysicalSize::new(800, 600).into());
      let mut inner_size = window_builder
        .inner
        .window
        .inner_size_constraints
        .clamp(desired_size, scale_factor)
        .to_physical::<u32>(scale_factor);
      let mut window_size = inner_size;
      #[allow(unused_mut)]
      // Left and right window shadow counts as part of the window on Windows
      // We need to include it when calculating positions, but not size
      let mut shadow_width = 0;
      #[cfg(windows)]
      if window_builder.inner.window.decorations {
        use windows::Win32::UI::WindowsAndMessaging::{AdjustWindowRect, WS_OVERLAPPEDWINDOW};
        let mut rect = windows::Win32::Foundation::RECT::default();
        let result = unsafe { AdjustWindowRect(&mut rect, WS_OVERLAPPEDWINDOW, false) };
        if result.is_ok() {
          shadow_width = (rect.right - rect.left) as u32;
          // rect.bottom is made out of shadow, and we don't care about it
          window_size.height += -rect.top as u32;
        }
      }

      if let Some(margin) = window_builder.prevent_overflow {
        let size = get_work_area_size(&monitor);
        let margin = margin.to_physical::<u32>(scale_factor);
        let constraint = PhysicalSize::new(size.width - margin.width, size.height - margin.height);
        if window_size.width > constraint.width || window_size.height > constraint.height {
          if window_size.width > constraint.width {
            inner_size.width = inner_size
              .width
              .saturating_sub(window_size.width - constraint.width);
            window_size.width = constraint.width;
          }
          if window_size.height > constraint.height {
            inner_size.height = inner_size
              .height
              .saturating_sub(window_size.height - constraint.height);
            window_size.height = constraint.height;
          }
          window_builder.inner.window.inner_size = Some(inner_size.into());
        }
      }

      if window_builder.center {
        window_size.width += shadow_width;
        let position = window::calculate_window_center_position(window_size, monitor);
        let logical_position = position.to_logical::<f64>(scale_factor);
        window_builder = window_builder.position(logical_position.x, logical_position.y);
      }
    }
  };

  let window = window_builder.inner.build(event_loop).unwrap();

  #[cfg(feature = "tracing")]
  {
    drop(window_create_span);

    context
      .main_thread
      .active_tracing_spans
      .0
      .borrow_mut()
      .push(ActiveTracingSpan::WindowDraw {
        id: window.id(),
        span: window_draw_span,
      });
  }

  context.window_id_map.insert(window.id(), window_id);

  if let Some(handler) = after_window_creation {
    let raw = RawWindow {
      #[cfg(windows)]
      hwnd: window.hwnd(),
      #[cfg(any(
        target_os = "linux",
        target_os = "dragonfly",
        target_os = "freebsd",
        target_os = "netbsd",
        target_os = "openbsd"
      ))]
      gtk_window: window.gtk_window(),
      #[cfg(any(
        target_os = "linux",
        target_os = "dragonfly",
        target_os = "freebsd",
        target_os = "netbsd",
        target_os = "openbsd"
      ))]
      default_vbox: window.default_vbox(),
      _marker: &std::marker::PhantomData,
    };
    handler(raw);
  }

  let mut webviews = Vec::new();

  if let Some(webview) = webview {
    webviews.push(create_webview(
      #[cfg(feature = "unstable")]
      WebviewKind::WindowChild,
      #[cfg(not(feature = "unstable"))]
      WebviewKind::WindowContent,
      &window,
      Arc::new(Mutex::new(window_id)),
      webview_id,
      context,
      webview,
    )?);
  }

  let window = Arc::new(window);

  #[cfg(windows)]
  let surface = if is_window_transparent {
    if let Ok(context) = softbuffer::Context::new(window.clone()) {
      if let Ok(mut surface) = softbuffer::Surface::new(&context, window.clone()) {
        window.draw_surface(&mut surface, background_color);
        Some(surface)
      } else {
        None
      }
    } else {
      None
    }
  } else {
    None
  };

  Ok(WindowWrapper {
    label,
    has_children: AtomicBool::new(false),
    inner: Some(window),
    webviews,
    window_event_listeners,
    #[cfg(windows)]
    background_color,
    #[cfg(windows)]
    is_window_transparent,
    #[cfg(windows)]
    surface,
  })
}

/// the kind of the webview
#[derive(PartialEq, Eq, PartialOrd, Ord, Clone, Copy)]
enum WebviewKind {
  // webview is the entire window content
  WindowContent,
  // webview is a child of the window, which can contain other webviews too
  WindowChild,
}

#[derive(Debug, Clone)]
struct WebviewBounds {
  x_rate: f32,
  y_rate: f32,
  width_rate: f32,
  height_rate: f32,
}

fn create_webview<T: UserEvent>(
  kind: WebviewKind,
  window: &Window,
  window_id: Arc<Mutex<WindowId>>,
  id: WebviewId,
  context: &Context<T>,
  pending: PendingWebview<T, Wry<T>>,
) -> Result<WebviewWrapper> {
  #[allow(unused_mut)]
  let PendingWebview {
    webview_attributes,
    uri_scheme_protocols,
    label,
    ipc_handler,
    url,
    ..
  } = pending;

  let mut web_context = context
    .main_thread
    .web_context
    .lock()
    .expect("poisoned WebContext store");
  let is_first_context = web_context.is_empty();
  // the context must be stored on the HashMap because it must outlive the WebView on macOS
  let automation_enabled = std::env::var("TAURI_WEBVIEW_AUTOMATION").as_deref() == Ok("true");
  let web_context_key = webview_attributes.data_directory;
  let entry = web_context.entry(web_context_key.clone());
  let web_context = match entry {
    Occupied(occupied) => {
      let occupied = occupied.into_mut();
      occupied.referenced_by_webviews.insert(label.clone());
      occupied
    }
    Vacant(vacant) => {
      let mut web_context = WryWebContext::new(web_context_key.clone());
      web_context.set_allows_automation(if automation_enabled {
        is_first_context
      } else {
        false
      });
      vacant.insert(WebContext {
        inner: web_context,
        referenced_by_webviews: [label.clone()].into(),
        registered_custom_protocols: HashSet::new(),
      })
    }
  };

  let mut webview_builder = WebViewBuilder::with_web_context(&mut web_context.inner)
    .with_id(&label)
    .with_focused(webview_attributes.focus)
    .with_url(&url)
    .with_transparent(webview_attributes.transparent)
    .with_accept_first_mouse(webview_attributes.accept_first_mouse)
    .with_incognito(webview_attributes.incognito)
    .with_clipboard(webview_attributes.clipboard)
    .with_hotkeys_zoom(webview_attributes.zoom_hotkeys_enabled);

  #[cfg(any(target_os = "windows", target_os = "android"))]
  {
    webview_builder = webview_builder.with_https_scheme(webview_attributes.use_https_scheme);
  }

  if let Some(color) = webview_attributes.background_color {
    webview_builder = webview_builder.with_background_color(color.into());
  }

  if webview_attributes.drag_drop_handler_enabled {
    let proxy = context.proxy.clone();
    let window_id_ = window_id.clone();
    webview_builder = webview_builder.with_drag_drop_handler(move |event| {
      let event = match event {
        WryDragDropEvent::Enter {
          paths,
          position: (x, y),
        } => DragDropEvent::Enter {
          paths,
          position: PhysicalPosition::new(x as _, y as _),
        },
        WryDragDropEvent::Over { position: (x, y) } => DragDropEvent::Over {
          position: PhysicalPosition::new(x as _, y as _),
        },
        WryDragDropEvent::Drop {
          paths,
          position: (x, y),
        } => DragDropEvent::Drop {
          paths,
          position: PhysicalPosition::new(x as _, y as _),
        },
        WryDragDropEvent::Leave => DragDropEvent::Leave,
        _ => unimplemented!(),
      };

      let message = if kind == WebviewKind::WindowContent {
        WebviewMessage::SynthesizedWindowEvent(SynthesizedWindowEvent::DragDrop(event))
      } else {
        WebviewMessage::WebviewEvent(WebviewEvent::DragDrop(event))
      };

      let _ = proxy.send_event(Message::Webview(*window_id_.lock().unwrap(), id, message));
      true
    });
  }

  if let Some(navigation_handler) = pending.navigation_handler {
    webview_builder = webview_builder.with_navigation_handler(move |url| {
      url
        .parse()
        .map(|url| navigation_handler(&url))
        .unwrap_or(true)
    });
  }

  let webview_bounds = if let Some(bounds) = webview_attributes.bounds {
    let bounds: RectWrapper = bounds.into();
    let bounds = bounds.0;

    let scale_factor = window.scale_factor();
    let position = bounds.position.to_logical::<f32>(scale_factor);
    let size = bounds.size.to_logical::<f32>(scale_factor);

    webview_builder = webview_builder.with_bounds(bounds);

    let window_size = window.inner_size().to_logical::<f32>(scale_factor);

    if webview_attributes.auto_resize {
      Some(WebviewBounds {
        x_rate: position.x / window_size.width,
        y_rate: position.y / window_size.height,
        width_rate: size.width / window_size.width,
        height_rate: size.height / window_size.height,
      })
    } else {
      None
    }
  } else {
    #[cfg(feature = "unstable")]
    {
      webview_builder = webview_builder.with_bounds(wry::Rect {
        position: LogicalPosition::new(0, 0).into(),
        size: window.inner_size().into(),
      });
      Some(WebviewBounds {
        x_rate: 0.,
        y_rate: 0.,
        width_rate: 1.,
        height_rate: 1.,
      })
    }
    #[cfg(not(feature = "unstable"))]
    None
  };

  if let Some(download_handler) = pending.download_handler {
    let download_handler_ = download_handler.clone();
    webview_builder = webview_builder.with_download_started_handler(move |url, path| {
      if let Ok(url) = url.parse() {
        download_handler_(DownloadEvent::Requested {
          url,
          destination: path,
        })
      } else {
        false
      }
    });
    webview_builder = webview_builder.with_download_completed_handler(move |url, path, success| {
      if let Ok(url) = url.parse() {
        download_handler(DownloadEvent::Finished { url, path, success });
      }
    });
  }

  if let Some(page_load_handler) = pending.on_page_load_handler {
    webview_builder = webview_builder.with_on_page_load_handler(move |event, url| {
      let _ = url.parse().map(|url| {
        page_load_handler(
          url,
          match event {
            wry::PageLoadEvent::Started => tauri_runtime::webview::PageLoadEvent::Started,
            wry::PageLoadEvent::Finished => tauri_runtime::webview::PageLoadEvent::Finished,
          },
        )
      });
    });
  }

  if let Some(user_agent) = webview_attributes.user_agent {
    webview_builder = webview_builder.with_user_agent(&user_agent);
  }

  if let Some(proxy_url) = webview_attributes.proxy_url {
    let config = parse_proxy_url(&proxy_url)?;

    webview_builder = webview_builder.with_proxy_config(config);
  }

  #[cfg(windows)]
  {
    if let Some(additional_browser_args) = webview_attributes.additional_browser_args {
      webview_builder = webview_builder.with_additional_browser_args(&additional_browser_args);
    }

    webview_builder = webview_builder.with_theme(match window.theme() {
      TaoTheme::Dark => wry::Theme::Dark,
      TaoTheme::Light => wry::Theme::Light,
      _ => wry::Theme::Light,
    });
  }

  #[cfg(windows)]
  {
    webview_builder = webview_builder
      .with_browser_extensions_enabled(webview_attributes.browser_extensions_enabled);
  }

  webview_builder = webview_builder.with_ipc_handler(create_ipc_handler(
    kind,
    window_id.clone(),
    id,
    context.clone(),
    label.clone(),
    ipc_handler,
  ));

  for script in webview_attributes.initialization_scripts {
    webview_builder = webview_builder.with_initialization_script(&script);
  }

  for (scheme, protocol) in uri_scheme_protocols {
    // on Linux the custom protocols are associated with the web context
    // and you cannot register a scheme more than once
    #[cfg(any(
      target_os = "linux",
      target_os = "dragonfly",
      target_os = "freebsd",
      target_os = "netbsd",
      target_os = "openbsd"
    ))]
    {
      if web_context.registered_custom_protocols.contains(&scheme) {
        continue;
      }

      web_context
        .registered_custom_protocols
        .insert(scheme.clone());
    }

    webview_builder = webview_builder.with_asynchronous_custom_protocol(
      scheme,
      move |webview_id, request, responder| {
        protocol(
          webview_id,
          request,
          Box::new(move |response| responder.respond(response)),
        )
      },
    );
  }

  #[cfg(any(debug_assertions, feature = "devtools"))]
  {
    webview_builder = webview_builder.with_devtools(webview_attributes.devtools.unwrap_or(true));
  }

  #[cfg(target_os = "android")]
  {
    if let Some(on_webview_created) = pending.on_webview_created {
      webview_builder = webview_builder.on_webview_created(move |ctx| {
        on_webview_created(tauri_runtime::webview::CreationContext {
          env: ctx.env,
          activity: ctx.activity,
          webview: ctx.webview,
        })
      });
    }
  }

  let webview = match kind {
    #[cfg(not(any(
      target_os = "windows",
      target_os = "macos",
      target_os = "ios",
      target_os = "android"
    )))]
    WebviewKind::WindowChild => {
      // only way to account for menu bar height, and also works for multiwebviews :)
      let vbox = window.default_vbox().unwrap();
      webview_builder.build_gtk(vbox)
    }
    #[cfg(any(
      target_os = "windows",
      target_os = "macos",
      target_os = "ios",
      target_os = "android"
    ))]
    WebviewKind::WindowChild => webview_builder.build(&window),
    WebviewKind::WindowContent => {
      #[cfg(any(
        target_os = "windows",
        target_os = "macos",
        target_os = "ios",
        target_os = "android"
      ))]
      let builder = webview_builder.build(&window);
      #[cfg(not(any(
        target_os = "windows",
        target_os = "macos",
        target_os = "ios",
        target_os = "android"
      )))]
      let builder = {
        let vbox = window.default_vbox().unwrap();
        webview_builder.build_gtk(vbox)
      };
      builder
    }
  }
  .map_err(|e| Error::CreateWebview(Box::new(e)))?;

  if kind == WebviewKind::WindowContent {
    #[cfg(any(
      target_os = "linux",
      target_os = "dragonfly",
      target_os = "freebsd",
      target_os = "netbsd",
      target_os = "openbsd"
    ))]
    undecorated_resizing::attach_resize_handler(&webview);
    #[cfg(windows)]
    if window.is_resizable() && !window.is_decorated() {
      undecorated_resizing::attach_resize_handler(window.hwnd());
    }
  }

  #[cfg(windows)]
  if kind == WebviewKind::WindowContent {
    let controller = webview.controller();
    let proxy = context.proxy.clone();
    let proxy_ = proxy.clone();
    let window_id_ = window_id.clone();
    let mut token = EventRegistrationToken::default();
    unsafe {
      controller.add_GotFocus(
        &FocusChangedEventHandler::create(Box::new(move |_, _| {
          let _ = proxy.send_event(Message::Webview(
            *window_id_.lock().unwrap(),
            id,
            WebviewMessage::SynthesizedWindowEvent(SynthesizedWindowEvent::Focused(true)),
          ));
          Ok(())
        })),
        &mut token,
      )
    }
    .unwrap();
    unsafe {
      controller.add_LostFocus(
        &FocusChangedEventHandler::create(Box::new(move |_, _| {
          let _ = proxy_.send_event(Message::Webview(
            *window_id.lock().unwrap(),
            id,
            WebviewMessage::SynthesizedWindowEvent(SynthesizedWindowEvent::Focused(false)),
          ));
          Ok(())
        })),
        &mut token,
      )
    }
    .unwrap();
  }

  Ok(WebviewWrapper {
    label,
    id,
    inner: Rc::new(webview),
    context_store: context.main_thread.web_context.clone(),
    webview_event_listeners: Default::default(),
    context_key: if automation_enabled {
      None
    } else {
      web_context_key
    },
    bounds: Arc::new(Mutex::new(webview_bounds)),
  })
}

/// Create a wry ipc handler from a tauri ipc handler.
fn create_ipc_handler<T: UserEvent>(
  _kind: WebviewKind,
  window_id: Arc<Mutex<WindowId>>,
  webview_id: WebviewId,
  context: Context<T>,
  label: String,
  ipc_handler: Option<WebviewIpcHandler<T, Wry<T>>>,
) -> Box<IpcHandler> {
  Box::new(move |request| {
    if let Some(handler) = &ipc_handler {
      handler(
        DetachedWebview {
          label: label.clone(),
          dispatcher: WryWebviewDispatcher {
            window_id: window_id.clone(),
            webview_id,
            context: context.clone(),
          },
        },
        request,
      );
    }
  })
}

#[cfg(target_os = "macos")]
fn inner_size(
  window: &Window,
  webviews: &[WebviewWrapper],
  has_children: bool,
) -> TaoPhysicalSize<u32> {
  if !has_children && !webviews.is_empty() {
    use wry::WebViewExtMacOS;
    let webview = webviews.first().unwrap();
    let view = unsafe { Retained::cast::<objc2_app_kit::NSView>(webview.webview()) };
    let view_frame = view.frame();
    let logical: TaoLogicalSize<f64> = (view_frame.size.width, view_frame.size.height).into();
    return logical.to_physical(window.scale_factor());
  }

  window.inner_size()
}

#[cfg(not(target_os = "macos"))]
#[allow(unused_variables)]
fn inner_size(
  window: &Window,
  webviews: &[WebviewWrapper],
  has_children: bool,
) -> TaoPhysicalSize<u32> {
  window.inner_size()
}

fn get_work_area_size(target_monitor: &MonitorHandle) -> TaoPhysicalSize<u32> {
  #[cfg(windows)]
  {
    use tao::platform::windows::MonitorHandleExtWindows;
    use windows::Win32::Graphics::Gdi::{GetMonitorInfoW, HMONITOR, MONITORINFO};
    let mut monitor_info = MONITORINFO {
      cbSize: std::mem::size_of::<MONITORINFO>() as u32,
      ..Default::default()
    };
    let status =
      unsafe { GetMonitorInfoW(HMONITOR(target_monitor.hmonitor() as _), &mut monitor_info) };
    if status.into() {
      return TaoPhysicalSize::new(
        (monitor_info.rcWork.right - monitor_info.rcWork.left) as u32,
        (monitor_info.rcWork.bottom - monitor_info.rcWork.top) as u32,
      );
    }
  }
  #[cfg(target_os = "macos")]
  {
    use objc2_app_kit::NSScreen;
    use tao::platform::macos::MonitorHandleExtMacOS;
    if let Some(ns_screen) = target_monitor.ns_screen() {
      let ns_screen: &NSScreen = unsafe { &*ns_screen.cast() };
      let rect = ns_screen.visibleFrame();
      return TaoLogicalSize::new(rect.size.width, rect.size.height)
        .to_physical(target_monitor.scale_factor());
    }
  }
  target_monitor.size()
}<|MERGE_RESOLUTION|>--- conflicted
+++ resolved
@@ -66,11 +66,7 @@
 #[cfg(target_os = "macos")]
 use tauri_utils::TitleBarStyle;
 use tauri_utils::{
-<<<<<<< HEAD
-  config::{PreventOverflowMarginConfig, WindowConfig},
-=======
-  config::{Color, WindowConfig},
->>>>>>> f550a3f4
+  config::{Color, PreventOverflowMarginConfig, WindowConfig},
   Theme,
 };
 use url::Url;
