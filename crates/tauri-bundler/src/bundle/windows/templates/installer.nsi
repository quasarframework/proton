--- conflicted
+++ resolved
@@ -665,16 +665,10 @@
   !endif
 
   ; Remove old main binary if it doesn't match new main binary name
-<<<<<<< HEAD
-  ReadRegStr $OldMainBinaryName SHCTX "${UNINSTKEY}" "MainBinaryName"
-  ${If} $OldMainBinaryName != "${MAINBINARYNAME}.exe"
-    Delete "$INSTDIR\$OldMainBinaryName"
-=======
   ReadRegStr $0 SHCTX "${UNINSTKEY}" "MainBinaryName"
   ${If} $0 != ""
   ${AndIf} $0 != "${MAINBINARYNAME}.exe"
     Delete "$INSTDIR\$0"
->>>>>>> def87519
   ${EndIf}
 
   ; Save current MAINBINARYNAME for future updates
