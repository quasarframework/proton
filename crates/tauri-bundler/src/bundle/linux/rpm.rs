// Copyright 2016-2019 Cargo-Bundle developers <https://github.com/burtonageo/cargo-bundle>
// Copyright 2019-2024 Tauri Programme within The Commons Conservancy
// SPDX-License-Identifier: Apache-2.0
// SPDX-License-Identifier: MIT

use crate::{bundle::settings::Arch, Settings};

use anyhow::Context;
use rpm::{self, signature::pgp, Dependency, FileMode, FileOptions};
use std::{
  env,
  fs::{self, File},
  path::{Path, PathBuf},
};
use tauri_utils::config::RpmCompression;

use super::freedesktop;

/// Bundles the project.
/// Returns a vector of PathBuf that shows where the RPM was created.
pub fn bundle_project(settings: &Settings) -> crate::Result<Vec<PathBuf>> {
  let product_name = &settings
    .rpm()
    .package_name
    .as_ref()
    .cloned()
    .unwrap_or_else(|| settings.product_name().to_string());
  let version = settings.version_string();
  let release = settings.rpm().release.as_str();
  let epoch = settings.rpm().epoch;
  let arch = match settings.binary_arch() {
    Arch::X86_64 => "x86_64",
    Arch::X86 => "i386",
    Arch::AArch64 => "aarch64",
    Arch::Armhf => "armhfp",
    Arch::Armel => "armel",
    target => {
      return Err(crate::Error::ArchError(format!(
        "Unsupported architecture: {:?}",
        target
      )));
    }
  };

  let summary = settings.short_description().trim();

  let package_base_name = format!("{product_name}-{version}-{release}.{arch}");
  let package_name = format!("{package_base_name}.rpm");

  let base_dir = settings.project_out_directory().join("bundle/rpm");
  let package_dir = base_dir.join(&package_base_name);
  if package_dir.exists() {
    fs::remove_dir_all(&package_dir)
      .with_context(|| format!("Failed to remove old {package_base_name}"))?;
  }
  fs::create_dir_all(&package_dir)?;
  let package_path = base_dir.join(&package_name);

  log::info!(action = "Bundling"; "{} ({})", package_name, package_path.display());

  let license = settings.license().unwrap_or_default();
<<<<<<< HEAD
  let name = heck::AsKebabCase(settings.product_name()).to_string();

  let compression = settings
    .rpm()
    .compression
    .map(|c| match c {
      RpmCompression::Gzip { level } => rpm::CompressionWithLevel::Gzip(level),
      RpmCompression::Zstd { level } => rpm::CompressionWithLevel::Zstd(level),
      RpmCompression::Xz { level } => rpm::CompressionWithLevel::Xz(level),
      RpmCompression::Bzip2 { level } => rpm::CompressionWithLevel::Bzip2(level),
      _ => rpm::CompressionWithLevel::None,
    })
    // This matches .deb compression. On a 240MB source binary the bundle will be 100KB larger than rpm's default while reducing build times by ~25%.
    // TODO: Default to Zstd in v3 to match rpm-rs new default in 0.16
    .unwrap_or(rpm::CompressionWithLevel::Gzip(6));

=======
  let name = &settings
    .rpm()
    .package_name
    .as_ref()
    .cloned()
    .unwrap_or_else(|| heck::AsKebabCase(settings.product_name()).to_string());
>>>>>>> 1d965ce3
  let mut builder = rpm::PackageBuilder::new(&name, version, &license, arch, summary)
    .epoch(epoch)
    .release(release)
    .compression(compression);

  if let Some(description) = settings.long_description() {
    builder = builder.description(description);
  }

  if let Some(homepage) = settings.homepage_url() {
    builder = builder.url(homepage);
  }

  // Add requirements
  for dep in settings.rpm().depends.as_ref().cloned().unwrap_or_default() {
    builder = builder.requires(Dependency::any(dep));
  }

  // Add provides
  for dep in settings
    .rpm()
    .provides
    .as_ref()
    .cloned()
    .unwrap_or_default()
  {
    builder = builder.provides(Dependency::any(dep));
  }

  // Add recommends
  for dep in settings
    .rpm()
    .recommends
    .as_ref()
    .cloned()
    .unwrap_or_default()
  {
    builder = builder.recommends(Dependency::any(dep));
  }

  // Add conflicts
  for dep in settings
    .rpm()
    .conflicts
    .as_ref()
    .cloned()
    .unwrap_or_default()
  {
    builder = builder.conflicts(Dependency::any(dep));
  }

  // Add obsoletes
  for dep in settings
    .rpm()
    .obsoletes
    .as_ref()
    .cloned()
    .unwrap_or_default()
  {
    builder = builder.obsoletes(Dependency::any(dep));
  }

  // Add binaries
  for bin in settings.binaries() {
    let src = settings.binary_path(bin);
    let dest = Path::new("/usr/bin").join(bin.name());
    builder = builder.with_file(src, FileOptions::new(dest.to_string_lossy()))?;
  }

  // Add external binaries
  for src in settings.external_binaries() {
    let src = src?;
    let dest = Path::new("/usr/bin").join(
      src
        .file_name()
        .expect("failed to extract external binary filename")
        .to_string_lossy()
        .replace(&format!("-{}", settings.target()), ""),
    );
    builder = builder.with_file(&src, FileOptions::new(dest.to_string_lossy()))?;
  }

  // Add scripts
  if let Some(script_path) = &settings.rpm().pre_install_script {
    let script = fs::read_to_string(script_path)?;
    builder = builder.pre_install_script(script);
  }

  if let Some(script_path) = &settings.rpm().post_install_script {
    let script = fs::read_to_string(script_path)?;
    builder = builder.post_install_script(script);
  }

  if let Some(script_path) = &settings.rpm().pre_remove_script {
    let script = fs::read_to_string(script_path)?;
    builder = builder.pre_uninstall_script(script);
  }

  if let Some(script_path) = &settings.rpm().post_remove_script {
    let script = fs::read_to_string(script_path)?;
    builder = builder.post_uninstall_script(script);
  }

  // Add resources
  if settings.resource_files().count() > 0 {
    let resource_dir = Path::new("/usr/lib").join(&settings
      .rpm()
      .package_name
      .as_ref()
      .cloned()
      .unwrap_or_else(|| settings.product_name().to_string()));
    // Create an empty file, needed to add a directory to the RPM package
    // (cf https://github.com/rpm-rs/rpm/issues/177)
    let empty_file_path = &package_dir.join("empty");
    File::create(empty_file_path)?;
    // Then add the resource directory `/usr/lib/<product_name>` to the package.
    builder = builder.with_file(
      empty_file_path,
      FileOptions::new(resource_dir.to_string_lossy()).mode(FileMode::Dir { permissions: 0o755 }),
    )?;
    // Then add the resources files in that directory
    for src in settings.resource_files() {
      let src = src?;
      let dest = resource_dir.join(tauri_utils::resources::resource_relpath(&src));
      builder = builder.with_file(&src, FileOptions::new(dest.to_string_lossy()))?;
    }
  }

  // Add Desktop entry file
  let (desktop_src_path, desktop_dest_path) =
    freedesktop::generate_desktop_file(settings, &settings.rpm().desktop_template, &package_dir)?;
  builder = builder.with_file(
    desktop_src_path,
    FileOptions::new(desktop_dest_path.to_string_lossy()),
  )?;

  // Add icons
  for (icon, src) in &freedesktop::list_icon_files(settings, &PathBuf::from("/"))? {
    builder = builder.with_file(src, FileOptions::new(icon.path.to_string_lossy()))?;
  }

  // Add custom files
  for (rpm_path, src_path) in settings.rpm().files.iter() {
    if src_path.is_file() {
      builder = builder.with_file(src_path, FileOptions::new(rpm_path.to_string_lossy()))?;
    } else {
      for entry in walkdir::WalkDir::new(src_path) {
        let entry_path = entry?.into_path();
        if entry_path.is_file() {
          let dest_path = rpm_path.join(entry_path.strip_prefix(src_path).unwrap());
          builder =
            builder.with_file(&entry_path, FileOptions::new(dest_path.to_string_lossy()))?;
        }
      }
    }
  }

  let pkg = if let Ok(raw_secret_key) = env::var("TAURI_SIGNING_RPM_KEY") {
    let mut signer = pgp::Signer::load_from_asc(&raw_secret_key)?;
    if let Ok(passphrase) = env::var("TAURI_SIGNING_RPM_KEY_PASSPHRASE") {
      signer = signer.with_key_passphrase(passphrase);
    }
    builder.build_and_sign(signer)?
  } else {
    builder.build()?
  };

  let mut f = fs::File::create(&package_path)?;
  pkg.write(&mut f)?;

  Ok(vec![package_path])
}<|MERGE_RESOLUTION|>--- conflicted
+++ resolved
@@ -59,8 +59,12 @@
   log::info!(action = "Bundling"; "{} ({})", package_name, package_path.display());
 
   let license = settings.license().unwrap_or_default();
-<<<<<<< HEAD
-  let name = heck::AsKebabCase(settings.product_name()).to_string();
+  let name = &settings
+    .rpm()
+    .package_name
+    .as_ref()
+    .cloned()
+    .unwrap_or_else(|| heck::AsKebabCase(settings.product_name()).to_string());
 
   let compression = settings
     .rpm()
@@ -75,15 +79,6 @@
     // This matches .deb compression. On a 240MB source binary the bundle will be 100KB larger than rpm's default while reducing build times by ~25%.
     // TODO: Default to Zstd in v3 to match rpm-rs new default in 0.16
     .unwrap_or(rpm::CompressionWithLevel::Gzip(6));
-
-=======
-  let name = &settings
-    .rpm()
-    .package_name
-    .as_ref()
-    .cloned()
-    .unwrap_or_else(|| heck::AsKebabCase(settings.product_name()).to_string());
->>>>>>> 1d965ce3
   let mut builder = rpm::PackageBuilder::new(&name, version, &license, arch, summary)
     .epoch(epoch)
     .release(release)
