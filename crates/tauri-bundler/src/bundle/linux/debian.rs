--- conflicted
+++ resolved
@@ -171,18 +171,13 @@
   // For more information about the format of this file, see
   // https://www.debian.org/doc/debian-policy/ch-controlfields.html
   let dest_path = control_dir.join("control");
-<<<<<<< HEAD
   let mut file = fs_utils::create_file(&dest_path)?;
-  let package = heck::AsKebabCase(settings.product_name());
-=======
-  let mut file = common::create_file(&dest_path)?;
   let package = &settings
     .deb()
     .package_name
     .as_ref()
     .cloned()
     .unwrap_or_else(|| heck::AsKebabCase(settings.product_name()).to_string());
->>>>>>> 1d965ce3
   writeln!(file, "Package: {}", package)?;
   writeln!(file, "Version: {}", settings.version_string())?;
   writeln!(file, "Architecture: {arch}")?;
