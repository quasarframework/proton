--- conflicted
+++ resolved
@@ -1846,10 +1846,6 @@
 }
 
 struct UserMessageContext<'a> {
-<<<<<<< HEAD
-=======
-  callback: Option<&'a mut (dyn FnMut(RunEvent) + 'static)>,
->>>>>>> 3a59f5f7
   window_event_listeners: &'a WindowEventListeners,
   global_shortcut_manager: Arc<Mutex<WryShortcutManager>>,
   clipboard_manager: Arc<Mutex<Clipboard>>,
