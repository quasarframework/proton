--- conflicted
+++ resolved
@@ -63,11 +63,7 @@
     },
     monitor::MonitorHandle,
     window::{
-<<<<<<< HEAD
-      CursorIcon as WryCursorIcon, Fullscreen, Icon as WryWindowIcon,
-=======
-      Fullscreen, Icon as WryWindowIcon, Theme as WryTheme,
->>>>>>> 76950e97
+      CursorIcon as WryCursorIcon, Fullscreen, Icon as WryWindowIcon, Theme as WryTheme,
       UserAttentionType as WryUserAttentionType,
     },
   },
