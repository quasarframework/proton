// Copyright 2019-2021 Tauri Programme within The Commons Conservancy
// SPDX-License-Identifier: Apache-2.0
// SPDX-License-Identifier: MIT

//! The [`wry`] Tauri [`Runtime`].

use tauri_runtime::{
  http::{
    Request as HttpRequest, RequestParts as HttpRequestParts, Response as HttpResponse,
    ResponseParts as HttpResponseParts,
  },
  menu::{CustomMenuItem, Menu, MenuEntry, MenuHash, MenuItem, MenuUpdate, Submenu},
  monitor::Monitor,
  webview::{
    FileDropEvent, FileDropHandler, RpcRequest, WebviewRpcHandler, WindowBuilder, WindowBuilderBase,
  },
  window::{
    dpi::{LogicalPosition, LogicalSize, PhysicalPosition, PhysicalSize, Position, Size},
    DetachedWindow, PendingWindow, WindowEvent,
  },
  ClipboardManager, Dispatch, Error, ExitRequestedEventAction, GlobalShortcutManager, Icon, Result,
  RunEvent, RunIteration, Runtime, RuntimeHandle, UserAttentionType,
};

use tauri_runtime::window::MenuEvent;
#[cfg(feature = "system-tray")]
use tauri_runtime::{SystemTray, SystemTrayEvent};
#[cfg(windows)]
use winapi::shared::windef::HWND;
#[cfg(all(feature = "system-tray", target_os = "macos"))]
use wry::application::platform::macos::{SystemTrayBuilderExtMacOS, SystemTrayExtMacOS};
#[cfg(target_os = "linux")]
use wry::application::platform::unix::{WindowBuilderExtUnix, WindowExtUnix};
#[cfg(windows)]
use wry::application::platform::windows::{WindowBuilderExtWindows, WindowExtWindows};

#[cfg(feature = "system-tray")]
use wry::application::system_tray::{SystemTray as WrySystemTray, SystemTrayBuilder};

use tauri_utils::config::WindowConfig;
use uuid::Uuid;
use wry::{
  application::{
    accelerator::{Accelerator, AcceleratorId},
    clipboard::Clipboard,
    dpi::{
      LogicalPosition as WryLogicalPosition, LogicalSize as WryLogicalSize,
      PhysicalPosition as WryPhysicalPosition, PhysicalSize as WryPhysicalSize,
      Position as WryPosition, Size as WrySize,
    },
    event::{Event, StartCause, WindowEvent as WryWindowEvent},
    event_loop::{ControlFlow, EventLoop, EventLoopProxy, EventLoopWindowTarget},
    global_shortcut::{GlobalShortcut, ShortcutManager as WryShortcutManager},
    menu::{
      CustomMenuItem as WryCustomMenuItem, MenuBar, MenuId as WryMenuId, MenuItem as WryMenuItem,
      MenuItemAttributes as WryMenuItemAttributes, MenuType,
    },
    monitor::MonitorHandle,
    window::{Fullscreen, Icon as WindowIcon, UserAttentionType as WryUserAttentionType},
  },
  http::{
    Request as WryHttpRequest, RequestParts as WryRequestParts, Response as WryHttpResponse,
    ResponseParts as WryResponseParts,
  },
  webview::{
    FileDropEvent as WryFileDropEvent, RpcRequest as WryRpcRequest, RpcResponse, WebContext,
    WebView, WebViewBuilder,
  },
};

pub use wry::application::window::{Window, WindowBuilder as WryWindowBuilder, WindowId};

#[cfg(target_os = "windows")]
use wry::webview::WebviewExtWindows;

#[cfg(target_os = "macos")]
use tauri_runtime::{menu::NativeImage, ActivationPolicy};
#[cfg(target_os = "macos")]
pub use wry::application::platform::macos::{
  ActivationPolicy as WryActivationPolicy, CustomMenuItemExtMacOS, EventLoopExtMacOS,
  NativeImage as WryNativeImage, WindowExtMacOS,
};

use std::{
  collections::{
    hash_map::Entry::{Occupied, Vacant},
    HashMap,
  },
  convert::TryFrom,
  fmt,
  fs::read,
  path::PathBuf,
  sync::{
    atomic::{AtomicBool, Ordering},
    mpsc::{channel, Sender},
    Arc, Mutex, MutexGuard,
  },
  thread::{current as current_thread, ThreadId},
};

#[cfg(feature = "system-tray")]
mod system_tray;
#[cfg(feature = "system-tray")]
use system_tray::*;

type WebContextStore = Mutex<HashMap<Option<PathBuf>, WebContext>>;
// window
type WindowEventHandler = Box<dyn Fn(&WindowEvent) + Send>;
type WindowEventListenersMap = Arc<Mutex<HashMap<Uuid, WindowEventHandler>>>;
type WindowEventListeners = Arc<Mutex<HashMap<WindowId, WindowEventListenersMap>>>;
// global shortcut
type GlobalShortcutListeners = Arc<Mutex<HashMap<AcceleratorId, Box<dyn Fn() + Send>>>>;
// menu
pub type MenuEventHandler = Box<dyn Fn(&MenuEvent) + Send>;
pub type MenuEventListeners = Arc<Mutex<HashMap<WindowId, WindowMenuEventListeners>>>;
pub type WindowMenuEventListeners = Arc<Mutex<HashMap<Uuid, MenuEventHandler>>>;

macro_rules! dispatcher_getter {
  ($self: ident, $message: expr) => {{
    if current_thread().id() == $self.context.main_thread_id {
      panic!("This API cannot be called on the main thread. Try using `std::thread::spawn` or `tauri::async_runtime::spawn`.");
    }
    if !$self.context.is_event_loop_running.load(Ordering::Relaxed) {
      panic!("This API cannot be called when the event loop is not running. Try using `std::thread::spawn` or `tauri::async_runtime::spawn`.");
    }
    let (tx, rx) = channel();
    $self
      .context
      .proxy
      .send_event(Message::Window($self.window_id, $message(tx)))
      .map_err(|_| Error::FailedToSendMessage)?;
    rx.recv().unwrap()
  }};
}

macro_rules! getter {
  ($self: ident, $rx: expr, $message: expr) => {{
    if current_thread().id() == $self.context.main_thread_id {
      panic!("This API cannot be called on the main thread. Try using `std::thread::spawn` or `tauri::async_runtime::spawn`.");
    }
    if !$self.context.is_event_loop_running.load(Ordering::Relaxed) {
      panic!("This API cannot be called when the event loop is not running. Try using `std::thread::spawn` or `tauri::async_runtime::spawn`.");
    }
    $self
      .context
      .proxy
      .send_event($message)
      .map_err(|_| Error::FailedToSendMessage)?;
    $rx.recv().unwrap()
  }};
}

#[derive(Debug, Clone)]
struct EventLoopContext {
  main_thread_id: ThreadId,
  is_event_loop_running: Arc<AtomicBool>,
  proxy: EventLoopProxy<Message>,
}

struct HttpRequestPartsWrapper(HttpRequestParts);

impl From<HttpRequestPartsWrapper> for HttpRequestParts {
  fn from(parts: HttpRequestPartsWrapper) -> Self {
    Self {
      method: parts.0.method,
      uri: parts.0.uri,
      headers: parts.0.headers,
    }
  }
}

impl From<HttpRequestParts> for HttpRequestPartsWrapper {
  fn from(request: HttpRequestParts) -> Self {
    Self(HttpRequestParts {
      method: request.method,
      uri: request.uri,
      headers: request.headers,
    })
  }
}

impl From<WryRequestParts> for HttpRequestPartsWrapper {
  fn from(request: WryRequestParts) -> Self {
    Self(HttpRequestParts {
      method: request.method,
      uri: request.uri,
      headers: request.headers,
    })
  }
}

struct HttpRequestWrapper(HttpRequest);

impl From<&WryHttpRequest> for HttpRequestWrapper {
  fn from(req: &WryHttpRequest) -> Self {
    Self(HttpRequest {
      body: req.body.clone(),
      head: HttpRequestPartsWrapper::from(req.head.clone()).0,
    })
  }
}

// response
struct HttpResponsePartsWrapper(WryResponseParts);
impl From<HttpResponseParts> for HttpResponsePartsWrapper {
  fn from(response: HttpResponseParts) -> Self {
    Self(WryResponseParts {
      mimetype: response.mimetype,
      status: response.status,
      version: response.version,
      headers: response.headers,
    })
  }
}

struct HttpResponseWrapper(WryHttpResponse);
impl From<HttpResponse> for HttpResponseWrapper {
  fn from(response: HttpResponse) -> Self {
    Self(WryHttpResponse {
      body: response.body,
      head: HttpResponsePartsWrapper::from(response.head).0,
    })
  }
}

pub struct MenuItemAttributesWrapper<'a>(pub WryMenuItemAttributes<'a>);

impl<'a> From<&'a CustomMenuItem> for MenuItemAttributesWrapper<'a> {
  fn from(item: &'a CustomMenuItem) -> Self {
    let mut attributes = WryMenuItemAttributes::new(&item.title)
      .with_enabled(item.enabled)
      .with_selected(item.selected)
      .with_id(WryMenuId(item.id));
    if let Some(accelerator) = item.keyboard_accelerator.as_ref() {
      attributes = attributes.with_accelerators(&accelerator.parse().expect("invalid accelerator"));
    }
    Self(attributes)
  }
}

pub struct MenuItemWrapper(pub WryMenuItem);

impl From<MenuItem> for MenuItemWrapper {
  fn from(item: MenuItem) -> Self {
    match item {
      MenuItem::About(v) => Self(WryMenuItem::About(v)),
      MenuItem::Hide => Self(WryMenuItem::Hide),
      MenuItem::Services => Self(WryMenuItem::Services),
      MenuItem::HideOthers => Self(WryMenuItem::HideOthers),
      MenuItem::ShowAll => Self(WryMenuItem::ShowAll),
      MenuItem::CloseWindow => Self(WryMenuItem::CloseWindow),
      MenuItem::Quit => Self(WryMenuItem::Quit),
      MenuItem::Copy => Self(WryMenuItem::Copy),
      MenuItem::Cut => Self(WryMenuItem::Cut),
      MenuItem::Undo => Self(WryMenuItem::Undo),
      MenuItem::Redo => Self(WryMenuItem::Redo),
      MenuItem::SelectAll => Self(WryMenuItem::SelectAll),
      MenuItem::Paste => Self(WryMenuItem::Paste),
      MenuItem::EnterFullScreen => Self(WryMenuItem::EnterFullScreen),
      MenuItem::Minimize => Self(WryMenuItem::Minimize),
      MenuItem::Zoom => Self(WryMenuItem::Zoom),
      MenuItem::Separator => Self(WryMenuItem::Separator),
      _ => unimplemented!(),
    }
  }
}

#[cfg(target_os = "macos")]
pub struct NativeImageWrapper(pub WryNativeImage);

#[cfg(target_os = "macos")]
impl std::fmt::Debug for NativeImageWrapper {
  fn fmt(&self, f: &mut std::fmt::Formatter<'_>) -> std::fmt::Result {
    f.debug_struct("NativeImageWrapper").finish()
  }
}

#[cfg(target_os = "macos")]
impl From<NativeImage> for NativeImageWrapper {
  fn from(image: NativeImage) -> NativeImageWrapper {
    let wry_image = match image {
      NativeImage::Add => WryNativeImage::Add,
      NativeImage::Advanced => WryNativeImage::Advanced,
      NativeImage::Bluetooth => WryNativeImage::Bluetooth,
      NativeImage::Bookmarks => WryNativeImage::Bookmarks,
      NativeImage::Caution => WryNativeImage::Caution,
      NativeImage::ColorPanel => WryNativeImage::ColorPanel,
      NativeImage::ColumnView => WryNativeImage::ColumnView,
      NativeImage::Computer => WryNativeImage::Computer,
      NativeImage::EnterFullScreen => WryNativeImage::EnterFullScreen,
      NativeImage::Everyone => WryNativeImage::Everyone,
      NativeImage::ExitFullScreen => WryNativeImage::ExitFullScreen,
      NativeImage::FlowView => WryNativeImage::FlowView,
      NativeImage::Folder => WryNativeImage::Folder,
      NativeImage::FolderBurnable => WryNativeImage::FolderBurnable,
      NativeImage::FolderSmart => WryNativeImage::FolderSmart,
      NativeImage::FollowLinkFreestanding => WryNativeImage::FollowLinkFreestanding,
      NativeImage::FontPanel => WryNativeImage::FontPanel,
      NativeImage::GoLeft => WryNativeImage::GoLeft,
      NativeImage::GoRight => WryNativeImage::GoRight,
      NativeImage::Home => WryNativeImage::Home,
      NativeImage::IChatTheater => WryNativeImage::IChatTheater,
      NativeImage::IconView => WryNativeImage::IconView,
      NativeImage::Info => WryNativeImage::Info,
      NativeImage::InvalidDataFreestanding => WryNativeImage::InvalidDataFreestanding,
      NativeImage::LeftFacingTriangle => WryNativeImage::LeftFacingTriangle,
      NativeImage::ListView => WryNativeImage::ListView,
      NativeImage::LockLocked => WryNativeImage::LockLocked,
      NativeImage::LockUnlocked => WryNativeImage::LockUnlocked,
      NativeImage::MenuMixedState => WryNativeImage::MenuMixedState,
      NativeImage::MenuOnState => WryNativeImage::MenuOnState,
      NativeImage::MobileMe => WryNativeImage::MobileMe,
      NativeImage::MultipleDocuments => WryNativeImage::MultipleDocuments,
      NativeImage::Network => WryNativeImage::Network,
      NativeImage::Path => WryNativeImage::Path,
      NativeImage::PreferencesGeneral => WryNativeImage::PreferencesGeneral,
      NativeImage::QuickLook => WryNativeImage::QuickLook,
      NativeImage::RefreshFreestanding => WryNativeImage::RefreshFreestanding,
      NativeImage::Refresh => WryNativeImage::Refresh,
      NativeImage::Remove => WryNativeImage::Remove,
      NativeImage::RevealFreestanding => WryNativeImage::RevealFreestanding,
      NativeImage::RightFacingTriangle => WryNativeImage::RightFacingTriangle,
      NativeImage::Share => WryNativeImage::Share,
      NativeImage::Slideshow => WryNativeImage::Slideshow,
      NativeImage::SmartBadge => WryNativeImage::SmartBadge,
      NativeImage::StatusAvailable => WryNativeImage::StatusAvailable,
      NativeImage::StatusNone => WryNativeImage::StatusNone,
      NativeImage::StatusPartiallyAvailable => WryNativeImage::StatusPartiallyAvailable,
      NativeImage::StatusUnavailable => WryNativeImage::StatusUnavailable,
      NativeImage::StopProgressFreestanding => WryNativeImage::StopProgressFreestanding,
      NativeImage::StopProgress => WryNativeImage::StopProgress,

      NativeImage::TrashEmpty => WryNativeImage::TrashEmpty,
      NativeImage::TrashFull => WryNativeImage::TrashFull,
      NativeImage::User => WryNativeImage::User,
      NativeImage::UserAccounts => WryNativeImage::UserAccounts,
      NativeImage::UserGroup => WryNativeImage::UserGroup,
      NativeImage::UserGuest => WryNativeImage::UserGuest,
    };
    Self(wry_image)
  }
}

#[derive(Debug, Clone)]
pub struct GlobalShortcutWrapper(GlobalShortcut);

unsafe impl Send for GlobalShortcutWrapper {}

/// Wrapper around [`WryShortcutManager`].
#[derive(Clone)]
pub struct GlobalShortcutManagerHandle {
  context: EventLoopContext,
  shortcuts: Arc<Mutex<HashMap<String, (AcceleratorId, GlobalShortcutWrapper)>>>,
  listeners: GlobalShortcutListeners,
}

impl fmt::Debug for GlobalShortcutManagerHandle {
  fn fmt(&self, f: &mut fmt::Formatter<'_>) -> fmt::Result {
    f.debug_struct("GlobalShortcutManagerHandle")
      .field("context", &self.context)
      .field("shortcuts", &self.shortcuts)
      .finish()
  }
}

impl GlobalShortcutManager for GlobalShortcutManagerHandle {
  fn is_registered(&self, accelerator: &str) -> Result<bool> {
    let (tx, rx) = channel();
    Ok(getter!(
      self,
      rx,
      Message::GlobalShortcut(GlobalShortcutMessage::IsRegistered(
        accelerator.parse().expect("invalid accelerator"),
        tx
      ))
    ))
  }

  fn register<F: Fn() + Send + 'static>(&mut self, accelerator: &str, handler: F) -> Result<()> {
    let wry_accelerator: Accelerator = accelerator.parse().expect("invalid accelerator");
    let id = wry_accelerator.clone().id();
    let (tx, rx) = channel();
    let shortcut = getter!(
      self,
      rx,
      Message::GlobalShortcut(GlobalShortcutMessage::Register(wry_accelerator, tx))
    )?;

    self.listeners.lock().unwrap().insert(id, Box::new(handler));
    self
      .shortcuts
      .lock()
      .unwrap()
      .insert(accelerator.into(), (id, shortcut));

    Ok(())
  }

  fn unregister_all(&mut self) -> Result<()> {
    let (tx, rx) = channel();
    getter!(
      self,
      rx,
      Message::GlobalShortcut(GlobalShortcutMessage::UnregisterAll(tx))
    )?;
    self.listeners.lock().unwrap().clear();
    self.shortcuts.lock().unwrap().clear();
    Ok(())
  }

  fn unregister(&mut self, accelerator: &str) -> Result<()> {
    if let Some((accelerator_id, shortcut)) = self.shortcuts.lock().unwrap().remove(accelerator) {
      let (tx, rx) = channel();
      getter!(
        self,
        rx,
        Message::GlobalShortcut(GlobalShortcutMessage::Unregister(shortcut, tx))
      )?;
      self.listeners.lock().unwrap().remove(&accelerator_id);
    }
    Ok(())
  }
}

#[derive(Debug, Clone)]
pub struct ClipboardManagerWrapper {
  context: EventLoopContext,
}

impl ClipboardManager for ClipboardManagerWrapper {
  fn read_text(&self) -> Result<Option<String>> {
    let (tx, rx) = channel();
    Ok(getter!(
      self,
      rx,
      Message::Clipboard(ClipboardMessage::ReadText(tx))
    ))
  }

  fn write_text<T: Into<String>>(&mut self, text: T) -> Result<()> {
    let (tx, rx) = channel();
    getter!(
      self,
      rx,
      Message::Clipboard(ClipboardMessage::WriteText(text.into(), tx))
    );
    Ok(())
  }
}

/// Wrapper around a [`wry::application::window::Icon`] that can be created from an [`Icon`].
pub struct WryIcon(WindowIcon);

fn icon_err<E: std::error::Error + Send + 'static>(e: E) -> Error {
  Error::InvalidIcon(Box::new(e))
}

impl TryFrom<Icon> for WryIcon {
  type Error = Error;
  fn try_from(icon: Icon) -> std::result::Result<Self, Self::Error> {
    let image_bytes = match icon {
      Icon::File(path) => read(path).map_err(icon_err)?,
      Icon::Raw(raw) => raw,
      _ => unimplemented!(),
    };
    let extension = infer::get(&image_bytes)
      .expect("could not determine icon extension")
      .extension();
    match extension {
      #[cfg(windows)]
      "ico" => {
        let icon_dir = ico::IconDir::read(std::io::Cursor::new(image_bytes)).map_err(icon_err)?;
        let entry = &icon_dir.entries()[0];
        let icon = WindowIcon::from_rgba(
          entry.decode().map_err(icon_err)?.rgba_data().to_vec(),
          entry.width(),
          entry.height(),
        )
        .map_err(icon_err)?;
        Ok(Self(icon))
      }
      #[cfg(target_os = "linux")]
      "png" => {
        let decoder = png::Decoder::new(std::io::Cursor::new(image_bytes));
        let (info, mut reader) = decoder.read_info().map_err(icon_err)?;
        let mut buffer = Vec::new();
        while let Ok(Some(row)) = reader.next_row() {
          buffer.extend(row);
        }
        let icon = WindowIcon::from_rgba(buffer, info.width, info.height).map_err(icon_err)?;
        Ok(Self(icon))
      }
      _ => panic!(
        "image `{}` extension not supported; please file a Tauri feature request",
        extension
      ),
    }
  }
}

struct WindowEventWrapper(Option<WindowEvent>);

impl<'a> From<&WryWindowEvent<'a>> for WindowEventWrapper {
  fn from(event: &WryWindowEvent<'a>) -> Self {
    let event = match event {
      WryWindowEvent::Resized(size) => WindowEvent::Resized(PhysicalSizeWrapper(*size).into()),
      WryWindowEvent::Moved(position) => {
        WindowEvent::Moved(PhysicalPositionWrapper(*position).into())
      }
      WryWindowEvent::CloseRequested => WindowEvent::CloseRequested,
      WryWindowEvent::Destroyed => WindowEvent::Destroyed,
      WryWindowEvent::ScaleFactorChanged {
        scale_factor,
        new_inner_size,
      } => WindowEvent::ScaleFactorChanged {
        scale_factor: *scale_factor,
        new_inner_size: PhysicalSizeWrapper(**new_inner_size).into(),
      },
      _ => return Self(None),
    };
    Self(Some(event))
  }
}

impl From<&WebviewEvent> for WindowEventWrapper {
  fn from(event: &WebviewEvent) -> Self {
    let event = match event {
      WebviewEvent::Focused(focused) => WindowEvent::Focused(*focused),
    };
    Self(Some(event))
  }
}

pub struct MonitorHandleWrapper(MonitorHandle);

impl From<MonitorHandleWrapper> for Monitor {
  fn from(monitor: MonitorHandleWrapper) -> Monitor {
    Self {
      name: monitor.0.name(),
      position: PhysicalPositionWrapper(monitor.0.position()).into(),
      size: PhysicalSizeWrapper(monitor.0.size()).into(),
      scale_factor: monitor.0.scale_factor(),
    }
  }
}

struct PhysicalPositionWrapper<T>(WryPhysicalPosition<T>);

impl<T> From<PhysicalPositionWrapper<T>> for PhysicalPosition<T> {
  fn from(position: PhysicalPositionWrapper<T>) -> Self {
    Self {
      x: position.0.x,
      y: position.0.y,
    }
  }
}

impl<T> From<PhysicalPosition<T>> for PhysicalPositionWrapper<T> {
  fn from(position: PhysicalPosition<T>) -> Self {
    Self(WryPhysicalPosition {
      x: position.x,
      y: position.y,
    })
  }
}

struct LogicalPositionWrapper<T>(WryLogicalPosition<T>);

impl<T> From<LogicalPosition<T>> for LogicalPositionWrapper<T> {
  fn from(position: LogicalPosition<T>) -> Self {
    Self(WryLogicalPosition {
      x: position.x,
      y: position.y,
    })
  }
}

struct PhysicalSizeWrapper<T>(WryPhysicalSize<T>);

impl<T> From<PhysicalSizeWrapper<T>> for PhysicalSize<T> {
  fn from(size: PhysicalSizeWrapper<T>) -> Self {
    Self {
      width: size.0.width,
      height: size.0.height,
    }
  }
}

impl<T> From<PhysicalSize<T>> for PhysicalSizeWrapper<T> {
  fn from(size: PhysicalSize<T>) -> Self {
    Self(WryPhysicalSize {
      width: size.width,
      height: size.height,
    })
  }
}

struct LogicalSizeWrapper<T>(WryLogicalSize<T>);

impl<T> From<LogicalSize<T>> for LogicalSizeWrapper<T> {
  fn from(size: LogicalSize<T>) -> Self {
    Self(WryLogicalSize {
      width: size.width,
      height: size.height,
    })
  }
}

struct SizeWrapper(WrySize);

impl From<Size> for SizeWrapper {
  fn from(size: Size) -> Self {
    match size {
      Size::Logical(s) => Self(WrySize::Logical(LogicalSizeWrapper::from(s).0)),
      Size::Physical(s) => Self(WrySize::Physical(PhysicalSizeWrapper::from(s).0)),
    }
  }
}

struct PositionWrapper(WryPosition);

impl From<Position> for PositionWrapper {
  fn from(position: Position) -> Self {
    match position {
      Position::Logical(s) => Self(WryPosition::Logical(LogicalPositionWrapper::from(s).0)),
      Position::Physical(s) => Self(WryPosition::Physical(PhysicalPositionWrapper::from(s).0)),
    }
  }
}

#[derive(Debug, Clone)]
pub struct UserAttentionTypeWrapper(WryUserAttentionType);

impl From<UserAttentionType> for UserAttentionTypeWrapper {
  fn from(request_type: UserAttentionType) -> UserAttentionTypeWrapper {
    let o = match request_type {
      UserAttentionType::Critical => WryUserAttentionType::Critical,
      UserAttentionType::Informational => WryUserAttentionType::Informational,
    };
    Self(o)
  }
}

#[derive(Debug, Clone, Default)]
pub struct WindowBuilderWrapper {
  inner: WryWindowBuilder,
  center: bool,
  menu: Menu,
}

// safe since `menu_items` are read only here
unsafe impl Send for WindowBuilderWrapper {}

impl WindowBuilderBase for WindowBuilderWrapper {}
impl WindowBuilder for WindowBuilderWrapper {
  fn new() -> Self {
    Default::default()
  }

  fn with_config(config: WindowConfig) -> Self {
    let mut window = WindowBuilderWrapper::new()
      .title(config.title.to_string())
      .inner_size(config.width, config.height)
      .visible(config.visible)
      .resizable(config.resizable)
      .decorations(config.decorations)
      .maximized(config.maximized)
      .fullscreen(config.fullscreen)
      .transparent(config.transparent)
      .always_on_top(config.always_on_top)
      .skip_taskbar(config.skip_taskbar);

    if let (Some(min_width), Some(min_height)) = (config.min_width, config.min_height) {
      window = window.min_inner_size(min_width, min_height);
    }
    if let (Some(max_width), Some(max_height)) = (config.max_width, config.max_height) {
      window = window.max_inner_size(max_width, max_height);
    }
    if let (Some(x), Some(y)) = (config.x, config.y) {
      window = window.position(x, y);
    }

    if config.center {
      window = window.center();
    }

    window
  }

  fn menu(mut self, menu: Menu) -> Self {
    self.menu = convert_menu_id(Menu::new(), menu);
    self
  }

  fn center(mut self) -> Self {
    self.center = true;
    self
  }

  fn position(mut self, x: f64, y: f64) -> Self {
    self.inner = self.inner.with_position(WryLogicalPosition::new(x, y));
    self
  }

  fn inner_size(mut self, width: f64, height: f64) -> Self {
    self.inner = self
      .inner
      .with_inner_size(WryLogicalSize::new(width, height));
    self
  }

  fn min_inner_size(mut self, min_width: f64, min_height: f64) -> Self {
    self.inner = self
      .inner
      .with_min_inner_size(WryLogicalSize::new(min_width, min_height));
    self
  }

  fn max_inner_size(mut self, max_width: f64, max_height: f64) -> Self {
    self.inner = self
      .inner
      .with_max_inner_size(WryLogicalSize::new(max_width, max_height));
    self
  }

  fn resizable(mut self, resizable: bool) -> Self {
    self.inner = self.inner.with_resizable(resizable);
    self
  }

  fn title<S: Into<String>>(mut self, title: S) -> Self {
    self.inner = self.inner.with_title(title.into());
    self
  }

  fn fullscreen(mut self, fullscreen: bool) -> Self {
    self.inner = if fullscreen {
      self
        .inner
        .with_fullscreen(Some(Fullscreen::Borderless(None)))
    } else {
      self.inner.with_fullscreen(None)
    };
    self
  }

  /// Deprecated since 0.1.4 (noop)
  /// Windows is automatically focused when created.
  fn focus(self) -> Self {
    self
  }

  fn maximized(mut self, maximized: bool) -> Self {
    self.inner = self.inner.with_maximized(maximized);
    self
  }

  fn visible(mut self, visible: bool) -> Self {
    self.inner = self.inner.with_visible(visible);
    self
  }

  fn transparent(mut self, transparent: bool) -> Self {
    self.inner = self.inner.with_transparent(transparent);
    self
  }

  fn decorations(mut self, decorations: bool) -> Self {
    self.inner = self.inner.with_decorations(decorations);
    self
  }

  fn always_on_top(mut self, always_on_top: bool) -> Self {
    self.inner = self.inner.with_always_on_top(always_on_top);
    self
  }

  #[cfg(windows)]
  fn parent_window(mut self, parent: HWND) -> Self {
    self.inner = self.inner.with_parent_window(parent);
    self
  }

  #[cfg(windows)]
  fn owner_window(mut self, owner: HWND) -> Self {
    self.inner = self.inner.with_owner_window(owner);
    self
  }

  fn icon(mut self, icon: Icon) -> Result<Self> {
    self.inner = self
      .inner
      .with_window_icon(Some(WryIcon::try_from(icon)?.0));
    Ok(self)
  }

  #[cfg(any(target_os = "windows", target_os = "linux"))]
  fn skip_taskbar(mut self, skip: bool) -> Self {
    self.inner = self.inner.with_skip_taskbar(skip);
    self
  }

  #[cfg(target_os = "macos")]
  fn skip_taskbar(self, _skip: bool) -> Self {
    self
  }

  fn has_icon(&self) -> bool {
    self.inner.window.window_icon.is_some()
  }

  fn has_menu(&self) -> bool {
    self.inner.window.window_menu.is_some()
  }
}

pub struct RpcRequestWrapper(WryRpcRequest);

impl From<RpcRequestWrapper> for RpcRequest {
  fn from(request: RpcRequestWrapper) -> Self {
    Self {
      command: request.0.method,
      params: request.0.params,
    }
  }
}

pub struct FileDropEventWrapper(WryFileDropEvent);

impl From<FileDropEventWrapper> for FileDropEvent {
  fn from(event: FileDropEventWrapper) -> Self {
    match event.0 {
      WryFileDropEvent::Hovered(paths) => FileDropEvent::Hovered(paths),
      WryFileDropEvent::Dropped(paths) => FileDropEvent::Dropped(paths),
      // default to cancelled
      // FIXME(maybe): Add `FileDropEvent::Unknown` event?
      _ => FileDropEvent::Cancelled,
    }
  }
}

#[cfg(target_os = "macos")]
pub struct NSWindow(*mut std::ffi::c_void);
#[cfg(target_os = "macos")]
unsafe impl Send for NSWindow {}

#[cfg(windows)]
pub struct Hwnd(HWND);
#[cfg(windows)]
unsafe impl Send for Hwnd {}

#[cfg(any(
  target_os = "linux",
  target_os = "dragonfly",
  target_os = "freebsd",
  target_os = "netbsd",
  target_os = "openbsd"
))]
pub struct GtkWindow(gtk::ApplicationWindow);
#[cfg(any(
  target_os = "linux",
  target_os = "dragonfly",
  target_os = "freebsd",
  target_os = "netbsd",
  target_os = "openbsd"
))]
unsafe impl Send for GtkWindow {}

#[derive(Debug, Clone)]
pub enum WindowMessage {
  // Getters
  ScaleFactor(Sender<f64>),
  InnerPosition(Sender<Result<PhysicalPosition<i32>>>),
  OuterPosition(Sender<Result<PhysicalPosition<i32>>>),
  InnerSize(Sender<PhysicalSize<u32>>),
  OuterSize(Sender<PhysicalSize<u32>>),
  IsFullscreen(Sender<bool>),
  IsMaximized(Sender<bool>),
  IsDecorated(Sender<bool>),
  IsResizable(Sender<bool>),
  IsVisible(Sender<bool>),
  IsMenuVisible(Sender<bool>),
  CurrentMonitor(Sender<Option<MonitorHandle>>),
  PrimaryMonitor(Sender<Option<MonitorHandle>>),
  AvailableMonitors(Sender<Vec<MonitorHandle>>),
  #[cfg(target_os = "macos")]
  NSWindow(Sender<NSWindow>),
  #[cfg(windows)]
  Hwnd(Sender<Hwnd>),
  #[cfg(any(
    target_os = "linux",
    target_os = "dragonfly",
    target_os = "freebsd",
    target_os = "netbsd",
    target_os = "openbsd"
  ))]
  GtkWindow(Sender<GtkWindow>),
  // Setters
  Center(Sender<Result<()>>),
  RequestUserAttention(Option<UserAttentionTypeWrapper>),
  SetResizable(bool),
  SetTitle(String),
  Maximize,
  Unmaximize,
  Minimize,
  Unminimize,
  ShowMenu,
  HideMenu,
  Show,
  Hide,
  Close,
  SetDecorations(bool),
  SetAlwaysOnTop(bool),
  SetSize(Size),
  SetMinSize(Option<Size>),
  SetMaxSize(Option<Size>),
  SetPosition(Position),
  SetFullscreen(bool),
  SetFocus,
  SetIcon(WindowIcon),
  SetSkipTaskbar(bool),
  DragWindow,
  UpdateMenuItem(u16, MenuUpdate),
}

#[derive(Debug, Clone)]
pub enum WebviewMessage {
  EvaluateScript(String),
  #[allow(dead_code)]
  WebviewEvent(WebviewEvent),
  Print,
}

#[allow(dead_code)]
#[derive(Debug, Clone)]
pub enum WebviewEvent {
  Focused(bool),
}

#[cfg(feature = "system-tray")]
#[derive(Debug, Clone)]
pub enum TrayMessage {
  UpdateItem(u16, MenuUpdate),
  UpdateIcon(Icon),
  #[cfg(target_os = "macos")]
  UpdateIconAsTemplate(bool),
}

#[derive(Debug, Clone)]
pub enum GlobalShortcutMessage {
  IsRegistered(Accelerator, Sender<bool>),
  Register(Accelerator, Sender<Result<GlobalShortcutWrapper>>),
  Unregister(GlobalShortcutWrapper, Sender<Result<()>>),
  UnregisterAll(Sender<Result<()>>),
}

#[derive(Debug, Clone)]
pub enum ClipboardMessage {
  WriteText(String, Sender<()>),
  ReadText(Sender<Option<String>>),
}

pub enum Message {
  Task(Box<dyn FnOnce() + Send>),
  Window(WindowId, WindowMessage),
  Webview(WindowId, WebviewMessage),
  #[cfg(feature = "system-tray")]
  Tray(TrayMessage),
  CreateWebview(
    Box<
      dyn FnOnce(&EventLoopWindowTarget<Message>, &WebContextStore) -> Result<WindowWrapper> + Send,
    >,
    Sender<WindowId>,
  ),
  CreateWindow(
    Box<dyn FnOnce() -> (String, WryWindowBuilder) + Send>,
    Sender<Result<Arc<Window>>>,
  ),
  GlobalShortcut(GlobalShortcutMessage),
  Clipboard(ClipboardMessage),
}

#[derive(Clone)]
struct DispatcherContext {
  main_thread_id: ThreadId,
  is_event_loop_running: Arc<AtomicBool>,
  proxy: EventLoopProxy<Message>,
  window_event_listeners: WindowEventListeners,
  menu_event_listeners: MenuEventListeners,
}

impl fmt::Debug for DispatcherContext {
  fn fmt(&self, f: &mut fmt::Formatter<'_>) -> fmt::Result {
    f.debug_struct("DispatcherContext")
      .field("main_thread_id", &self.main_thread_id)
      .field("is_event_loop_running", &self.is_event_loop_running)
      .field("proxy", &self.proxy)
      .finish()
  }
}

/// The Tauri [`Dispatch`] for [`Wry`].
#[derive(Debug, Clone)]
pub struct WryDispatcher {
  window_id: WindowId,
  context: DispatcherContext,
}

impl Dispatch for WryDispatcher {
  type Runtime = Wry;
  type WindowBuilder = WindowBuilderWrapper;

  fn run_on_main_thread<F: FnOnce() + Send + 'static>(&self, f: F) -> Result<()> {
    self
      .context
      .proxy
      .send_event(Message::Task(Box::new(f)))
      .map_err(|_| Error::FailedToSendMessage)
  }

  fn on_window_event<F: Fn(&WindowEvent) + Send + 'static>(&self, f: F) -> Uuid {
    let id = Uuid::new_v4();
    self
      .context
      .window_event_listeners
      .lock()
      .unwrap()
      .get(&self.window_id)
      .unwrap()
      .lock()
      .unwrap()
      .insert(id, Box::new(f));
    id
  }

  fn on_menu_event<F: Fn(&MenuEvent) + Send + 'static>(&self, f: F) -> Uuid {
    let id = Uuid::new_v4();
    self
      .context
      .menu_event_listeners
      .lock()
      .unwrap()
      .get(&self.window_id)
      .unwrap()
      .lock()
      .unwrap()
      .insert(id, Box::new(f));
    id
  }

  // Getters

  fn scale_factor(&self) -> Result<f64> {
    Ok(dispatcher_getter!(self, WindowMessage::ScaleFactor))
  }

  fn inner_position(&self) -> Result<PhysicalPosition<i32>> {
    dispatcher_getter!(self, WindowMessage::InnerPosition)
  }

  fn outer_position(&self) -> Result<PhysicalPosition<i32>> {
    dispatcher_getter!(self, WindowMessage::OuterPosition)
  }

  fn inner_size(&self) -> Result<PhysicalSize<u32>> {
    Ok(dispatcher_getter!(self, WindowMessage::InnerSize))
  }

  fn outer_size(&self) -> Result<PhysicalSize<u32>> {
    Ok(dispatcher_getter!(self, WindowMessage::OuterSize))
  }

  fn is_fullscreen(&self) -> Result<bool> {
    Ok(dispatcher_getter!(self, WindowMessage::IsFullscreen))
  }

  fn is_maximized(&self) -> Result<bool> {
    Ok(dispatcher_getter!(self, WindowMessage::IsMaximized))
  }

  /// Gets the window’s current decoration state.
  fn is_decorated(&self) -> Result<bool> {
    Ok(dispatcher_getter!(self, WindowMessage::IsDecorated))
  }

  /// Gets the window’s current resizable state.
  fn is_resizable(&self) -> Result<bool> {
    Ok(dispatcher_getter!(self, WindowMessage::IsResizable))
  }

  fn is_visible(&self) -> Result<bool> {
    Ok(dispatcher_getter!(self, WindowMessage::IsVisible))
  }

  fn is_menu_visible(&self) -> Result<bool> {
    Ok(dispatcher_getter!(self, WindowMessage::IsMenuVisible))
  }

  fn current_monitor(&self) -> Result<Option<Monitor>> {
    Ok(
      dispatcher_getter!(self, WindowMessage::CurrentMonitor)
        .map(|m| MonitorHandleWrapper(m).into()),
    )
  }

  fn primary_monitor(&self) -> Result<Option<Monitor>> {
    Ok(
      dispatcher_getter!(self, WindowMessage::PrimaryMonitor)
        .map(|m| MonitorHandleWrapper(m).into()),
    )
  }

  fn available_monitors(&self) -> Result<Vec<Monitor>> {
    Ok(
      dispatcher_getter!(self, WindowMessage::AvailableMonitors)
        .into_iter()
        .map(|m| MonitorHandleWrapper(m).into())
        .collect(),
    )
  }

  #[cfg(target_os = "macos")]
  fn ns_window(&self) -> Result<*mut std::ffi::c_void> {
    Ok(dispatcher_getter!(self, WindowMessage::NSWindow).0)
  }

  #[cfg(windows)]
  fn hwnd(&self) -> Result<HWND> {
    Ok(dispatcher_getter!(self, WindowMessage::Hwnd).0)
  }

  /// Returns the `ApplicatonWindow` from gtk crate that is used by this window.
  #[cfg(any(
    target_os = "linux",
    target_os = "dragonfly",
    target_os = "freebsd",
    target_os = "netbsd",
    target_os = "openbsd"
  ))]
  fn gtk_window(&self) -> Result<gtk::ApplicationWindow> {
    Ok(dispatcher_getter!(self, WindowMessage::GtkWindow).0)
  }

  // Setters

  fn center(&self) -> Result<()> {
    dispatcher_getter!(self, WindowMessage::Center)
  }

  fn print(&self) -> Result<()> {
    self
      .context
      .proxy
      .send_event(Message::Webview(self.window_id, WebviewMessage::Print))
      .map_err(|_| Error::FailedToSendMessage)
  }

  fn request_user_attention(&self, request_type: Option<UserAttentionType>) -> Result<()> {
    self
      .context
      .proxy
      .send_event(Message::Window(
        self.window_id,
        WindowMessage::RequestUserAttention(request_type.map(Into::into)),
      ))
      .map_err(|_| Error::FailedToSendMessage)
  }

  // Creates a window by dispatching a message to the event loop.
  // Note that this must be called from a separate thread, otherwise the channel will introduce a deadlock.
  fn create_window(
    &mut self,
    pending: PendingWindow<Self::Runtime>,
  ) -> Result<DetachedWindow<Self::Runtime>> {
    let (tx, rx) = channel();
    let label = pending.label.clone();
    let context = self.context.clone();

    self
      .context
      .proxy
      .send_event(Message::CreateWebview(
        Box::new(move |event_loop, web_context| {
          create_webview(event_loop, web_context, context, pending)
        }),
        tx,
      ))
      .map_err(|_| Error::FailedToSendMessage)?;
    let window_id = rx.recv().unwrap();

    let dispatcher = WryDispatcher {
      window_id,
      context: self.context.clone(),
    };
    Ok(DetachedWindow { label, dispatcher })
  }

  fn set_resizable(&self, resizable: bool) -> Result<()> {
    self
      .context
      .proxy
      .send_event(Message::Window(
        self.window_id,
        WindowMessage::SetResizable(resizable),
      ))
      .map_err(|_| Error::FailedToSendMessage)
  }

  fn set_title<S: Into<String>>(&self, title: S) -> Result<()> {
    self
      .context
      .proxy
      .send_event(Message::Window(
        self.window_id,
        WindowMessage::SetTitle(title.into()),
      ))
      .map_err(|_| Error::FailedToSendMessage)
  }

  fn maximize(&self) -> Result<()> {
    self
      .context
      .proxy
      .send_event(Message::Window(self.window_id, WindowMessage::Maximize))
      .map_err(|_| Error::FailedToSendMessage)
  }

  fn unmaximize(&self) -> Result<()> {
    self
      .context
      .proxy
      .send_event(Message::Window(self.window_id, WindowMessage::Unmaximize))
      .map_err(|_| Error::FailedToSendMessage)
  }

  fn minimize(&self) -> Result<()> {
    self
      .context
      .proxy
      .send_event(Message::Window(self.window_id, WindowMessage::Minimize))
      .map_err(|_| Error::FailedToSendMessage)
  }

  fn unminimize(&self) -> Result<()> {
    self
      .context
      .proxy
      .send_event(Message::Window(self.window_id, WindowMessage::Unminimize))
      .map_err(|_| Error::FailedToSendMessage)
  }

  fn show_menu(&self) -> Result<()> {
    self
      .context
      .proxy
      .send_event(Message::Window(self.window_id, WindowMessage::ShowMenu))
      .map_err(|_| Error::FailedToSendMessage)
  }

  fn hide_menu(&self) -> Result<()> {
    self
      .context
      .proxy
      .send_event(Message::Window(self.window_id, WindowMessage::HideMenu))
      .map_err(|_| Error::FailedToSendMessage)
  }

  fn show(&self) -> Result<()> {
    self
      .context
      .proxy
      .send_event(Message::Window(self.window_id, WindowMessage::Show))
      .map_err(|_| Error::FailedToSendMessage)
  }

  fn hide(&self) -> Result<()> {
    self
      .context
      .proxy
      .send_event(Message::Window(self.window_id, WindowMessage::Hide))
      .map_err(|_| Error::FailedToSendMessage)
  }

  fn close(&self) -> Result<()> {
    self
      .context
      .proxy
      .send_event(Message::Window(self.window_id, WindowMessage::Close))
      .map_err(|_| Error::FailedToSendMessage)
  }

  fn set_decorations(&self, decorations: bool) -> Result<()> {
    self
      .context
      .proxy
      .send_event(Message::Window(
        self.window_id,
        WindowMessage::SetDecorations(decorations),
      ))
      .map_err(|_| Error::FailedToSendMessage)
  }

  fn set_always_on_top(&self, always_on_top: bool) -> Result<()> {
    self
      .context
      .proxy
      .send_event(Message::Window(
        self.window_id,
        WindowMessage::SetAlwaysOnTop(always_on_top),
      ))
      .map_err(|_| Error::FailedToSendMessage)
  }

  fn set_size(&self, size: Size) -> Result<()> {
    self
      .context
      .proxy
      .send_event(Message::Window(
        self.window_id,
        WindowMessage::SetSize(size),
      ))
      .map_err(|_| Error::FailedToSendMessage)
  }

  fn set_min_size(&self, size: Option<Size>) -> Result<()> {
    self
      .context
      .proxy
      .send_event(Message::Window(
        self.window_id,
        WindowMessage::SetMinSize(size),
      ))
      .map_err(|_| Error::FailedToSendMessage)
  }

  fn set_max_size(&self, size: Option<Size>) -> Result<()> {
    self
      .context
      .proxy
      .send_event(Message::Window(
        self.window_id,
        WindowMessage::SetMaxSize(size),
      ))
      .map_err(|_| Error::FailedToSendMessage)
  }

  fn set_position(&self, position: Position) -> Result<()> {
    self
      .context
      .proxy
      .send_event(Message::Window(
        self.window_id,
        WindowMessage::SetPosition(position),
      ))
      .map_err(|_| Error::FailedToSendMessage)
  }

  fn set_fullscreen(&self, fullscreen: bool) -> Result<()> {
    self
      .context
      .proxy
      .send_event(Message::Window(
        self.window_id,
        WindowMessage::SetFullscreen(fullscreen),
      ))
      .map_err(|_| Error::FailedToSendMessage)
  }

  fn set_focus(&self) -> Result<()> {
    self
      .context
      .proxy
      .send_event(Message::Window(self.window_id, WindowMessage::SetFocus))
      .map_err(|_| Error::FailedToSendMessage)
  }

  fn set_icon(&self, icon: Icon) -> Result<()> {
    self
      .context
      .proxy
      .send_event(Message::Window(
        self.window_id,
        WindowMessage::SetIcon(WryIcon::try_from(icon)?.0),
      ))
      .map_err(|_| Error::FailedToSendMessage)
  }

  fn set_skip_taskbar(&self, skip: bool) -> Result<()> {
    self
      .context
      .proxy
      .send_event(Message::Window(
        self.window_id,
        WindowMessage::SetSkipTaskbar(skip),
      ))
      .map_err(|_| Error::FailedToSendMessage)
  }

  fn start_dragging(&self) -> Result<()> {
    self
      .context
      .proxy
      .send_event(Message::Window(self.window_id, WindowMessage::DragWindow))
      .map_err(|_| Error::FailedToSendMessage)
  }

  fn eval_script<S: Into<String>>(&self, script: S) -> Result<()> {
    self
      .context
      .proxy
      .send_event(Message::Webview(
        self.window_id,
        WebviewMessage::EvaluateScript(script.into()),
      ))
      .map_err(|_| Error::FailedToSendMessage)
  }

  fn update_menu_item(&self, id: u16, update: MenuUpdate) -> Result<()> {
    self
      .context
      .proxy
      .send_event(Message::Window(
        self.window_id,
        WindowMessage::UpdateMenuItem(id, update),
      ))
      .map_err(|_| Error::FailedToSendMessage)
  }
}

#[cfg(feature = "system-tray")]
#[derive(Clone, Default)]
struct TrayContext {
  tray: Arc<Mutex<Option<Arc<Mutex<WrySystemTray>>>>>,
  listeners: SystemTrayEventListeners,
  items: SystemTrayItems,
}

enum WindowHandle {
  Webview(WebView),
  Window(Arc<Window>),
}

impl WindowHandle {
  fn window(&self) -> &Window {
    match self {
      Self::Webview(w) => w.window(),
      Self::Window(w) => w,
    }
  }
}

pub struct WindowWrapper {
  label: String,
  inner: WindowHandle,
  menu_items: HashMap<u16, WryCustomMenuItem>,
}

/// A Tauri [`Runtime`] wrapper around wry.
pub struct Wry {
  main_thread_id: ThreadId,
  global_shortcut_manager: Arc<Mutex<WryShortcutManager>>,
  global_shortcut_manager_handle: GlobalShortcutManagerHandle,
  clipboard_manager: Arc<Mutex<Clipboard>>,
  clipboard_manager_handle: ClipboardManagerWrapper,
  is_event_loop_running: Arc<AtomicBool>,
  event_loop: EventLoop<Message>,
  windows: Arc<Mutex<HashMap<WindowId, WindowWrapper>>>,
  web_context: WebContextStore,
  window_event_listeners: WindowEventListeners,
  menu_event_listeners: MenuEventListeners,
  #[cfg(feature = "system-tray")]
  tray_context: TrayContext,
}

/// A handle to the Wry runtime.
#[derive(Debug, Clone)]
pub struct WryHandle {
  dispatcher_context: DispatcherContext,
}

impl WryHandle {
  /// Creates a new tao window using a callback, and returns its window id.
  pub fn create_tao_window<F: FnOnce() -> (String, WryWindowBuilder) + Send + 'static>(
    &self,
    f: F,
  ) -> Result<Arc<Window>> {
    let (tx, rx) = channel();
    self
      .dispatcher_context
      .proxy
      .send_event(Message::CreateWindow(Box::new(f), tx))
      .map_err(|_| Error::FailedToSendMessage)?;
    rx.recv().unwrap()
  }

  /// Send a message to the event loop.
  pub fn send_event(&self, message: Message) -> Result<()> {
    self
      .dispatcher_context
      .proxy
      .send_event(message)
      .map_err(|_| Error::FailedToSendMessage)?;
    Ok(())
  }
}

impl RuntimeHandle for WryHandle {
  type Runtime = Wry;

  // Creates a window by dispatching a message to the event loop.
  // Note that this must be called from a separate thread, otherwise the channel will introduce a deadlock.
  fn create_window(
    &self,
    pending: PendingWindow<Self::Runtime>,
  ) -> Result<DetachedWindow<Self::Runtime>> {
    let (tx, rx) = channel();
    let label = pending.label.clone();
    let dispatcher_context = self.dispatcher_context.clone();
    self
      .dispatcher_context
      .proxy
      .send_event(Message::CreateWebview(
        Box::new(move |event_loop, web_context| {
          create_webview(event_loop, web_context, dispatcher_context, pending)
        }),
        tx,
      ))
      .map_err(|_| Error::FailedToSendMessage)?;
    let window_id = rx.recv().unwrap();

    let dispatcher = WryDispatcher {
      window_id,
      context: self.dispatcher_context.clone(),
    };
    Ok(DetachedWindow { label, dispatcher })
  }

  #[cfg(all(windows, feature = "system-tray"))]
  /// Deprecated. (not needed anymore)
  fn remove_system_tray(&self) -> Result<()> {
    Ok(())
  }
}

impl Runtime for Wry {
  type Dispatcher = WryDispatcher;
  type Handle = WryHandle;
  type GlobalShortcutManager = GlobalShortcutManagerHandle;
  type ClipboardManager = ClipboardManagerWrapper;
  #[cfg(feature = "system-tray")]
  type TrayHandler = SystemTrayHandle;

  fn new() -> Result<Self> {
    let event_loop = EventLoop::<Message>::with_user_event();
    let proxy = event_loop.create_proxy();
    let main_thread_id = current_thread().id();
    let is_event_loop_running = Arc::new(AtomicBool::default());

    let event_loop_context = EventLoopContext {
      main_thread_id,
      is_event_loop_running: is_event_loop_running.clone(),
      proxy,
    };

    let global_shortcut_manager = WryShortcutManager::new(&event_loop);
    let global_shortcut_listeners = GlobalShortcutListeners::default();
    let clipboard_manager = Clipboard::new();
    let clipboard_manager_handle = ClipboardManagerWrapper {
      context: event_loop_context.clone(),
    };

    Ok(Self {
      main_thread_id,
      global_shortcut_manager: Arc::new(Mutex::new(global_shortcut_manager)),
      global_shortcut_manager_handle: GlobalShortcutManagerHandle {
        context: event_loop_context,
        shortcuts: Default::default(),
        listeners: global_shortcut_listeners,
      },
      clipboard_manager: Arc::new(Mutex::new(clipboard_manager)),
      clipboard_manager_handle,
      is_event_loop_running,
      event_loop,
      windows: Default::default(),
      web_context: Default::default(),
      window_event_listeners: Default::default(),
      menu_event_listeners: Default::default(),
      #[cfg(feature = "system-tray")]
      tray_context: Default::default(),
    })
  }

  fn handle(&self) -> Self::Handle {
    WryHandle {
      dispatcher_context: DispatcherContext {
        main_thread_id: self.main_thread_id,
        is_event_loop_running: self.is_event_loop_running.clone(),
        proxy: self.event_loop.create_proxy(),
        window_event_listeners: self.window_event_listeners.clone(),
        menu_event_listeners: self.menu_event_listeners.clone(),
      },
    }
  }

  fn global_shortcut_manager(&self) -> Self::GlobalShortcutManager {
    self.global_shortcut_manager_handle.clone()
  }

  fn clipboard_manager(&self) -> Self::ClipboardManager {
    self.clipboard_manager_handle.clone()
  }

  fn create_window(&self, pending: PendingWindow<Self>) -> Result<DetachedWindow<Self>> {
    let label = pending.label.clone();
    let proxy = self.event_loop.create_proxy();
    let webview = create_webview(
      &self.event_loop,
      &self.web_context,
      DispatcherContext {
        main_thread_id: self.main_thread_id,
        is_event_loop_running: self.is_event_loop_running.clone(),
        proxy: proxy.clone(),
        window_event_listeners: self.window_event_listeners.clone(),
        menu_event_listeners: self.menu_event_listeners.clone(),
      },
      pending,
    )?;

    #[cfg(target_os = "windows")]
    {
      let id = webview.inner.window().id();
      if let WindowHandle::Webview(ref webview) = webview.inner {
        if let Some(controller) = webview.controller() {
          let proxy = self.event_loop.create_proxy();
          controller
            .add_got_focus(move |_| {
              let _ = proxy.send_event(Message::Webview(
                id,
                WebviewMessage::WebviewEvent(WebviewEvent::Focused(true)),
              ));
              Ok(())
            })
            .unwrap();
          let proxy = self.event_loop.create_proxy();
          controller
            .add_lost_focus(move |_| {
              let _ = proxy.send_event(Message::Webview(
                id,
                WebviewMessage::WebviewEvent(WebviewEvent::Focused(false)),
              ));
              Ok(())
            })
            .unwrap();
        }
      }
    }

    let dispatcher = WryDispatcher {
      window_id: webview.inner.window().id(),
      context: DispatcherContext {
        main_thread_id: self.main_thread_id,
        is_event_loop_running: self.is_event_loop_running.clone(),
        proxy,
        window_event_listeners: self.window_event_listeners.clone(),
        menu_event_listeners: self.menu_event_listeners.clone(),
      },
    };

    self
      .windows
      .lock()
      .unwrap()
      .insert(webview.inner.window().id(), webview);

    Ok(DetachedWindow { label, dispatcher })
  }

  #[cfg(feature = "system-tray")]
  fn system_tray(&self, system_tray: SystemTray) -> Result<Self::TrayHandler> {
    let icon = system_tray
      .icon
      .expect("tray icon not set")
      .into_tray_icon();

    let mut items = HashMap::new();

    #[cfg(target_os = "macos")]
    let tray = SystemTrayBuilder::new(
      icon,
      system_tray
        .menu
        .map(|menu| to_wry_context_menu(&mut items, menu)),
    )
    .with_icon_as_template(system_tray.icon_as_template)
    .build(&self.event_loop)
    .map_err(|e| Error::SystemTray(Box::new(e)))?;

    #[cfg(not(target_os = "macos"))]
    let tray = SystemTrayBuilder::new(
      icon,
      system_tray
        .menu
        .map(|menu| to_wry_context_menu(&mut items, menu)),
    )
    .build(&self.event_loop)
    .map_err(|e| Error::SystemTray(Box::new(e)))?;

    *self.tray_context.items.lock().unwrap() = items;
    *self.tray_context.tray.lock().unwrap() = Some(Arc::new(Mutex::new(tray)));

    Ok(SystemTrayHandle {
      proxy: self.event_loop.create_proxy(),
    })
  }

  #[cfg(feature = "system-tray")]
  fn on_system_tray_event<F: Fn(&SystemTrayEvent) + Send + 'static>(&mut self, f: F) -> Uuid {
    let id = Uuid::new_v4();
    self
      .tray_context
      .listeners
      .lock()
      .unwrap()
      .insert(id, Box::new(f));
    id
  }

  #[cfg(target_os = "macos")]
  fn set_activation_policy(&mut self, activation_policy: ActivationPolicy) {
    self
      .event_loop
      .set_activation_policy(match activation_policy {
        ActivationPolicy::Regular => WryActivationPolicy::Regular,
        ActivationPolicy::Accessory => WryActivationPolicy::Accessory,
        ActivationPolicy::Prohibited => WryActivationPolicy::Prohibited,
        _ => unimplemented!(),
      });
  }

  #[cfg(any(target_os = "windows", target_os = "macos"))]
  fn run_iteration<F: Fn(RunEvent) + 'static>(&mut self, callback: F) -> RunIteration {
    use wry::application::platform::run_return::EventLoopExtRunReturn;
    let windows = self.windows.clone();
    let web_context = &self.web_context;
    let window_event_listeners = self.window_event_listeners.clone();
    let menu_event_listeners = self.menu_event_listeners.clone();
    #[cfg(feature = "system-tray")]
    let tray_context = self.tray_context.clone();
    let global_shortcut_manager = self.global_shortcut_manager.clone();
    let global_shortcut_manager_handle = self.global_shortcut_manager_handle.clone();
    let clipboard_manager = self.clipboard_manager.clone();

    let mut iteration = RunIteration::default();

    self.is_event_loop_running.store(true, Ordering::Relaxed);
    self
      .event_loop
      .run_return(|event, event_loop, control_flow| {
        if let Event::MainEventsCleared = &event {
          *control_flow = ControlFlow::Exit;
        }
        iteration = handle_event_loop(
          event,
          event_loop,
          control_flow,
          EventLoopIterationContext {
            callback: &callback,
            windows: windows.lock().expect("poisoned webview collection"),
            window_event_listeners: &window_event_listeners,
            global_shortcut_manager: global_shortcut_manager.clone(),
            global_shortcut_manager_handle: &global_shortcut_manager_handle,
            clipboard_manager: clipboard_manager.clone(),
            menu_event_listeners: &menu_event_listeners,
            #[cfg(feature = "system-tray")]
            tray_context: &tray_context,
          },
          web_context,
        );
      });
    self.is_event_loop_running.store(false, Ordering::Relaxed);

    iteration
  }

  fn run<F: Fn(RunEvent) + 'static>(self, callback: F) {
    self.is_event_loop_running.store(true, Ordering::Relaxed);
    let windows = self.windows.clone();
    let web_context = self.web_context;
    let window_event_listeners = self.window_event_listeners.clone();
    let menu_event_listeners = self.menu_event_listeners.clone();
    #[cfg(feature = "system-tray")]
    let tray_context = self.tray_context;
    let global_shortcut_manager = self.global_shortcut_manager.clone();
    let global_shortcut_manager_handle = self.global_shortcut_manager_handle.clone();
    let clipboard_manager = self.clipboard_manager.clone();

    self.event_loop.run(move |event, event_loop, control_flow| {
      handle_event_loop(
        event,
        event_loop,
        control_flow,
        EventLoopIterationContext {
          callback: &callback,
          windows: windows.lock().expect("poisoned webview collection"),
          window_event_listeners: &window_event_listeners,
          global_shortcut_manager: global_shortcut_manager.clone(),
          global_shortcut_manager_handle: &global_shortcut_manager_handle,
          clipboard_manager: clipboard_manager.clone(),
          menu_event_listeners: &menu_event_listeners,
          #[cfg(feature = "system-tray")]
          tray_context: &tray_context,
        },
        &web_context,
      );
    })
  }
}

struct EventLoopIterationContext<'a> {
  callback: &'a (dyn Fn(RunEvent) + 'static),
  windows: MutexGuard<'a, HashMap<WindowId, WindowWrapper>>,
  window_event_listeners: &'a WindowEventListeners,
  global_shortcut_manager: Arc<Mutex<WryShortcutManager>>,
  global_shortcut_manager_handle: &'a GlobalShortcutManagerHandle,
  clipboard_manager: Arc<Mutex<Clipboard>>,
  menu_event_listeners: &'a MenuEventListeners,
  #[cfg(feature = "system-tray")]
  tray_context: &'a TrayContext,
}

fn handle_event_loop(
  event: Event<Message>,
  event_loop: &EventLoopWindowTarget<Message>,
  control_flow: &mut ControlFlow,
  context: EventLoopIterationContext<'_>,
  web_context: &WebContextStore,
) -> RunIteration {
  let EventLoopIterationContext {
    callback,
    mut windows,
    window_event_listeners,
    global_shortcut_manager,
    global_shortcut_manager_handle,
    clipboard_manager,
    menu_event_listeners,
    #[cfg(feature = "system-tray")]
    tray_context,
  } = context;
  if *control_flow == ControlFlow::Exit {
    return RunIteration {
      window_count: windows.len(),
    };
  }
  *control_flow = ControlFlow::Wait;

  match event {
    Event::NewEvents(StartCause::Init) => {
      callback(RunEvent::Ready);
    }

    Event::NewEvents(StartCause::Poll) => {
      callback(RunEvent::Resumed);
    }

    Event::MainEventsCleared => {
      callback(RunEvent::MainEventsCleared);
    }

    Event::GlobalShortcutEvent(accelerator_id) => {
      for (id, handler) in &*global_shortcut_manager_handle.listeners.lock().unwrap() {
        if accelerator_id == *id {
          handler();
        }
      }
    }
    Event::MenuEvent {
      window_id,
      menu_id,
      origin: MenuType::MenuBar,
      ..
    } => {
      let window_id = window_id.unwrap(); // always Some on MenuBar event
      let event = MenuEvent {
        menu_item_id: menu_id.0,
      };
      let listeners = menu_event_listeners.lock().unwrap();
      let window_menu_event_listeners = listeners.get(&window_id).cloned().unwrap_or_default();
      for handler in window_menu_event_listeners.lock().unwrap().values() {
        handler(&event);
      }
    }
    #[cfg(feature = "system-tray")]
    Event::MenuEvent {
      window_id: _,
      menu_id,
      origin: MenuType::ContextMenu,
      ..
    } => {
      let event = SystemTrayEvent::MenuItemClick(menu_id.0);
      for handler in tray_context.listeners.lock().unwrap().values() {
        handler(&event);
      }
    }
    #[cfg(feature = "system-tray")]
    Event::TrayEvent {
      bounds,
      event,
      position: _cursor_position,
      ..
    } => {
      let (position, size) = (
        PhysicalPositionWrapper(bounds.position).into(),
        PhysicalSizeWrapper(bounds.size).into(),
      );
      let event = match event {
        TrayEvent::RightClick => SystemTrayEvent::RightClick { position, size },
        TrayEvent::DoubleClick => SystemTrayEvent::DoubleClick { position, size },
        // default to left click
        _ => SystemTrayEvent::LeftClick { position, size },
      };
      for handler in tray_context.listeners.lock().unwrap().values() {
        handler(&event);
      }
    }
    Event::WindowEvent {
      event, window_id, ..
    } => {
      if event == WryWindowEvent::Focused(true) {
        if let Some(WindowHandle::Webview(webview)) = windows.get(&window_id).map(|w| &w.inner) {
          webview.focus();
        }
      }

      if let Some(event) = WindowEventWrapper::from(&event).0 {
        for handler in window_event_listeners
          .lock()
          .unwrap()
          .get(&window_id)
          .unwrap()
          .lock()
          .unwrap()
          .values()
        {
          handler(&event);
        }
      }
      match event {
        WryWindowEvent::CloseRequested => {
          let (tx, rx) = channel();
          if let Some(w) = windows.get(&window_id) {
            callback(RunEvent::CloseRequested {
              label: w.label.clone(),
              signal_tx: tx,
            });
            if let Ok(true) = rx.try_recv() {
            } else {
              on_window_close(
                callback,
                window_id,
                &mut windows,
                control_flow,
                #[cfg(target_os = "linux")]
                window_event_listeners,
                menu_event_listeners.clone(),
              );
            }
          }
        }
        WryWindowEvent::Resized(_) => {
          if let Some(WindowHandle::Webview(webview)) = windows.get(&window_id).map(|w| &w.inner) {
            if let Err(e) = webview.resize() {
              eprintln!("{}", e);
            }
          }
        }
        _ => {}
      }
    }
    Event::UserEvent(message) => match message {
      Message::Task(task) => task(),
      Message::Window(id, window_message) => {
        if let Some(webview) = windows.get_mut(&id) {
          let window = webview.inner.window();
          match window_message {
            // Getters
            WindowMessage::ScaleFactor(tx) => tx.send(window.scale_factor()).unwrap(),
            WindowMessage::InnerPosition(tx) => tx
              .send(
                window
                  .inner_position()
                  .map(|p| PhysicalPositionWrapper(p).into())
                  .map_err(|_| Error::FailedToSendMessage),
              )
              .unwrap(),
            WindowMessage::OuterPosition(tx) => tx
              .send(
                window
                  .outer_position()
                  .map(|p| PhysicalPositionWrapper(p).into())
                  .map_err(|_| Error::FailedToSendMessage),
              )
              .unwrap(),
            WindowMessage::InnerSize(tx) => tx
              .send(PhysicalSizeWrapper(window.inner_size()).into())
              .unwrap(),
            WindowMessage::OuterSize(tx) => tx
              .send(PhysicalSizeWrapper(window.outer_size()).into())
              .unwrap(),
            WindowMessage::IsFullscreen(tx) => tx.send(window.fullscreen().is_some()).unwrap(),
            WindowMessage::IsMaximized(tx) => tx.send(window.is_maximized()).unwrap(),
            WindowMessage::IsDecorated(tx) => tx.send(window.is_decorated()).unwrap(),
            WindowMessage::IsResizable(tx) => tx.send(window.is_resizable()).unwrap(),
            WindowMessage::IsVisible(tx) => tx.send(window.is_visible()).unwrap(),
            WindowMessage::IsMenuVisible(tx) => tx.send(window.is_menu_visible()).unwrap(),
            WindowMessage::CurrentMonitor(tx) => tx.send(window.current_monitor()).unwrap(),
            WindowMessage::PrimaryMonitor(tx) => tx.send(window.primary_monitor()).unwrap(),
            WindowMessage::AvailableMonitors(tx) => {
              tx.send(window.available_monitors().collect()).unwrap()
            }
            #[cfg(target_os = "macos")]
            WindowMessage::NSWindow(tx) => tx.send(NSWindow(window.ns_window())).unwrap(),
            #[cfg(windows)]
            WindowMessage::Hwnd(tx) => tx.send(Hwnd(window.hwnd() as HWND)).unwrap(),
            #[cfg(any(
              target_os = "linux",
              target_os = "dragonfly",
              target_os = "freebsd",
              target_os = "netbsd",
              target_os = "openbsd"
            ))]
            WindowMessage::GtkWindow(tx) => {
              tx.send(GtkWindow(window.gtk_window().clone())).unwrap()
            }
            // Setters
            WindowMessage::Center(tx) => {
              tx.send(center_window(window)).unwrap();
            }
            WindowMessage::RequestUserAttention(request_type) => {
              window.request_user_attention(request_type.map(|r| r.0));
            }
            WindowMessage::SetResizable(resizable) => window.set_resizable(resizable),
            WindowMessage::SetTitle(title) => window.set_title(&title),
            WindowMessage::Maximize => window.set_maximized(true),
            WindowMessage::Unmaximize => window.set_maximized(false),
            WindowMessage::Minimize => window.set_minimized(true),
            WindowMessage::Unminimize => window.set_minimized(false),
            WindowMessage::ShowMenu => window.show_menu(),
            WindowMessage::HideMenu => window.hide_menu(),
            WindowMessage::Show => window.set_visible(true),
            WindowMessage::Hide => window.set_visible(false),
            WindowMessage::Close => {
              on_window_close(
                callback,
                id,
                &mut windows,
                control_flow,
                #[cfg(target_os = "linux")]
                window_event_listeners,
                menu_event_listeners.clone(),
              );
            }
            WindowMessage::SetDecorations(decorations) => window.set_decorations(decorations),
            WindowMessage::SetAlwaysOnTop(always_on_top) => window.set_always_on_top(always_on_top),
            WindowMessage::SetSize(size) => {
              window.set_inner_size(SizeWrapper::from(size).0);
            }
            WindowMessage::SetMinSize(size) => {
              window.set_min_inner_size(size.map(|s| SizeWrapper::from(s).0));
            }
            WindowMessage::SetMaxSize(size) => {
              window.set_max_inner_size(size.map(|s| SizeWrapper::from(s).0));
            }
            WindowMessage::SetPosition(position) => {
              window.set_outer_position(PositionWrapper::from(position).0)
            }
            WindowMessage::SetFullscreen(fullscreen) => {
              if fullscreen {
                window.set_fullscreen(Some(Fullscreen::Borderless(None)))
              } else {
                window.set_fullscreen(None)
              }
            }
            WindowMessage::SetFocus => {
              window.set_focus();
            }
            WindowMessage::SetIcon(icon) => {
              window.set_window_icon(Some(icon));
            }
            WindowMessage::SetSkipTaskbar(_skip) => {
              #[cfg(any(target_os = "windows", target_os = "linux"))]
              window.set_skip_taskbar(_skip);
            }
            WindowMessage::DragWindow => {
              let _ = window.drag_window();
            }
            WindowMessage::UpdateMenuItem(id, update) => {
              let item = webview
                .menu_items
                .get_mut(&id)
                .expect("menu item not found");
              match update {
                MenuUpdate::SetEnabled(enabled) => item.set_enabled(enabled),
                MenuUpdate::SetTitle(title) => item.set_title(&title),
                MenuUpdate::SetSelected(selected) => item.set_selected(selected),
                #[cfg(target_os = "macos")]
                MenuUpdate::SetNativeImage(image) => {
                  item.set_native_image(NativeImageWrapper::from(image).0)
                }
              }
            }
          }
        }
      }
      Message::Webview(id, webview_message) => {
        if let Some(WindowHandle::Webview(webview)) = windows.get(&id).map(|w| &w.inner) {
          match webview_message {
            WebviewMessage::EvaluateScript(script) => {
              if let Err(e) = webview.evaluate_script(&script) {
                eprintln!("{}", e);
              }
            }
            WebviewMessage::Print => {
              let _ = webview.print();
            }
            WebviewMessage::WebviewEvent(event) => {
              if let Some(event) = WindowEventWrapper::from(&event).0 {
                for handler in window_event_listeners
                  .lock()
                  .unwrap()
                  .get(&id)
                  .unwrap()
                  .lock()
                  .unwrap()
                  .values()
                {
                  handler(&event);
                }
              }
            }
          }
        }
      }
      Message::CreateWebview(handler, sender) => match handler(event_loop, web_context) {
        Ok(webview) => {
          let window_id = webview.inner.window().id();
          windows.insert(window_id, webview);
          sender.send(window_id).unwrap();
        }
        Err(e) => {
          eprintln!("{}", e);
        }
      },
      Message::CreateWindow(handler, sender) => {
        let (label, builder) = handler();
        if let Ok(window) = builder.build(event_loop) {
          let window_id = window.id();

          context
            .window_event_listeners
            .lock()
            .unwrap()
            .insert(window.id(), WindowEventListenersMap::default());

          context
            .menu_event_listeners
            .lock()
            .unwrap()
            .insert(window.id(), WindowMenuEventListeners::default());

          let w = Arc::new(window);

          windows.insert(
            window_id,
            WindowWrapper {
              label,
              inner: WindowHandle::Window(w.clone()),
              menu_items: Default::default(),
            },
          );
          sender.send(Ok(w)).unwrap();
        } else {
          sender.send(Err(Error::CreateWindow)).unwrap();
        }
      }

      #[cfg(feature = "system-tray")]
      Message::Tray(tray_message) => match tray_message {
        TrayMessage::UpdateItem(menu_id, update) => {
          let mut tray = tray_context.items.as_ref().lock().unwrap();
          let item = tray.get_mut(&menu_id).expect("menu item not found");
          match update {
            MenuUpdate::SetEnabled(enabled) => item.set_enabled(enabled),
            MenuUpdate::SetTitle(title) => item.set_title(&title),
            MenuUpdate::SetSelected(selected) => item.set_selected(selected),
            #[cfg(target_os = "macos")]
            MenuUpdate::SetNativeImage(image) => {
              item.set_native_image(NativeImageWrapper::from(image).0)
            }
          }
        }
        TrayMessage::UpdateIcon(icon) => {
          if let Some(tray) = &*tray_context.tray.lock().unwrap() {
            tray.lock().unwrap().set_icon(icon.into_tray_icon());
          }
        }
        #[cfg(target_os = "macos")]
        TrayMessage::UpdateIconAsTemplate(is_template) => {
          if let Some(tray) = &*tray_context.tray.lock().unwrap() {
            tray.lock().unwrap().set_icon_as_template(is_template);
          }
        }
      },
      Message::GlobalShortcut(message) => match message {
        GlobalShortcutMessage::IsRegistered(accelerator, tx) => tx
          .send(
            global_shortcut_manager
              .lock()
              .unwrap()
              .is_registered(&accelerator),
          )
          .unwrap(),
        GlobalShortcutMessage::Register(accelerator, tx) => tx
          .send(
            global_shortcut_manager
              .lock()
              .unwrap()
              .register(accelerator)
              .map(GlobalShortcutWrapper)
              .map_err(|e| Error::GlobalShortcut(Box::new(e))),
          )
          .unwrap(),
        GlobalShortcutMessage::Unregister(shortcut, tx) => tx
          .send(
            global_shortcut_manager
              .lock()
              .unwrap()
              .unregister(shortcut.0)
              .map_err(|e| Error::GlobalShortcut(Box::new(e))),
          )
          .unwrap(),
        GlobalShortcutMessage::UnregisterAll(tx) => tx
          .send(
            global_shortcut_manager
              .lock()
              .unwrap()
              .unregister_all()
              .map_err(|e| Error::GlobalShortcut(Box::new(e))),
          )
          .unwrap(),
      },
      Message::Clipboard(message) => match message {
        ClipboardMessage::WriteText(text, tx) => {
          clipboard_manager.lock().unwrap().write_text(text);
          tx.send(()).unwrap();
        }
        ClipboardMessage::ReadText(tx) => tx
          .send(clipboard_manager.lock().unwrap().read_text())
          .unwrap(),
      },
    },
    _ => (),
  }

  RunIteration {
    window_count: windows.len(),
  }
}

fn on_window_close<'a>(
  callback: &'a (dyn Fn(RunEvent) + 'static),
  window_id: WindowId,
  windows: &mut MutexGuard<'a, HashMap<WindowId, WindowWrapper>>,
  control_flow: &mut ControlFlow,
  #[cfg(target_os = "linux")] window_event_listeners: &WindowEventListeners,
  menu_event_listeners: MenuEventListeners,
) {
  if let Some(webview) = windows.remove(&window_id) {
    menu_event_listeners.lock().unwrap().remove(&window_id);
    callback(RunEvent::WindowClose(webview.label.clone()));

    if windows.is_empty() {
      let (tx, rx) = channel();
      callback(RunEvent::ExitRequested {
        window_label: webview.label,
        tx,
      });

      let recv = rx.try_recv();
      let should_prevent = matches!(recv, Ok(ExitRequestedEventAction::Prevent));

      if !should_prevent {
        *control_flow = ControlFlow::Exit;
        callback(RunEvent::Exit);
      }
    }
  }
  // TODO: tao does not fire the destroyed event properly
  #[cfg(target_os = "linux")]
  {
    for handler in window_event_listeners
      .lock()
      .unwrap()
      .get(&window_id)
      .unwrap()
      .lock()
      .unwrap()
      .values()
    {
      handler(&WindowEvent::Destroyed);
    }
  }
}

fn center_window(window: &Window) -> Result<()> {
  if let Some(monitor) = window.current_monitor() {
    let screen_size = monitor.size();
    let window_size = window.inner_size();
    let x = (screen_size.width - window_size.width) / 2;
    let y = (screen_size.height - window_size.height) / 2;
    window.set_outer_position(WryPhysicalPosition::new(x, y));
    Ok(())
  } else {
    Err(Error::FailedToGetMonitor)
  }
}

fn convert_menu_id(mut new_menu: Menu, menu: Menu) -> Menu {
  for item in menu.items {
    match item {
      MenuEntry::CustomItem(c) => {
        let mut item = CustomMenuItem::new(c.id_str, c.title);
        #[cfg(target_os = "macos")]
        if let Some(native_image) = c.native_image {
          item = item.native_image(native_image);
        }
        if let Some(accelerator) = c.keyboard_accelerator {
          item = item.accelerator(accelerator);
        }
        if !c.enabled {
          item = item.disabled();
        }
        if c.selected {
          item = item.selected();
        }
        new_menu = new_menu.add_item(item);
      }
      MenuEntry::NativeItem(i) => {
        new_menu = new_menu.add_native_item(i);
      }
      MenuEntry::Submenu(submenu) => {
        let new_submenu = convert_menu_id(Menu::new(), submenu.inner);
        new_menu = new_menu.add_submenu(Submenu::new(submenu.title, new_submenu));
      }
    }
  }
  new_menu
}

fn to_wry_menu(
  custom_menu_items: &mut HashMap<MenuHash, WryCustomMenuItem>,
  menu: Menu,
) -> MenuBar {
  let mut wry_menu = MenuBar::new();
  for item in menu.items {
    match item {
      MenuEntry::CustomItem(c) => {
        let mut attributes = MenuItemAttributesWrapper::from(&c).0;
        attributes = attributes.with_id(WryMenuId(c.id));
        #[allow(unused_mut)]
        let mut item = wry_menu.add_item(attributes);
        #[cfg(target_os = "macos")]
        if let Some(native_image) = c.native_image {
          item.set_native_image(NativeImageWrapper::from(native_image).0);
        }
        custom_menu_items.insert(c.id, item);
      }
      MenuEntry::NativeItem(i) => {
        wry_menu.add_native_item(MenuItemWrapper::from(i).0);
      }
      MenuEntry::Submenu(submenu) => {
        wry_menu.add_submenu(
          &submenu.title,
          submenu.enabled,
          to_wry_menu(custom_menu_items, submenu.inner),
        );
      }
    }
  }
  wry_menu
}

fn create_webview(
  event_loop: &EventLoopWindowTarget<Message>,
  web_context: &WebContextStore,
  context: DispatcherContext,
  pending: PendingWindow<Wry>,
) -> Result<WindowWrapper> {
  #[allow(unused_mut)]
  let PendingWindow {
    webview_attributes,
    uri_scheme_protocols,
    mut window_builder,
    rpc_handler,
    file_drop_handler,
    label,
    url,
    ..
  } = pending;

  let is_window_transparent = window_builder.inner.window.transparent;
  let menu_items = {
    let mut menu_items = HashMap::new();
    let menu = to_wry_menu(&mut menu_items, window_builder.menu);
    window_builder.inner = window_builder.inner.with_menu(menu);
    menu_items
  };
  let window = window_builder.inner.build(event_loop).unwrap();

  context
    .window_event_listeners
    .lock()
    .unwrap()
    .insert(window.id(), WindowEventListenersMap::default());

  context
    .menu_event_listeners
    .lock()
    .unwrap()
    .insert(window.id(), WindowMenuEventListeners::default());

  if window_builder.center {
    let _ = center_window(&window);
  }
  let mut webview_builder = WebViewBuilder::new(window)
    .map_err(|e| Error::CreateWebview(Box::new(e)))?
    .with_url(&url)
    .unwrap() // safe to unwrap because we validate the URL beforehand
    .with_transparent(is_window_transparent);
  if let Some(handler) = rpc_handler {
    webview_builder =
      webview_builder.with_rpc_handler(create_rpc_handler(context.clone(), label.clone(), handler));
  }
  if let Some(handler) = file_drop_handler {
    webview_builder = webview_builder.with_file_drop_handler(create_file_drop_handler(
      context,
      label.clone(),
      handler,
    ));
  }
<<<<<<< HEAD
  for (scheme, protocol) in webview_attributes.uri_scheme_protocols {
    webview_builder = webview_builder.with_custom_protocol(scheme, move |wry_request| {
      protocol(&HttpRequestWrapper::from(wry_request).0)
        .map(|tauri_response| HttpResponseWrapper::from(tauri_response).0)
=======
  for (scheme, protocol) in uri_scheme_protocols {
    webview_builder = webview_builder.with_custom_protocol(scheme, move |url| {
      protocol(url)
        .map(|data| {
          let mime_type = MimeType::parse(&data, url);
          (data, mime_type)
        })
>>>>>>> e9f877a1
        .map_err(|_| wry::Error::InitScriptError)
    });
  }

  for script in webview_attributes.initialization_scripts {
    webview_builder = webview_builder.with_initialization_script(&script);
  }

  let webview = if let Ok("true") = std::env::var("TAURI_AUTOMATION").as_deref() {
    let mut web_context = web_context.lock().expect("poisoned WebContext store");
    let is_first_context = web_context.is_empty();
    let web_context = match web_context.entry(webview_attributes.data_directory) {
      Occupied(occupied) => occupied.into_mut(),
      Vacant(vacant) => {
        let mut web_context = WebContext::new(vacant.key().clone());
        web_context.set_allows_automation(match std::env::var("TAURI_AUTOMATION").as_deref() {
          Ok("true") => is_first_context,
          _ => false,
        });
        vacant.insert(web_context)
      }
    };
    webview_builder
      .with_web_context(web_context)
      .build()
      .map_err(|e| Error::CreateWebview(Box::new(e)))?
  } else {
    let mut context = WebContext::new(webview_attributes.data_directory.clone());
    webview_builder
      .with_web_context(&mut context)
      .build()
      .map_err(|e| Error::CreateWebview(Box::new(e)))?
  };

  Ok(WindowWrapper {
    label,
    inner: WindowHandle::Webview(webview),
    menu_items,
  })
}

/// Create a wry rpc handler from a tauri rpc handler.
fn create_rpc_handler(
  context: DispatcherContext,
  label: String,
  handler: WebviewRpcHandler<Wry>,
) -> Box<dyn Fn(&Window, WryRpcRequest) -> Option<RpcResponse> + 'static> {
  Box::new(move |window, request| {
    handler(
      DetachedWindow {
        dispatcher: WryDispatcher {
          window_id: window.id(),
          context: context.clone(),
        },
        label: label.clone(),
      },
      RpcRequestWrapper(request).into(),
    );
    None
  })
}

/// Create a wry file drop handler from a tauri file drop handler.
fn create_file_drop_handler(
  context: DispatcherContext,
  label: String,
  handler: FileDropHandler<Wry>,
) -> Box<dyn Fn(&Window, WryFileDropEvent) -> bool + 'static> {
  Box::new(move |window, event| {
    handler(
      FileDropEventWrapper(event).into(),
      DetachedWindow {
        dispatcher: WryDispatcher {
          window_id: window.id(),
          context: context.clone(),
        },
        label: label.clone(),
      },
    )
  })
}<|MERGE_RESOLUTION|>--- conflicted
+++ resolved
@@ -2447,20 +2447,10 @@
       handler,
     ));
   }
-<<<<<<< HEAD
-  for (scheme, protocol) in webview_attributes.uri_scheme_protocols {
+  for (scheme, protocol) in uri_scheme_protocols {
     webview_builder = webview_builder.with_custom_protocol(scheme, move |wry_request| {
       protocol(&HttpRequestWrapper::from(wry_request).0)
         .map(|tauri_response| HttpResponseWrapper::from(tauri_response).0)
-=======
-  for (scheme, protocol) in uri_scheme_protocols {
-    webview_builder = webview_builder.with_custom_protocol(scheme, move |url| {
-      protocol(url)
-        .map(|data| {
-          let mime_type = MimeType::parse(&data, url);
-          (data, mime_type)
-        })
->>>>>>> e9f877a1
         .map_err(|_| wry::Error::InitScriptError)
     });
   }
@@ -2488,7 +2478,7 @@
       .build()
       .map_err(|e| Error::CreateWebview(Box::new(e)))?
   } else {
-    let mut context = WebContext::new(webview_attributes.data_directory.clone());
+    let mut context = WebContext::new(webview_attributes.data_directory);
     webview_builder
       .with_web_context(&mut context)
       .build()
