--- conflicted
+++ resolved
@@ -2871,12 +2871,6 @@
   #[cfg(windows)]
   let proxy = context.proxy.clone();
 
-<<<<<<< HEAD
-=======
-  #[cfg(target_os = "macos")]
-  {
-    window_builder.inner = window_builder.inner.with_fullsize_content_view(true);
-  }
   #[cfg(windows)]
   {
     window_builder.inner = window_builder
@@ -2884,7 +2878,6 @@
       .with_drag_and_drop(webview_attributes.file_drop_handler_enabled);
   }
 
->>>>>>> 597c9820
   let is_window_transparent = window_builder.inner.window.transparent;
   let menu_items = if let Some(menu) = window_builder.menu {
     let mut menu_items = HashMap::new();
