// Copyright 2019-2021 Tauri Programme within The Commons Conservancy
// SPDX-License-Identifier: Apache-2.0
// SPDX-License-Identifier: MIT

//! The [`wry`] Tauri [`Runtime`].

use tauri_runtime::{
  http::{
    Request as HttpRequest, RequestParts as HttpRequestParts, Response as HttpResponse,
    ResponseParts as HttpResponseParts,
  },
  menu::{CustomMenuItem, Menu, MenuEntry, MenuHash, MenuId, MenuItem, MenuUpdate},
  monitor::Monitor,
  webview::{WebviewIpcHandler, WindowBuilder, WindowBuilderBase},
  window::{
    dpi::{LogicalPosition, LogicalSize, PhysicalPosition, PhysicalSize, Position, Size},
    DetachedWindow, FileDropEvent, JsEventListenerKey, PendingWindow, WindowEvent,
  },
  ClipboardManager, Dispatch, Error, EventLoopProxy, ExitRequestedEventAction,
  GlobalShortcutManager, Result, RunEvent, RunIteration, Runtime, RuntimeHandle, UserAttentionType,
  WindowIcon,
};

use tauri_runtime::window::MenuEvent;
#[cfg(feature = "system-tray")]
use tauri_runtime::{SystemTray, SystemTrayEvent};
#[cfg(windows)]
use webview2_com::FocusChangedEventHandler;
#[cfg(windows)]
use windows::Win32::{Foundation::HWND, System::WinRT::EventRegistrationToken};
#[cfg(all(feature = "system-tray", target_os = "macos"))]
use wry::application::platform::macos::{SystemTrayBuilderExtMacOS, SystemTrayExtMacOS};
#[cfg(target_os = "linux")]
use wry::application::platform::unix::{WindowBuilderExtUnix, WindowExtUnix};
#[cfg(windows)]
use wry::application::platform::windows::{WindowBuilderExtWindows, WindowExtWindows};

#[cfg(feature = "system-tray")]
use wry::application::system_tray::{SystemTray as WrySystemTray, SystemTrayBuilder};

use tauri_utils::config::WindowConfig;
use uuid::Uuid;
use wry::{
  application::{
    accelerator::{Accelerator, AcceleratorId},
    clipboard::Clipboard,
    dpi::{
      LogicalPosition as WryLogicalPosition, LogicalSize as WryLogicalSize,
      PhysicalPosition as WryPhysicalPosition, PhysicalSize as WryPhysicalSize,
      Position as WryPosition, Size as WrySize,
    },
    event::{Event, StartCause, WindowEvent as WryWindowEvent},
    event_loop::{
      ControlFlow, EventLoop, EventLoopProxy as WryEventLoopProxy, EventLoopWindowTarget,
    },
    global_shortcut::{GlobalShortcut, ShortcutManager as WryShortcutManager},
    menu::{
      CustomMenuItem as WryCustomMenuItem, MenuBar, MenuId as WryMenuId, MenuItem as WryMenuItem,
      MenuItemAttributes as WryMenuItemAttributes, MenuType,
    },
    monitor::MonitorHandle,
    window::{Fullscreen, Icon as WryWindowIcon, UserAttentionType as WryUserAttentionType},
  },
  http::{
    Request as WryHttpRequest, RequestParts as WryRequestParts, Response as WryHttpResponse,
    ResponseParts as WryResponseParts,
  },
  webview::{FileDropEvent as WryFileDropEvent, WebContext, WebView, WebViewBuilder},
};

pub use wry::application::window::{Window, WindowBuilder as WryWindowBuilder, WindowId};

#[cfg(target_os = "windows")]
use wry::webview::WebviewExtWindows;

#[cfg(target_os = "macos")]
use tauri_runtime::{menu::NativeImage, ActivationPolicy};
#[cfg(target_os = "macos")]
pub use wry::application::platform::macos::{
  ActivationPolicy as WryActivationPolicy, CustomMenuItemExtMacOS, EventLoopExtMacOS,
  NativeImage as WryNativeImage, WindowExtMacOS,
};

use std::{
  collections::{
    hash_map::Entry::{Occupied, Vacant},
    HashMap, HashSet,
  },
  fmt,
  ops::Deref,
  path::PathBuf,
  sync::{
    mpsc::{channel, Sender},
    Arc, Mutex, MutexGuard, Weak,
  },
  thread::{current as current_thread, ThreadId},
};

#[cfg(feature = "system-tray")]
mod system_tray;
#[cfg(feature = "system-tray")]
use system_tray::*;

type WebContextStore = Arc<Mutex<HashMap<Option<PathBuf>, WebContext>>>;
// window
type WindowEventHandler = Box<dyn Fn(&WindowEvent) + Send>;
type WindowEventListenersMap = Arc<Mutex<HashMap<Uuid, WindowEventHandler>>>;
type WindowEventListeners = Arc<Mutex<HashMap<WindowId, WindowEventListenersMap>>>;
// global shortcut
type GlobalShortcutListeners = Arc<Mutex<HashMap<AcceleratorId, Box<dyn Fn() + Send>>>>;
// menu
pub type MenuEventHandler = Box<dyn Fn(&MenuEvent) + Send>;
pub type MenuEventListeners = Arc<Mutex<HashMap<WindowId, WindowMenuEventListeners>>>;
pub type WindowMenuEventListeners = Arc<Mutex<HashMap<Uuid, MenuEventHandler>>>;

macro_rules! getter {
  ($self: ident, $rx: expr, $message: expr) => {{
    send_user_message(&$self.context, $message)?;
    $rx.recv().map_err(|_| Error::FailedToReceiveMessage)
  }};
}

macro_rules! window_getter {
  ($self: ident, $message: expr) => {{
    let (tx, rx) = channel();
    getter!($self, rx, Message::Window($self.window_id, $message(tx)))
  }};
}

fn send_user_message<T: fmt::Debug + Clone + Send + 'static>(
  context: &Context<T>,
  message: Message<T>,
) -> Result<()> {
  if current_thread().id() == context.main_thread_id {
    handle_user_message(
      &context.main_thread.window_target,
      message,
      UserMessageContext {
        window_event_listeners: &context.window_event_listeners,
        global_shortcut_manager: context.main_thread.global_shortcut_manager.clone(),
        clipboard_manager: context.main_thread.clipboard_manager.clone(),
        menu_event_listeners: &context.menu_event_listeners,
        windows: context.main_thread.windows.clone(),
        #[cfg(feature = "system-tray")]
        tray_context: &context.main_thread.tray_context,
      },
      &context.main_thread.web_context,
    );
    Ok(())
  } else {
    context
      .proxy
      .send_event(message)
      .map_err(|_| Error::FailedToSendMessage)
  }
}

#[derive(Clone)]
struct Context<T: fmt::Debug + Clone + Send + 'static> {
  main_thread_id: ThreadId,
  proxy: WryEventLoopProxy<Message<T>>,
  window_event_listeners: WindowEventListeners,
  menu_event_listeners: MenuEventListeners,
  main_thread: DispatcherMainThreadContext<T>,
}

#[derive(Debug, Clone)]
struct DispatcherMainThreadContext<T: fmt::Debug + Clone + Send + 'static> {
  window_target: EventLoopWindowTarget<Message<T>>,
  web_context: WebContextStore,
  global_shortcut_manager: Arc<Mutex<WryShortcutManager>>,
  clipboard_manager: Arc<Mutex<Clipboard>>,
  windows: Arc<Mutex<HashMap<WindowId, WindowWrapper>>>,
  #[cfg(feature = "system-tray")]
  tray_context: TrayContext,
}

// SAFETY: we ensure this type is only used on the main thread.
#[allow(clippy::non_send_fields_in_send_ty)]
unsafe impl<T: fmt::Debug + Clone + Send + 'static> Send for DispatcherMainThreadContext<T> {}

impl<T: fmt::Debug + Clone + Send + 'static> fmt::Debug for Context<T> {
  fn fmt(&self, f: &mut fmt::Formatter<'_>) -> fmt::Result {
    f.debug_struct("Context")
      .field("main_thread_id", &self.main_thread_id)
      .field("proxy", &self.proxy)
      .field("main_thread", &self.main_thread)
      .finish()
  }
}

struct HttpRequestPartsWrapper(HttpRequestParts);

impl From<HttpRequestPartsWrapper> for HttpRequestParts {
  fn from(parts: HttpRequestPartsWrapper) -> Self {
    Self {
      method: parts.0.method,
      uri: parts.0.uri,
      headers: parts.0.headers,
    }
  }
}

impl From<HttpRequestParts> for HttpRequestPartsWrapper {
  fn from(request: HttpRequestParts) -> Self {
    Self(HttpRequestParts {
      method: request.method,
      uri: request.uri,
      headers: request.headers,
    })
  }
}

impl From<WryRequestParts> for HttpRequestPartsWrapper {
  fn from(request: WryRequestParts) -> Self {
    Self(HttpRequestParts {
      method: request.method,
      uri: request.uri,
      headers: request.headers,
    })
  }
}

struct HttpRequestWrapper(HttpRequest);

impl From<&WryHttpRequest> for HttpRequestWrapper {
  fn from(req: &WryHttpRequest) -> Self {
    Self(HttpRequest::new_internal(
      HttpRequestPartsWrapper::from(req.head.clone()).0,
      req.body.clone(),
    ))
  }
}

// response
struct HttpResponsePartsWrapper(WryResponseParts);
impl From<HttpResponseParts> for HttpResponsePartsWrapper {
  fn from(response: HttpResponseParts) -> Self {
    Self(WryResponseParts {
      mimetype: response.mimetype,
      status: response.status,
      version: response.version,
      headers: response.headers,
    })
  }
}

struct HttpResponseWrapper(WryHttpResponse);
impl From<HttpResponse> for HttpResponseWrapper {
  fn from(response: HttpResponse) -> Self {
    let (parts, body) = response.into_parts();
    Self(WryHttpResponse {
      body,
      head: HttpResponsePartsWrapper::from(parts).0,
    })
  }
}

pub struct MenuItemAttributesWrapper<'a>(pub WryMenuItemAttributes<'a>);

impl<'a> From<&'a CustomMenuItem> for MenuItemAttributesWrapper<'a> {
  fn from(item: &'a CustomMenuItem) -> Self {
    let mut attributes = WryMenuItemAttributes::new(&item.title)
      .with_enabled(item.enabled)
      .with_selected(item.selected)
      .with_id(WryMenuId(item.id));
    if let Some(accelerator) = item.keyboard_accelerator.as_ref() {
      attributes = attributes.with_accelerators(&accelerator.parse().expect("invalid accelerator"));
    }
    Self(attributes)
  }
}

pub struct MenuItemWrapper(pub WryMenuItem);

impl From<MenuItem> for MenuItemWrapper {
  fn from(item: MenuItem) -> Self {
    match item {
      MenuItem::About(v) => Self(WryMenuItem::About(v)),
      MenuItem::Hide => Self(WryMenuItem::Hide),
      MenuItem::Services => Self(WryMenuItem::Services),
      MenuItem::HideOthers => Self(WryMenuItem::HideOthers),
      MenuItem::ShowAll => Self(WryMenuItem::ShowAll),
      MenuItem::CloseWindow => Self(WryMenuItem::CloseWindow),
      MenuItem::Quit => Self(WryMenuItem::Quit),
      MenuItem::Copy => Self(WryMenuItem::Copy),
      MenuItem::Cut => Self(WryMenuItem::Cut),
      MenuItem::Undo => Self(WryMenuItem::Undo),
      MenuItem::Redo => Self(WryMenuItem::Redo),
      MenuItem::SelectAll => Self(WryMenuItem::SelectAll),
      MenuItem::Paste => Self(WryMenuItem::Paste),
      MenuItem::EnterFullScreen => Self(WryMenuItem::EnterFullScreen),
      MenuItem::Minimize => Self(WryMenuItem::Minimize),
      MenuItem::Zoom => Self(WryMenuItem::Zoom),
      MenuItem::Separator => Self(WryMenuItem::Separator),
      _ => unimplemented!(),
    }
  }
}

#[cfg(target_os = "macos")]
pub struct NativeImageWrapper(pub WryNativeImage);

#[cfg(target_os = "macos")]
impl std::fmt::Debug for NativeImageWrapper {
  fn fmt(&self, f: &mut std::fmt::Formatter<'_>) -> std::fmt::Result {
    f.debug_struct("NativeImageWrapper").finish()
  }
}

#[cfg(target_os = "macos")]
impl From<NativeImage> for NativeImageWrapper {
  fn from(image: NativeImage) -> NativeImageWrapper {
    let wry_image = match image {
      NativeImage::Add => WryNativeImage::Add,
      NativeImage::Advanced => WryNativeImage::Advanced,
      NativeImage::Bluetooth => WryNativeImage::Bluetooth,
      NativeImage::Bookmarks => WryNativeImage::Bookmarks,
      NativeImage::Caution => WryNativeImage::Caution,
      NativeImage::ColorPanel => WryNativeImage::ColorPanel,
      NativeImage::ColumnView => WryNativeImage::ColumnView,
      NativeImage::Computer => WryNativeImage::Computer,
      NativeImage::EnterFullScreen => WryNativeImage::EnterFullScreen,
      NativeImage::Everyone => WryNativeImage::Everyone,
      NativeImage::ExitFullScreen => WryNativeImage::ExitFullScreen,
      NativeImage::FlowView => WryNativeImage::FlowView,
      NativeImage::Folder => WryNativeImage::Folder,
      NativeImage::FolderBurnable => WryNativeImage::FolderBurnable,
      NativeImage::FolderSmart => WryNativeImage::FolderSmart,
      NativeImage::FollowLinkFreestanding => WryNativeImage::FollowLinkFreestanding,
      NativeImage::FontPanel => WryNativeImage::FontPanel,
      NativeImage::GoLeft => WryNativeImage::GoLeft,
      NativeImage::GoRight => WryNativeImage::GoRight,
      NativeImage::Home => WryNativeImage::Home,
      NativeImage::IChatTheater => WryNativeImage::IChatTheater,
      NativeImage::IconView => WryNativeImage::IconView,
      NativeImage::Info => WryNativeImage::Info,
      NativeImage::InvalidDataFreestanding => WryNativeImage::InvalidDataFreestanding,
      NativeImage::LeftFacingTriangle => WryNativeImage::LeftFacingTriangle,
      NativeImage::ListView => WryNativeImage::ListView,
      NativeImage::LockLocked => WryNativeImage::LockLocked,
      NativeImage::LockUnlocked => WryNativeImage::LockUnlocked,
      NativeImage::MenuMixedState => WryNativeImage::MenuMixedState,
      NativeImage::MenuOnState => WryNativeImage::MenuOnState,
      NativeImage::MobileMe => WryNativeImage::MobileMe,
      NativeImage::MultipleDocuments => WryNativeImage::MultipleDocuments,
      NativeImage::Network => WryNativeImage::Network,
      NativeImage::Path => WryNativeImage::Path,
      NativeImage::PreferencesGeneral => WryNativeImage::PreferencesGeneral,
      NativeImage::QuickLook => WryNativeImage::QuickLook,
      NativeImage::RefreshFreestanding => WryNativeImage::RefreshFreestanding,
      NativeImage::Refresh => WryNativeImage::Refresh,
      NativeImage::Remove => WryNativeImage::Remove,
      NativeImage::RevealFreestanding => WryNativeImage::RevealFreestanding,
      NativeImage::RightFacingTriangle => WryNativeImage::RightFacingTriangle,
      NativeImage::Share => WryNativeImage::Share,
      NativeImage::Slideshow => WryNativeImage::Slideshow,
      NativeImage::SmartBadge => WryNativeImage::SmartBadge,
      NativeImage::StatusAvailable => WryNativeImage::StatusAvailable,
      NativeImage::StatusNone => WryNativeImage::StatusNone,
      NativeImage::StatusPartiallyAvailable => WryNativeImage::StatusPartiallyAvailable,
      NativeImage::StatusUnavailable => WryNativeImage::StatusUnavailable,
      NativeImage::StopProgressFreestanding => WryNativeImage::StopProgressFreestanding,
      NativeImage::StopProgress => WryNativeImage::StopProgress,

      NativeImage::TrashEmpty => WryNativeImage::TrashEmpty,
      NativeImage::TrashFull => WryNativeImage::TrashFull,
      NativeImage::User => WryNativeImage::User,
      NativeImage::UserAccounts => WryNativeImage::UserAccounts,
      NativeImage::UserGroup => WryNativeImage::UserGroup,
      NativeImage::UserGuest => WryNativeImage::UserGuest,
    };
    Self(wry_image)
  }
}

#[derive(Debug, Clone)]
pub struct GlobalShortcutWrapper(GlobalShortcut);

// SAFETY: usage outside of main thread is guarded, we use the event loop on such cases.
#[allow(clippy::non_send_fields_in_send_ty)]
unsafe impl Send for GlobalShortcutWrapper {}

/// Wrapper around [`WryShortcutManager`].
#[derive(Clone)]
pub struct GlobalShortcutManagerHandle<T: fmt::Debug + Clone + Send + 'static> {
  context: Context<T>,
  shortcuts: Arc<Mutex<HashMap<String, (AcceleratorId, GlobalShortcutWrapper)>>>,
  listeners: GlobalShortcutListeners,
}

// SAFETY: this is safe since the `Context` usage is guarded on `send_user_message`.
#[allow(clippy::non_send_fields_in_send_ty)]
unsafe impl<T: fmt::Debug + Clone + Send + 'static> Sync for GlobalShortcutManagerHandle<T> {}

impl<T: fmt::Debug + Clone + Send + 'static> fmt::Debug for GlobalShortcutManagerHandle<T> {
  fn fmt(&self, f: &mut fmt::Formatter<'_>) -> fmt::Result {
    f.debug_struct("GlobalShortcutManagerHandle")
      .field("context", &self.context)
      .field("shortcuts", &self.shortcuts)
      .finish()
  }
}

impl<T: fmt::Debug + Clone + Send + 'static> GlobalShortcutManager
  for GlobalShortcutManagerHandle<T>
{
  fn is_registered(&self, accelerator: &str) -> Result<bool> {
    let (tx, rx) = channel();
    getter!(
      self,
      rx,
      Message::GlobalShortcut(GlobalShortcutMessage::IsRegistered(
        accelerator.parse().expect("invalid accelerator"),
        tx
      ))
    )
  }

  fn register<F: Fn() + Send + 'static>(&mut self, accelerator: &str, handler: F) -> Result<()> {
    let wry_accelerator: Accelerator = accelerator.parse().expect("invalid accelerator");
    let id = wry_accelerator.clone().id();
    let (tx, rx) = channel();
    let shortcut = getter!(
      self,
      rx,
      Message::GlobalShortcut(GlobalShortcutMessage::Register(wry_accelerator, tx))
    )??;

    self.listeners.lock().unwrap().insert(id, Box::new(handler));
    self
      .shortcuts
      .lock()
      .unwrap()
      .insert(accelerator.into(), (id, shortcut));

    Ok(())
  }

  fn unregister_all(&mut self) -> Result<()> {
    let (tx, rx) = channel();
    getter!(
      self,
      rx,
      Message::GlobalShortcut(GlobalShortcutMessage::UnregisterAll(tx))
    )??;
    self.listeners.lock().unwrap().clear();
    self.shortcuts.lock().unwrap().clear();
    Ok(())
  }

  fn unregister(&mut self, accelerator: &str) -> Result<()> {
    if let Some((accelerator_id, shortcut)) = self.shortcuts.lock().unwrap().remove(accelerator) {
      let (tx, rx) = channel();
      getter!(
        self,
        rx,
        Message::GlobalShortcut(GlobalShortcutMessage::Unregister(shortcut, tx))
      )??;
      self.listeners.lock().unwrap().remove(&accelerator_id);
    }
    Ok(())
  }
}

#[derive(Debug, Clone)]
pub struct ClipboardManagerWrapper<T: fmt::Debug + Clone + Send + 'static> {
  context: Context<T>,
}

// SAFETY: this is safe since the `Context` usage is guarded on `send_user_message`.
#[allow(clippy::non_send_fields_in_send_ty)]
unsafe impl<T: fmt::Debug + Clone + Send + 'static> Sync for ClipboardManagerWrapper<T> {}

impl<T: fmt::Debug + Clone + Send + 'static> ClipboardManager for ClipboardManagerWrapper<T> {
  fn read_text(&self) -> Result<Option<String>> {
    let (tx, rx) = channel();
    getter!(self, rx, Message::Clipboard(ClipboardMessage::ReadText(tx)))
  }

  fn write_text<V: Into<String>>(&mut self, text: V) -> Result<()> {
    let (tx, rx) = channel();
    getter!(
      self,
      rx,
      Message::Clipboard(ClipboardMessage::WriteText(text.into(), tx))
    )?;
    Ok(())
  }
}

/// Wrapper around a [`wry::application::window::Icon`] that can be created from an [`WindowIcon`].
pub struct WryIcon(WryWindowIcon);

fn icon_err<E: std::error::Error + Send + 'static>(e: E) -> Error {
  Error::InvalidIcon(Box::new(e))
}

impl TryFrom<WindowIcon> for WryIcon {
  type Error = Error;
  fn try_from(icon: WindowIcon) -> std::result::Result<Self, Self::Error> {
    WryWindowIcon::from_rgba(icon.rgba, icon.width, icon.height)
      .map(Self)
      .map_err(icon_err)
  }
}

struct WindowEventWrapper(Option<WindowEvent>);

impl WindowEventWrapper {
  fn parse(webview: &WindowHandle, event: &WryWindowEvent<'_>) -> Self {
    match event {
      // resized event from tao doesn't include a reliable size on macOS
      // because wry replaces the NSView
      WryWindowEvent::Resized(_) => Self(Some(WindowEvent::Resized(
        PhysicalSizeWrapper(webview.inner_size()).into(),
      ))),
      e => e.into(),
    }
  }
}

impl<'a> From<&WryWindowEvent<'a>> for WindowEventWrapper {
  fn from(event: &WryWindowEvent<'a>) -> Self {
    let event = match event {
      WryWindowEvent::Resized(size) => WindowEvent::Resized(PhysicalSizeWrapper(*size).into()),
      WryWindowEvent::Moved(position) => {
        WindowEvent::Moved(PhysicalPositionWrapper(*position).into())
      }
      WryWindowEvent::Destroyed => WindowEvent::Destroyed,
      WryWindowEvent::ScaleFactorChanged {
        scale_factor,
        new_inner_size,
      } => WindowEvent::ScaleFactorChanged {
        scale_factor: *scale_factor,
        new_inner_size: PhysicalSizeWrapper(**new_inner_size).into(),
      },
      #[cfg(any(target_os = "linux", target_os = "macos"))]
      WryWindowEvent::Focused(focused) => WindowEvent::Focused(*focused),
      _ => return Self(None),
    };
    Self(Some(event))
  }
}

impl From<&WebviewEvent> for WindowEventWrapper {
  fn from(event: &WebviewEvent) -> Self {
    let event = match event {
      WebviewEvent::Focused(focused) => WindowEvent::Focused(*focused),
    };
    Self(Some(event))
  }
}

pub struct MonitorHandleWrapper(MonitorHandle);

impl From<MonitorHandleWrapper> for Monitor {
  fn from(monitor: MonitorHandleWrapper) -> Monitor {
    Self {
      name: monitor.0.name(),
      position: PhysicalPositionWrapper(monitor.0.position()).into(),
      size: PhysicalSizeWrapper(monitor.0.size()).into(),
      scale_factor: monitor.0.scale_factor(),
    }
  }
}

struct PhysicalPositionWrapper<T>(WryPhysicalPosition<T>);

impl<T> From<PhysicalPositionWrapper<T>> for PhysicalPosition<T> {
  fn from(position: PhysicalPositionWrapper<T>) -> Self {
    Self {
      x: position.0.x,
      y: position.0.y,
    }
  }
}

impl<T> From<PhysicalPosition<T>> for PhysicalPositionWrapper<T> {
  fn from(position: PhysicalPosition<T>) -> Self {
    Self(WryPhysicalPosition {
      x: position.x,
      y: position.y,
    })
  }
}

struct LogicalPositionWrapper<T>(WryLogicalPosition<T>);

impl<T> From<LogicalPosition<T>> for LogicalPositionWrapper<T> {
  fn from(position: LogicalPosition<T>) -> Self {
    Self(WryLogicalPosition {
      x: position.x,
      y: position.y,
    })
  }
}

struct PhysicalSizeWrapper<T>(WryPhysicalSize<T>);

impl<T> From<PhysicalSizeWrapper<T>> for PhysicalSize<T> {
  fn from(size: PhysicalSizeWrapper<T>) -> Self {
    Self {
      width: size.0.width,
      height: size.0.height,
    }
  }
}

impl<T> From<PhysicalSize<T>> for PhysicalSizeWrapper<T> {
  fn from(size: PhysicalSize<T>) -> Self {
    Self(WryPhysicalSize {
      width: size.width,
      height: size.height,
    })
  }
}

struct LogicalSizeWrapper<T>(WryLogicalSize<T>);

impl<T> From<LogicalSize<T>> for LogicalSizeWrapper<T> {
  fn from(size: LogicalSize<T>) -> Self {
    Self(WryLogicalSize {
      width: size.width,
      height: size.height,
    })
  }
}

struct SizeWrapper(WrySize);

impl From<Size> for SizeWrapper {
  fn from(size: Size) -> Self {
    match size {
      Size::Logical(s) => Self(WrySize::Logical(LogicalSizeWrapper::from(s).0)),
      Size::Physical(s) => Self(WrySize::Physical(PhysicalSizeWrapper::from(s).0)),
    }
  }
}

struct PositionWrapper(WryPosition);

impl From<Position> for PositionWrapper {
  fn from(position: Position) -> Self {
    match position {
      Position::Logical(s) => Self(WryPosition::Logical(LogicalPositionWrapper::from(s).0)),
      Position::Physical(s) => Self(WryPosition::Physical(PhysicalPositionWrapper::from(s).0)),
    }
  }
}

#[derive(Debug, Clone)]
pub struct UserAttentionTypeWrapper(WryUserAttentionType);

impl From<UserAttentionType> for UserAttentionTypeWrapper {
  fn from(request_type: UserAttentionType) -> UserAttentionTypeWrapper {
    let o = match request_type {
      UserAttentionType::Critical => WryUserAttentionType::Critical,
      UserAttentionType::Informational => WryUserAttentionType::Informational,
    };
    Self(o)
  }
}

#[derive(Debug, Clone, Default)]
pub struct WindowBuilderWrapper {
  inner: WryWindowBuilder,
  center: bool,
  menu: Option<Menu>,
}

// SAFETY: this type is `Send` since `menu_items` are read only here
#[allow(clippy::non_send_fields_in_send_ty)]
unsafe impl Send for WindowBuilderWrapper {}

impl WindowBuilderBase for WindowBuilderWrapper {}
impl WindowBuilder for WindowBuilderWrapper {
  fn new() -> Self {
    Default::default()
  }

  fn with_config(config: WindowConfig) -> Self {
    let mut window = WindowBuilderWrapper::new()
      .title(config.title.to_string())
      .inner_size(config.width, config.height)
      .visible(config.visible)
      .resizable(config.resizable)
      .fullscreen(config.fullscreen)
      .decorations(config.decorations)
      .maximized(config.maximized)
      .always_on_top(config.always_on_top)
      .skip_taskbar(config.skip_taskbar);

    #[cfg(any(not(target_os = "macos"), feature = "macos-private-api"))]
    {
      window = window.transparent(config.transparent);
    }
    #[cfg(all(
      target_os = "macos",
      not(feature = "macos-private-api"),
      debug_assertions
    ))]
    if config.transparent {
      eprintln!(
        "The window is set to be transparent but the `macos-private-api` is not enabled.
        This can be enabled via the `tauri.macOSPrivateApi` configuration property <https://tauri.studio/docs/api/config#tauri.macOSPrivateApi>
      ");
    }

    if let (Some(min_width), Some(min_height)) = (config.min_width, config.min_height) {
      window = window.min_inner_size(min_width, min_height);
    }
    if let (Some(max_width), Some(max_height)) = (config.max_width, config.max_height) {
      window = window.max_inner_size(max_width, max_height);
    }
    if let (Some(x), Some(y)) = (config.x, config.y) {
      window = window.position(x, y);
    }

    if config.center {
      window = window.center();
    }

    window
  }

  fn menu(mut self, menu: Menu) -> Self {
    self.menu.replace(menu);
    self
  }

  fn center(mut self) -> Self {
    self.center = true;
    self
  }

  fn position(mut self, x: f64, y: f64) -> Self {
    self.inner = self.inner.with_position(WryLogicalPosition::new(x, y));
    self
  }

  fn inner_size(mut self, width: f64, height: f64) -> Self {
    self.inner = self
      .inner
      .with_inner_size(WryLogicalSize::new(width, height));
    self
  }

  fn min_inner_size(mut self, min_width: f64, min_height: f64) -> Self {
    self.inner = self
      .inner
      .with_min_inner_size(WryLogicalSize::new(min_width, min_height));
    self
  }

  fn max_inner_size(mut self, max_width: f64, max_height: f64) -> Self {
    self.inner = self
      .inner
      .with_max_inner_size(WryLogicalSize::new(max_width, max_height));
    self
  }

  fn resizable(mut self, resizable: bool) -> Self {
    self.inner = self.inner.with_resizable(resizable);
    self
  }

  fn title<S: Into<String>>(mut self, title: S) -> Self {
    self.inner = self.inner.with_title(title.into());
    self
  }

  fn fullscreen(mut self, fullscreen: bool) -> Self {
    self.inner = if fullscreen {
      self
        .inner
        .with_fullscreen(Some(Fullscreen::Borderless(None)))
    } else {
      self.inner.with_fullscreen(None)
    };
    self
  }

  /// Deprecated since 0.1.4 (noop)
  /// Windows is automatically focused when created.
  fn focus(self) -> Self {
    self
  }

  fn maximized(mut self, maximized: bool) -> Self {
    self.inner = self.inner.with_maximized(maximized);
    self
  }

  fn visible(mut self, visible: bool) -> Self {
    self.inner = self.inner.with_visible(visible);
    self
  }

  #[cfg(any(not(target_os = "macos"), feature = "macos-private-api"))]
  fn transparent(mut self, transparent: bool) -> Self {
    self.inner = self.inner.with_transparent(transparent);
    self
  }

  fn decorations(mut self, decorations: bool) -> Self {
    self.inner = self.inner.with_decorations(decorations);
    self
  }

  fn always_on_top(mut self, always_on_top: bool) -> Self {
    self.inner = self.inner.with_always_on_top(always_on_top);
    self
  }

  #[cfg(windows)]
  fn parent_window(mut self, parent: HWND) -> Self {
    self.inner = self.inner.with_parent_window(parent);
    self
  }

  #[cfg(windows)]
  fn owner_window(mut self, owner: HWND) -> Self {
    self.inner = self.inner.with_owner_window(owner);
    self
  }

  fn icon(mut self, icon: WindowIcon) -> Result<Self> {
    self.inner = self
      .inner
      .with_window_icon(Some(WryIcon::try_from(icon)?.0));
    Ok(self)
  }

  #[cfg(any(target_os = "windows", target_os = "linux"))]
  fn skip_taskbar(mut self, skip: bool) -> Self {
    self.inner = self.inner.with_skip_taskbar(skip);
    self
  }

  #[cfg(target_os = "macos")]
  fn skip_taskbar(self, _skip: bool) -> Self {
    self
  }

  fn has_icon(&self) -> bool {
    self.inner.window.window_icon.is_some()
  }

  fn get_menu(&self) -> Option<&Menu> {
    self.menu.as_ref()
  }
}

pub struct FileDropEventWrapper(WryFileDropEvent);

impl From<FileDropEventWrapper> for FileDropEvent {
  fn from(event: FileDropEventWrapper) -> Self {
    match event.0 {
      WryFileDropEvent::Hovered(paths) => FileDropEvent::Hovered(paths),
      WryFileDropEvent::Dropped(paths) => FileDropEvent::Dropped(paths),
      // default to cancelled
      // FIXME(maybe): Add `FileDropEvent::Unknown` event?
      _ => FileDropEvent::Cancelled,
    }
  }
}

#[cfg(target_os = "macos")]
pub struct NSWindow(*mut std::ffi::c_void);
#[cfg(target_os = "macos")]
#[allow(clippy::non_send_fields_in_send_ty)]
unsafe impl Send for NSWindow {}

#[cfg(windows)]
pub struct Hwnd(HWND);
#[cfg(windows)]
#[allow(clippy::non_send_fields_in_send_ty)]
unsafe impl Send for Hwnd {}

#[cfg(any(
  target_os = "linux",
  target_os = "dragonfly",
  target_os = "freebsd",
  target_os = "netbsd",
  target_os = "openbsd"
))]
pub struct GtkWindow(gtk::ApplicationWindow);
#[cfg(any(
  target_os = "linux",
  target_os = "dragonfly",
  target_os = "freebsd",
  target_os = "netbsd",
  target_os = "openbsd"
))]
#[allow(clippy::non_send_fields_in_send_ty)]
unsafe impl Send for GtkWindow {}

#[derive(Debug, Clone)]
pub enum WindowMessage {
  #[cfg(any(debug_assertions, feature = "devtools"))]
  OpenDevTools,
  // Getters
  ScaleFactor(Sender<f64>),
  InnerPosition(Sender<Result<PhysicalPosition<i32>>>),
  OuterPosition(Sender<Result<PhysicalPosition<i32>>>),
  InnerSize(Sender<PhysicalSize<u32>>),
  OuterSize(Sender<PhysicalSize<u32>>),
  IsFullscreen(Sender<bool>),
  IsMaximized(Sender<bool>),
  IsDecorated(Sender<bool>),
  IsResizable(Sender<bool>),
  IsVisible(Sender<bool>),
  IsMenuVisible(Sender<bool>),
  CurrentMonitor(Sender<Option<MonitorHandle>>),
  PrimaryMonitor(Sender<Option<MonitorHandle>>),
  AvailableMonitors(Sender<Vec<MonitorHandle>>),
  #[cfg(target_os = "macos")]
  NSWindow(Sender<NSWindow>),
  #[cfg(windows)]
  Hwnd(Sender<Hwnd>),
  #[cfg(any(
    target_os = "linux",
    target_os = "dragonfly",
    target_os = "freebsd",
    target_os = "netbsd",
    target_os = "openbsd"
  ))]
  GtkWindow(Sender<GtkWindow>),
  // Setters
  Center(Sender<Result<()>>),
  RequestUserAttention(Option<UserAttentionTypeWrapper>),
  SetResizable(bool),
  SetTitle(String),
  Maximize,
  Unmaximize,
  Minimize,
  Unminimize,
  ShowMenu,
  HideMenu,
  Show,
  Hide,
  Close,
  SetDecorations(bool),
  SetAlwaysOnTop(bool),
  SetSize(Size),
  SetMinSize(Option<Size>),
  SetMaxSize(Option<Size>),
  SetPosition(Position),
  SetFullscreen(bool),
  SetFocus,
  SetIcon(WryWindowIcon),
  SetSkipTaskbar(bool),
  DragWindow,
  UpdateMenuItem(u16, MenuUpdate),
  RequestRedraw,
}

#[derive(Debug, Clone)]
pub enum WebviewMessage {
  EvaluateScript(String),
  #[allow(dead_code)]
  WebviewEvent(WebviewEvent),
  Print,
}

#[allow(dead_code)]
#[derive(Debug, Clone)]
pub enum WebviewEvent {
  Focused(bool),
}

#[cfg(feature = "system-tray")]
#[derive(Debug, Clone)]
pub enum TrayMessage {
  UpdateItem(u16, MenuUpdate),
  UpdateMenu(SystemTrayMenu),
  UpdateIcon(TrayIcon),
  #[cfg(target_os = "macos")]
  UpdateIconAsTemplate(bool),
  Close,
}

#[derive(Debug, Clone)]
pub enum GlobalShortcutMessage {
  IsRegistered(Accelerator, Sender<bool>),
  Register(Accelerator, Sender<Result<GlobalShortcutWrapper>>),
  Unregister(GlobalShortcutWrapper, Sender<Result<()>>),
  UnregisterAll(Sender<Result<()>>),
}

#[derive(Debug, Clone)]
pub enum ClipboardMessage {
  WriteText(String, Sender<()>),
  ReadText(Sender<Option<String>>),
}

pub type CreateWebviewClosure<T> = Box<
  dyn FnOnce(&EventLoopWindowTarget<Message<T>>, &WebContextStore) -> Result<WindowWrapper> + Send,
>;

pub enum Message<T: 'static> {
  Task(Box<dyn FnOnce() + Send>),
  Window(WindowId, WindowMessage),
  Webview(WindowId, WebviewMessage),
  #[cfg(feature = "system-tray")]
  Tray(TrayMessage),
  CreateWebview(CreateWebviewClosure<T>, Sender<WindowId>),
  CreateWindow(
    Box<dyn FnOnce() -> (String, WryWindowBuilder) + Send>,
    Sender<Result<Weak<Window>>>,
  ),
  GlobalShortcut(GlobalShortcutMessage),
  Clipboard(ClipboardMessage),
  UserEvent(T),
}

impl<T: fmt::Debug + Clone + Send + 'static> Clone for Message<T> {
  fn clone(&self) -> Self {
    match self {
      Self::Window(i, m) => Self::Window(*i, m.clone()),
      Self::Webview(i, m) => Self::Webview(*i, m.clone()),
      #[cfg(feature = "system-tray")]
      Self::Tray(m) => Self::Tray(m.clone()),
      Self::GlobalShortcut(m) => Self::GlobalShortcut(m.clone()),
      Self::Clipboard(m) => Self::Clipboard(m.clone()),
      Self::UserEvent(t) => Self::UserEvent(t.clone()),
      _ => unimplemented!(),
    }
  }
}

/// The Tauri [`Dispatch`] for [`Wry`].
#[derive(Debug, Clone)]
pub struct WryDispatcher<T: fmt::Debug + Clone + Send + 'static> {
  window_id: WindowId,
  context: Context<T>,
}

// SAFETY: this is safe since the `Context` usage is guarded on `send_user_message`.
#[allow(clippy::non_send_fields_in_send_ty)]
unsafe impl<T: fmt::Debug + Clone + Send + 'static> Sync for WryDispatcher<T> {}

impl<T: fmt::Debug + Clone + Send + 'static> Dispatch<T> for WryDispatcher<T> {
  type Runtime = Wry<T>;
  type WindowBuilder = WindowBuilderWrapper;

  fn run_on_main_thread<F: FnOnce() + Send + 'static>(&self, f: F) -> Result<()> {
    send_user_message(&self.context, Message::Task(Box::new(f)))
  }

  fn on_window_event<F: Fn(&WindowEvent) + Send + 'static>(&self, f: F) -> Uuid {
    let id = Uuid::new_v4();
    self
      .context
      .window_event_listeners
      .lock()
      .unwrap()
      .get(&self.window_id)
      .unwrap()
      .lock()
      .unwrap()
      .insert(id, Box::new(f));
    id
  }

  fn on_menu_event<F: Fn(&MenuEvent) + Send + 'static>(&self, f: F) -> Uuid {
    let id = Uuid::new_v4();
    self
      .context
      .menu_event_listeners
      .lock()
      .unwrap()
      .get(&self.window_id)
      .unwrap()
      .lock()
      .unwrap()
      .insert(id, Box::new(f));
    id
  }

  #[cfg(any(debug_assertions, feature = "devtools"))]
  fn open_devtools(&self) {
    let _ = send_user_message(
      &self.context,
      Message::Window(self.window_id, WindowMessage::OpenDevTools),
    );
  }

  // Getters

  fn scale_factor(&self) -> Result<f64> {
    window_getter!(self, WindowMessage::ScaleFactor)
  }

  fn inner_position(&self) -> Result<PhysicalPosition<i32>> {
    window_getter!(self, WindowMessage::InnerPosition)?
  }

  fn outer_position(&self) -> Result<PhysicalPosition<i32>> {
    window_getter!(self, WindowMessage::OuterPosition)?
  }

  fn inner_size(&self) -> Result<PhysicalSize<u32>> {
    window_getter!(self, WindowMessage::InnerSize)
  }

  fn outer_size(&self) -> Result<PhysicalSize<u32>> {
    window_getter!(self, WindowMessage::OuterSize)
  }

  fn is_fullscreen(&self) -> Result<bool> {
    window_getter!(self, WindowMessage::IsFullscreen)
  }

  fn is_maximized(&self) -> Result<bool> {
    window_getter!(self, WindowMessage::IsMaximized)
  }

  /// Gets the window’s current decoration state.
  fn is_decorated(&self) -> Result<bool> {
    window_getter!(self, WindowMessage::IsDecorated)
  }

  /// Gets the window’s current resizable state.
  fn is_resizable(&self) -> Result<bool> {
    window_getter!(self, WindowMessage::IsResizable)
  }

  fn is_visible(&self) -> Result<bool> {
    window_getter!(self, WindowMessage::IsVisible)
  }

  fn is_menu_visible(&self) -> Result<bool> {
    window_getter!(self, WindowMessage::IsMenuVisible)
  }

  fn current_monitor(&self) -> Result<Option<Monitor>> {
    Ok(window_getter!(self, WindowMessage::CurrentMonitor)?.map(|m| MonitorHandleWrapper(m).into()))
  }

  fn primary_monitor(&self) -> Result<Option<Monitor>> {
    Ok(window_getter!(self, WindowMessage::PrimaryMonitor)?.map(|m| MonitorHandleWrapper(m).into()))
  }

  fn available_monitors(&self) -> Result<Vec<Monitor>> {
    Ok(
      window_getter!(self, WindowMessage::AvailableMonitors)?
        .into_iter()
        .map(|m| MonitorHandleWrapper(m).into())
        .collect(),
    )
  }

  #[cfg(target_os = "macos")]
  fn ns_window(&self) -> Result<*mut std::ffi::c_void> {
    window_getter!(self, WindowMessage::NSWindow).map(|w| w.0)
  }

  #[cfg(windows)]
  fn hwnd(&self) -> Result<HWND> {
    window_getter!(self, WindowMessage::Hwnd).map(|w| w.0)
  }

  /// Returns the `ApplicatonWindow` from gtk crate that is used by this window.
  #[cfg(any(
    target_os = "linux",
    target_os = "dragonfly",
    target_os = "freebsd",
    target_os = "netbsd",
    target_os = "openbsd"
  ))]
  fn gtk_window(&self) -> Result<gtk::ApplicationWindow> {
    window_getter!(self, WindowMessage::GtkWindow).map(|w| w.0)
  }

  // Setters

  fn center(&self) -> Result<()> {
    window_getter!(self, WindowMessage::Center)?
  }

  fn print(&self) -> Result<()> {
    send_user_message(
      &self.context,
      Message::Webview(self.window_id, WebviewMessage::Print),
    )
  }

  fn request_user_attention(&self, request_type: Option<UserAttentionType>) -> Result<()> {
    send_user_message(
      &self.context,
      Message::Window(
        self.window_id,
        WindowMessage::RequestUserAttention(request_type.map(Into::into)),
      ),
    )
  }

  // Creates a window by dispatching a message to the event loop.
  // Note that this must be called from a separate thread, otherwise the channel will introduce a deadlock.
  fn create_window(
    &mut self,
    pending: PendingWindow<T, Self::Runtime>,
  ) -> Result<DetachedWindow<T, Self::Runtime>> {
    let (tx, rx) = channel();
    let label = pending.label.clone();
    let menu_ids = pending.menu_ids.clone();
    let js_event_listeners = pending.js_event_listeners.clone();
    let context = self.context.clone();

    send_user_message(
      &self.context,
      Message::CreateWebview(
        Box::new(move |event_loop, web_context| {
          create_webview(event_loop, web_context, context, pending)
        }),
        tx,
      ),
    )?;
    let window_id = rx.recv().unwrap();

    let dispatcher = WryDispatcher {
      window_id,
      context: self.context.clone(),
    };
    Ok(DetachedWindow {
      label,
      dispatcher,
      menu_ids,
      js_event_listeners,
    })
  }

  fn set_resizable(&self, resizable: bool) -> Result<()> {
    send_user_message(
      &self.context,
      Message::Window(self.window_id, WindowMessage::SetResizable(resizable)),
    )
  }

  fn set_title<S: Into<String>>(&self, title: S) -> Result<()> {
    send_user_message(
      &self.context,
      Message::Window(self.window_id, WindowMessage::SetTitle(title.into())),
    )
  }

  fn maximize(&self) -> Result<()> {
    send_user_message(
      &self.context,
      Message::Window(self.window_id, WindowMessage::Maximize),
    )
  }

  fn unmaximize(&self) -> Result<()> {
    send_user_message(
      &self.context,
      Message::Window(self.window_id, WindowMessage::Unmaximize),
    )
  }

  fn minimize(&self) -> Result<()> {
    send_user_message(
      &self.context,
      Message::Window(self.window_id, WindowMessage::Minimize),
    )
  }

  fn unminimize(&self) -> Result<()> {
    send_user_message(
      &self.context,
      Message::Window(self.window_id, WindowMessage::Unminimize),
    )
  }

  fn show_menu(&self) -> Result<()> {
    send_user_message(
      &self.context,
      Message::Window(self.window_id, WindowMessage::ShowMenu),
    )
  }

  fn hide_menu(&self) -> Result<()> {
    send_user_message(
      &self.context,
      Message::Window(self.window_id, WindowMessage::HideMenu),
    )
  }

  fn show(&self) -> Result<()> {
    send_user_message(
      &self.context,
      Message::Window(self.window_id, WindowMessage::Show),
    )
  }

  fn hide(&self) -> Result<()> {
    send_user_message(
      &self.context,
      Message::Window(self.window_id, WindowMessage::Hide),
    )
  }

  fn close(&self) -> Result<()> {
    // NOTE: close cannot use the `send_user_message` function because it accesses the event loop callback
    self
      .context
      .proxy
      .send_event(Message::Window(self.window_id, WindowMessage::Close))
      .map_err(|_| Error::FailedToSendMessage)
  }

  fn set_decorations(&self, decorations: bool) -> Result<()> {
    send_user_message(
      &self.context,
      Message::Window(self.window_id, WindowMessage::SetDecorations(decorations)),
    )
  }

  fn set_always_on_top(&self, always_on_top: bool) -> Result<()> {
    send_user_message(
      &self.context,
      Message::Window(self.window_id, WindowMessage::SetAlwaysOnTop(always_on_top)),
    )
  }

  fn set_size(&self, size: Size) -> Result<()> {
    send_user_message(
      &self.context,
      Message::Window(self.window_id, WindowMessage::SetSize(size)),
    )
  }

  fn set_min_size(&self, size: Option<Size>) -> Result<()> {
    send_user_message(
      &self.context,
      Message::Window(self.window_id, WindowMessage::SetMinSize(size)),
    )
  }

  fn set_max_size(&self, size: Option<Size>) -> Result<()> {
    send_user_message(
      &self.context,
      Message::Window(self.window_id, WindowMessage::SetMaxSize(size)),
    )
  }

  fn set_position(&self, position: Position) -> Result<()> {
    send_user_message(
      &self.context,
      Message::Window(self.window_id, WindowMessage::SetPosition(position)),
    )
  }

  fn set_fullscreen(&self, fullscreen: bool) -> Result<()> {
    send_user_message(
      &self.context,
      Message::Window(self.window_id, WindowMessage::SetFullscreen(fullscreen)),
    )
  }

  fn set_focus(&self) -> Result<()> {
    send_user_message(
      &self.context,
      Message::Window(self.window_id, WindowMessage::SetFocus),
    )
  }

  fn set_icon(&self, icon: WindowIcon) -> Result<()> {
    send_user_message(
      &self.context,
      Message::Window(
        self.window_id,
        WindowMessage::SetIcon(WryIcon::try_from(icon)?.0),
      ),
    )
  }

  fn set_skip_taskbar(&self, skip: bool) -> Result<()> {
    send_user_message(
      &self.context,
      Message::Window(self.window_id, WindowMessage::SetSkipTaskbar(skip)),
    )
  }

  fn start_dragging(&self) -> Result<()> {
    send_user_message(
      &self.context,
      Message::Window(self.window_id, WindowMessage::DragWindow),
    )
  }

  fn eval_script<S: Into<String>>(&self, script: S) -> Result<()> {
    send_user_message(
      &self.context,
      Message::Webview(
        self.window_id,
        WebviewMessage::EvaluateScript(script.into()),
      ),
    )
  }

  fn update_menu_item(&self, id: u16, update: MenuUpdate) -> Result<()> {
    send_user_message(
      &self.context,
      Message::Window(self.window_id, WindowMessage::UpdateMenuItem(id, update)),
    )
  }
}

#[cfg(feature = "system-tray")]
#[derive(Clone, Default)]
struct TrayContext {
  tray: Arc<Mutex<Option<Arc<Mutex<WrySystemTray>>>>>,
  listeners: SystemTrayEventListeners,
  items: SystemTrayItems,
}

#[cfg(feature = "system-tray")]
impl fmt::Debug for TrayContext {
  fn fmt(&self, f: &mut fmt::Formatter<'_>) -> fmt::Result {
    f.debug_struct("TrayContext")
      .field("items", &self.items)
      .finish()
  }
}

enum WindowHandle {
  Webview(WebView),
  Window(Arc<Window>),
}

impl fmt::Debug for WindowHandle {
  fn fmt(&self, _f: &mut fmt::Formatter<'_>) -> fmt::Result {
    Ok(())
  }
}

impl WindowHandle {
  fn window(&self) -> &Window {
    match self {
      Self::Webview(w) => w.window(),
      Self::Window(w) => w,
    }
  }

  fn inner_size(&self) -> WryPhysicalSize<u32> {
    match self {
      WindowHandle::Window(w) => w.inner_size(),
      WindowHandle::Webview(w) => w.inner_size(),
    }
  }
}

#[derive(Debug)]
pub struct WindowWrapper {
  label: String,
  inner: WindowHandle,
  menu_items: Option<HashMap<u16, WryCustomMenuItem>>,
}

#[derive(Debug, Clone)]
pub struct EventProxy<T: fmt::Debug + Clone + Send + 'static>(WryEventLoopProxy<Message<T>>);

impl<T: fmt::Debug + Clone + Send + 'static> EventLoopProxy<T> for EventProxy<T> {
  fn send_event(&self, event: T) -> Result<()> {
    self
      .0
      .send_event(Message::UserEvent(event))
      .map_err(|_| Error::EventLoopClosed)
  }
}

/// A Tauri [`Runtime`] wrapper around wry.
pub struct Wry<T: fmt::Debug + Clone + Send + 'static> {
  main_thread_id: ThreadId,
  global_shortcut_manager: Arc<Mutex<WryShortcutManager>>,
  global_shortcut_manager_handle: GlobalShortcutManagerHandle<T>,
  clipboard_manager: Arc<Mutex<Clipboard>>,
  clipboard_manager_handle: ClipboardManagerWrapper<T>,
  event_loop: EventLoop<Message<T>>,
  windows: Arc<Mutex<HashMap<WindowId, WindowWrapper>>>,
  web_context: WebContextStore,
  window_event_listeners: WindowEventListeners,
  menu_event_listeners: MenuEventListeners,
  #[cfg(feature = "system-tray")]
  tray_context: TrayContext,
}

impl<T: fmt::Debug + Clone + Send + 'static> fmt::Debug for Wry<T> {
  fn fmt(&self, f: &mut fmt::Formatter<'_>) -> fmt::Result {
    let mut d = f.debug_struct("Wry");
    d.field("main_thread_id", &self.main_thread_id)
      .field("global_shortcut_manager", &self.global_shortcut_manager)
      .field(
        "global_shortcut_manager_handle",
        &self.global_shortcut_manager_handle,
      )
      .field("clipboard_manager", &self.clipboard_manager)
      .field("clipboard_manager_handle", &self.clipboard_manager_handle)
      .field("event_loop", &self.event_loop)
      .field("windows", &self.windows)
      .field("web_context", &self.web_context);
    #[cfg(feature = "system-tray")]
    d.field("tray_context", &self.tray_context);
    d.finish()
  }
}

/// A handle to the Wry runtime.
#[derive(Debug, Clone)]
pub struct WryHandle<T: fmt::Debug + Clone + Send + 'static> {
  context: Context<T>,
}

// SAFETY: this is safe since the `Context` usage is guarded on `send_user_message`.
#[allow(clippy::non_send_fields_in_send_ty)]
unsafe impl<T: fmt::Debug + Clone + Send + 'static> Sync for WryHandle<T> {}

impl<T: fmt::Debug + Clone + Send + 'static> WryHandle<T> {
  /// Creates a new tao window using a callback, and returns its window id.
  pub fn create_tao_window<F: FnOnce() -> (String, WryWindowBuilder) + Send + 'static>(
    &self,
    f: F,
  ) -> Result<Weak<Window>> {
    let (tx, rx) = channel();
    send_user_message(&self.context, Message::CreateWindow(Box::new(f), tx))?;
    rx.recv().unwrap()
  }

  /// Send a message to the event loop.
  pub fn send_event(&self, message: Message<T>) -> Result<()> {
    self
      .context
      .proxy
      .send_event(message)
      .map_err(|_| Error::FailedToSendMessage)?;
    Ok(())
  }
}

impl<T: fmt::Debug + Clone + Send + 'static> RuntimeHandle<T> for WryHandle<T> {
  type Runtime = Wry<T>;

  fn create_proxy(&self) -> EventProxy<T> {
    EventProxy(self.context.proxy.clone())
  }

  // Creates a window by dispatching a message to the event loop.
  // Note that this must be called from a separate thread, otherwise the channel will introduce a deadlock.
  fn create_window(
    &self,
    pending: PendingWindow<T, Self::Runtime>,
  ) -> Result<DetachedWindow<T, Self::Runtime>> {
    let (tx, rx) = channel();
    let label = pending.label.clone();
    let menu_ids = pending.menu_ids.clone();
    let js_event_listeners = pending.js_event_listeners.clone();
    let context = self.context.clone();
    send_user_message(
      &self.context,
      Message::CreateWebview(
        Box::new(move |event_loop, web_context| {
          create_webview(event_loop, web_context, context, pending)
        }),
        tx,
      ),
    )?;
    let window_id = rx.recv().unwrap();

    let dispatcher = WryDispatcher {
      window_id,
      context: self.context.clone(),
    };
    Ok(DetachedWindow {
      label,
      dispatcher,
      menu_ids,
      js_event_listeners,
    })
  }

  fn run_on_main_thread<F: FnOnce() + Send + 'static>(&self, f: F) -> Result<()> {
    send_user_message(&self.context, Message::Task(Box::new(f)))
  }

  #[cfg(all(windows, feature = "system-tray"))]
  /// Deprecated. (not needed anymore)
  fn remove_system_tray(&self) -> Result<()> {
    send_user_message(&self.context, Message::Tray(TrayMessage::Close))
  }
}

impl<T: fmt::Debug + Clone + Send + 'static> Wry<T> {
  fn init(event_loop: EventLoop<Message<T>>) -> Result<Self> {
    let proxy = event_loop.create_proxy();
    let main_thread_id = current_thread().id();
    let web_context = WebContextStore::default();
    let global_shortcut_manager = Arc::new(Mutex::new(WryShortcutManager::new(&event_loop)));
    let clipboard_manager = Arc::new(Mutex::new(Clipboard::new()));
    let windows = Arc::new(Mutex::new(HashMap::default()));
    let window_event_listeners = WindowEventListeners::default();
    let menu_event_listeners = MenuEventListeners::default();

    #[cfg(feature = "system-tray")]
    let tray_context = TrayContext::default();

    let event_loop_context = Context {
      main_thread_id,
      proxy,
      window_event_listeners: window_event_listeners.clone(),
      menu_event_listeners: menu_event_listeners.clone(),
      main_thread: DispatcherMainThreadContext {
        window_target: event_loop.deref().clone(),
        web_context: web_context.clone(),
        global_shortcut_manager: global_shortcut_manager.clone(),
        clipboard_manager: clipboard_manager.clone(),
        windows: windows.clone(),
        #[cfg(feature = "system-tray")]
        tray_context: tray_context.clone(),
      },
    };

    let global_shortcut_listeners = GlobalShortcutListeners::default();
    let clipboard_manager_handle = ClipboardManagerWrapper {
      context: event_loop_context.clone(),
    };

    Ok(Self {
      main_thread_id,
      global_shortcut_manager,
      global_shortcut_manager_handle: GlobalShortcutManagerHandle {
        context: event_loop_context,
        shortcuts: Default::default(),
        listeners: global_shortcut_listeners,
      },
      clipboard_manager,
      clipboard_manager_handle,
      event_loop,
      windows,
      web_context,
      window_event_listeners,
      menu_event_listeners,
      #[cfg(feature = "system-tray")]
      tray_context,
    })
  }
}

impl<T: fmt::Debug + Clone + Send + 'static> Runtime<T> for Wry<T> {
  type Dispatcher = WryDispatcher<T>;
  type Handle = WryHandle<T>;
  type GlobalShortcutManager = GlobalShortcutManagerHandle<T>;
  type ClipboardManager = ClipboardManagerWrapper<T>;
  #[cfg(feature = "system-tray")]
  type TrayHandler = SystemTrayHandle<T>;
  type EventLoopProxy = EventProxy<T>;

  fn new() -> Result<Self> {
    let event_loop = EventLoop::<Message<T>>::with_user_event();
    Self::init(event_loop)
  }

  #[cfg(any(windows, target_os = "linux"))]
  fn new_any_thread() -> Result<Self> {
    #[cfg(target_os = "linux")]
    use wry::application::platform::unix::EventLoopExtUnix;
    #[cfg(windows)]
    use wry::application::platform::windows::EventLoopExtWindows;
    let event_loop = EventLoop::<Message<T>>::new_any_thread();
    Self::init(event_loop)
  }

  fn create_proxy(&self) -> EventProxy<T> {
    EventProxy(self.event_loop.create_proxy())
  }

  fn handle(&self) -> Self::Handle {
    WryHandle {
      context: Context {
        main_thread_id: self.main_thread_id,
        proxy: self.event_loop.create_proxy(),
        window_event_listeners: self.window_event_listeners.clone(),
        menu_event_listeners: self.menu_event_listeners.clone(),
        main_thread: DispatcherMainThreadContext {
          window_target: self.event_loop.deref().clone(),
          web_context: self.web_context.clone(),
          global_shortcut_manager: self.global_shortcut_manager.clone(),
          clipboard_manager: self.clipboard_manager.clone(),
          windows: self.windows.clone(),
          #[cfg(feature = "system-tray")]
          tray_context: self.tray_context.clone(),
        },
      },
    }
  }

  fn global_shortcut_manager(&self) -> Self::GlobalShortcutManager {
    self.global_shortcut_manager_handle.clone()
  }

  fn clipboard_manager(&self) -> Self::ClipboardManager {
    self.clipboard_manager_handle.clone()
  }

  fn create_window(&self, pending: PendingWindow<T, Self>) -> Result<DetachedWindow<T, Self>> {
    let label = pending.label.clone();
    let menu_ids = pending.menu_ids.clone();
    let js_event_listeners = pending.js_event_listeners.clone();
    let proxy = self.event_loop.create_proxy();
    let webview = create_webview(
      &self.event_loop,
      &self.web_context,
      Context {
        main_thread_id: self.main_thread_id,
        proxy: proxy.clone(),
        window_event_listeners: self.window_event_listeners.clone(),
        menu_event_listeners: self.menu_event_listeners.clone(),
        main_thread: DispatcherMainThreadContext {
          window_target: self.event_loop.deref().clone(),
          web_context: self.web_context.clone(),
          global_shortcut_manager: self.global_shortcut_manager.clone(),
          clipboard_manager: self.clipboard_manager.clone(),
          windows: self.windows.clone(),
          #[cfg(feature = "system-tray")]
          tray_context: self.tray_context.clone(),
        },
      },
      pending,
    )?;

    #[cfg(target_os = "windows")]
    {
      let id = webview.inner.window().id();
      if let WindowHandle::Webview(ref webview) = webview.inner {
        if let Some(controller) = webview.controller() {
          let proxy = self.event_loop.create_proxy();
          let mut token = EventRegistrationToken::default();
          unsafe {
            controller.GotFocus(
              FocusChangedEventHandler::create(Box::new(move |_, _| {
                let _ = proxy.send_event(Message::Webview(
                  id,
                  WebviewMessage::WebviewEvent(WebviewEvent::Focused(true)),
                ));
                Ok(())
              })),
              &mut token,
            )
          }
          .unwrap();
          let proxy = self.event_loop.create_proxy();
          unsafe {
            controller.LostFocus(
              FocusChangedEventHandler::create(Box::new(move |_, _| {
                let _ = proxy.send_event(Message::Webview(
                  id,
                  WebviewMessage::WebviewEvent(WebviewEvent::Focused(false)),
                ));
                Ok(())
              })),
              &mut token,
            )
          }
          .unwrap();
        }
      }
    }

    let dispatcher = WryDispatcher {
      window_id: webview.inner.window().id(),
      context: Context {
        main_thread_id: self.main_thread_id,
        proxy,
        window_event_listeners: self.window_event_listeners.clone(),
        menu_event_listeners: self.menu_event_listeners.clone(),
        main_thread: DispatcherMainThreadContext {
          window_target: self.event_loop.deref().clone(),
          web_context: self.web_context.clone(),
          global_shortcut_manager: self.global_shortcut_manager.clone(),
          clipboard_manager: self.clipboard_manager.clone(),
          windows: self.windows.clone(),
          #[cfg(feature = "system-tray")]
          tray_context: self.tray_context.clone(),
        },
      },
    };

    self
      .windows
      .lock()
      .unwrap()
      .insert(webview.inner.window().id(), webview);

    Ok(DetachedWindow {
      label,
      dispatcher,
      menu_ids,
      js_event_listeners,
    })
  }

  #[cfg(feature = "system-tray")]
  fn system_tray(&self, system_tray: SystemTray) -> Result<Self::TrayHandler> {
    let icon = system_tray
      .icon
      .expect("tray icon not set")
      .into_platform_icon();

    let mut items = HashMap::new();

    #[cfg(target_os = "macos")]
    let tray = SystemTrayBuilder::new(
      icon,
      system_tray
        .menu
        .map(|menu| to_wry_context_menu(&mut items, menu)),
    )
    .with_icon_as_template(system_tray.icon_as_template)
    .build(&self.event_loop)
    .map_err(|e| Error::SystemTray(Box::new(e)))?;

    #[cfg(not(target_os = "macos"))]
    let tray = SystemTrayBuilder::new(
      icon,
      system_tray
        .menu
        .map(|menu| to_wry_context_menu(&mut items, menu)),
    )
    .build(&self.event_loop)
    .map_err(|e| Error::SystemTray(Box::new(e)))?;

    *self.tray_context.items.lock().unwrap() = items;
    *self.tray_context.tray.lock().unwrap() = Some(Arc::new(Mutex::new(tray)));

    Ok(SystemTrayHandle {
      proxy: self.event_loop.create_proxy(),
    })
  }

  #[cfg(feature = "system-tray")]
  fn on_system_tray_event<F: Fn(&SystemTrayEvent) + Send + 'static>(&mut self, f: F) -> Uuid {
    let id = Uuid::new_v4();
    self
      .tray_context
      .listeners
      .lock()
      .unwrap()
      .insert(id, Box::new(f));
    id
  }

  #[cfg(target_os = "macos")]
  fn set_activation_policy(&mut self, activation_policy: ActivationPolicy) {
    self
      .event_loop
      .set_activation_policy(match activation_policy {
        ActivationPolicy::Regular => WryActivationPolicy::Regular,
        ActivationPolicy::Accessory => WryActivationPolicy::Accessory,
        ActivationPolicy::Prohibited => WryActivationPolicy::Prohibited,
        _ => unimplemented!(),
      });
  }

  fn run_iteration<F: FnMut(RunEvent<T>) + 'static>(&mut self, mut callback: F) -> RunIteration {
    use wry::application::platform::run_return::EventLoopExtRunReturn;
    let windows = self.windows.clone();
    let web_context = &self.web_context;
    let window_event_listeners = self.window_event_listeners.clone();
    let menu_event_listeners = self.menu_event_listeners.clone();
    #[cfg(feature = "system-tray")]
    let tray_context = self.tray_context.clone();
    let global_shortcut_manager = self.global_shortcut_manager.clone();
    let global_shortcut_manager_handle = self.global_shortcut_manager_handle.clone();
    let clipboard_manager = self.clipboard_manager.clone();
    let mut iteration = RunIteration::default();

    self
      .event_loop
      .run_return(|event, event_loop, control_flow| {
        *control_flow = ControlFlow::Wait;
        if let Event::MainEventsCleared = &event {
          *control_flow = ControlFlow::Exit;
        }

        iteration = handle_event_loop(
          event,
          event_loop,
          control_flow,
          EventLoopIterationContext {
            callback: &mut callback,
            windows: windows.clone(),
            window_event_listeners: &window_event_listeners,
            global_shortcut_manager: global_shortcut_manager.clone(),
            global_shortcut_manager_handle: &global_shortcut_manager_handle,
            clipboard_manager: clipboard_manager.clone(),
            menu_event_listeners: &menu_event_listeners,
            #[cfg(feature = "system-tray")]
            tray_context: &tray_context,
          },
          web_context,
        );
      });

    iteration
  }

  fn run<F: FnMut(RunEvent<T>) + 'static>(self, mut callback: F) {
    let windows = self.windows.clone();
    let web_context = self.web_context;
    let window_event_listeners = self.window_event_listeners.clone();
    let menu_event_listeners = self.menu_event_listeners.clone();
    #[cfg(feature = "system-tray")]
    let tray_context = self.tray_context;
    let global_shortcut_manager = self.global_shortcut_manager.clone();
    let global_shortcut_manager_handle = self.global_shortcut_manager_handle.clone();
    let clipboard_manager = self.clipboard_manager.clone();

    self.event_loop.run(move |event, event_loop, control_flow| {
      handle_event_loop(
        event,
        event_loop,
        control_flow,
        EventLoopIterationContext {
          callback: &mut callback,
          windows: windows.clone(),
          window_event_listeners: &window_event_listeners,
          global_shortcut_manager: global_shortcut_manager.clone(),
          global_shortcut_manager_handle: &global_shortcut_manager_handle,
          clipboard_manager: clipboard_manager.clone(),
          menu_event_listeners: &menu_event_listeners,
          #[cfg(feature = "system-tray")]
          tray_context: &tray_context,
        },
        &web_context,
      );
    })
  }
}

pub struct EventLoopIterationContext<'a, T: fmt::Debug + Clone + Send + 'static> {
  callback: &'a mut (dyn FnMut(RunEvent<T>) + 'static),
  windows: Arc<Mutex<HashMap<WindowId, WindowWrapper>>>,
  window_event_listeners: &'a WindowEventListeners,
  global_shortcut_manager: Arc<Mutex<WryShortcutManager>>,
  global_shortcut_manager_handle: &'a GlobalShortcutManagerHandle<T>,
  clipboard_manager: Arc<Mutex<Clipboard>>,
  menu_event_listeners: &'a MenuEventListeners,
  #[cfg(feature = "system-tray")]
  tray_context: &'a TrayContext,
}

struct UserMessageContext<'a> {
  window_event_listeners: &'a WindowEventListeners,
  global_shortcut_manager: Arc<Mutex<WryShortcutManager>>,
  clipboard_manager: Arc<Mutex<Clipboard>>,
  menu_event_listeners: &'a MenuEventListeners,
  windows: Arc<Mutex<HashMap<WindowId, WindowWrapper>>>,
  #[cfg(feature = "system-tray")]
  tray_context: &'a TrayContext,
}

fn handle_user_message<T: fmt::Debug + Clone + Send + 'static>(
  event_loop: &EventLoopWindowTarget<Message<T>>,
  message: Message<T>,
  context: UserMessageContext<'_>,
  web_context: &WebContextStore,
) -> RunIteration {
  let UserMessageContext {
    window_event_listeners,
    menu_event_listeners,
    global_shortcut_manager,
    clipboard_manager,
    windows,
    #[cfg(feature = "system-tray")]
    tray_context,
  } = context;
  match message {
    Message::Task(task) => task(),
    Message::Window(id, window_message) => {
      if let Some(webview) = windows
        .lock()
        .expect("poisoned webview collection")
        .get_mut(&id)
      {
        let window = webview.inner.window();
        match window_message {
          #[cfg(any(debug_assertions, feature = "devtools"))]
          WindowMessage::OpenDevTools => {
            if let WindowHandle::Webview(w) = &webview.inner {
              w.devtool();
            }
          }
          // Getters
          WindowMessage::ScaleFactor(tx) => tx.send(window.scale_factor()).unwrap(),
          WindowMessage::InnerPosition(tx) => tx
            .send(
              window
                .inner_position()
                .map(|p| PhysicalPositionWrapper(p).into())
                .map_err(|_| Error::FailedToSendMessage),
            )
            .unwrap(),
          WindowMessage::OuterPosition(tx) => tx
            .send(
              window
                .outer_position()
                .map(|p| PhysicalPositionWrapper(p).into())
                .map_err(|_| Error::FailedToSendMessage),
            )
            .unwrap(),
          WindowMessage::InnerSize(tx) => tx
            .send(PhysicalSizeWrapper(webview.inner.inner_size()).into())
            .unwrap(),
          WindowMessage::OuterSize(tx) => tx
            .send(PhysicalSizeWrapper(window.outer_size()).into())
            .unwrap(),
          WindowMessage::IsFullscreen(tx) => tx.send(window.fullscreen().is_some()).unwrap(),
          WindowMessage::IsMaximized(tx) => tx.send(window.is_maximized()).unwrap(),
          WindowMessage::IsDecorated(tx) => tx.send(window.is_decorated()).unwrap(),
          WindowMessage::IsResizable(tx) => tx.send(window.is_resizable()).unwrap(),
          WindowMessage::IsVisible(tx) => tx.send(window.is_visible()).unwrap(),
          WindowMessage::IsMenuVisible(tx) => tx.send(window.is_menu_visible()).unwrap(),
          WindowMessage::CurrentMonitor(tx) => tx.send(window.current_monitor()).unwrap(),
          WindowMessage::PrimaryMonitor(tx) => tx.send(window.primary_monitor()).unwrap(),
          WindowMessage::AvailableMonitors(tx) => {
            tx.send(window.available_monitors().collect()).unwrap()
          }
          #[cfg(target_os = "macos")]
          WindowMessage::NSWindow(tx) => tx.send(NSWindow(window.ns_window())).unwrap(),
          #[cfg(windows)]
          WindowMessage::Hwnd(tx) => tx.send(Hwnd(HWND(window.hwnd() as _))).unwrap(),
          #[cfg(any(
            target_os = "linux",
            target_os = "dragonfly",
            target_os = "freebsd",
            target_os = "netbsd",
            target_os = "openbsd"
          ))]
          WindowMessage::GtkWindow(tx) => tx.send(GtkWindow(window.gtk_window().clone())).unwrap(),
          // Setters
          WindowMessage::Center(tx) => {
            tx.send(center_window(window, webview.inner.inner_size()))
              .unwrap();
          }
          WindowMessage::RequestUserAttention(request_type) => {
            window.request_user_attention(request_type.map(|r| r.0));
          }
          WindowMessage::SetResizable(resizable) => window.set_resizable(resizable),
          WindowMessage::SetTitle(title) => window.set_title(&title),
          WindowMessage::Maximize => window.set_maximized(true),
          WindowMessage::Unmaximize => window.set_maximized(false),
          WindowMessage::Minimize => window.set_minimized(true),
          WindowMessage::Unminimize => window.set_minimized(false),
          WindowMessage::ShowMenu => window.show_menu(),
          WindowMessage::HideMenu => window.hide_menu(),
          WindowMessage::Show => window.set_visible(true),
          WindowMessage::Hide => window.set_visible(false),
          WindowMessage::Close => panic!("cannot handle `WindowMessage::Close` on the main thread"),
          WindowMessage::SetDecorations(decorations) => window.set_decorations(decorations),
          WindowMessage::SetAlwaysOnTop(always_on_top) => window.set_always_on_top(always_on_top),
          WindowMessage::SetSize(size) => {
            window.set_inner_size(SizeWrapper::from(size).0);
          }
          WindowMessage::SetMinSize(size) => {
            window.set_min_inner_size(size.map(|s| SizeWrapper::from(s).0));
          }
          WindowMessage::SetMaxSize(size) => {
            window.set_max_inner_size(size.map(|s| SizeWrapper::from(s).0));
          }
          WindowMessage::SetPosition(position) => {
            window.set_outer_position(PositionWrapper::from(position).0)
          }
          WindowMessage::SetFullscreen(fullscreen) => {
            if fullscreen {
              window.set_fullscreen(Some(Fullscreen::Borderless(None)))
            } else {
              window.set_fullscreen(None)
            }
          }
          WindowMessage::SetFocus => {
            window.set_focus();
          }
          WindowMessage::SetIcon(icon) => {
            window.set_window_icon(Some(icon));
          }
          WindowMessage::SetSkipTaskbar(_skip) => {
            #[cfg(any(target_os = "windows", target_os = "linux"))]
            window.set_skip_taskbar(_skip);
          }
          WindowMessage::DragWindow => {
            let _ = window.drag_window();
          }
          WindowMessage::UpdateMenuItem(id, update) => {
            if let Some(menu_items) = webview.menu_items.as_mut() {
              let item = menu_items.get_mut(&id).expect("menu item not found");
              match update {
                MenuUpdate::SetEnabled(enabled) => item.set_enabled(enabled),
                MenuUpdate::SetTitle(title) => item.set_title(&title),
                MenuUpdate::SetSelected(selected) => item.set_selected(selected),
                #[cfg(target_os = "macos")]
                MenuUpdate::SetNativeImage(image) => {
                  item.set_native_image(NativeImageWrapper::from(image).0)
                }
              }
            }
          }
          WindowMessage::RequestRedraw => {
            window.request_redraw();
          }
        }
      }
    }
    Message::Webview(id, webview_message) => match webview_message {
      WebviewMessage::EvaluateScript(script) => {
        if let Some(WindowHandle::Webview(webview)) = windows
          .lock()
          .expect("poisoned webview collection")
          .get(&id)
          .map(|w| &w.inner)
        {
          if let Err(e) = webview.evaluate_script(&script) {
            #[cfg(debug_assertions)]
            eprintln!("{}", e);
          }
        }
      }
      WebviewMessage::Print => {
        if let Some(WindowHandle::Webview(webview)) = windows
          .lock()
          .expect("poisoned webview collection")
          .get(&id)
          .map(|w| &w.inner)
        {
          let _ = webview.print();
        }
      }
      WebviewMessage::WebviewEvent(event) => {
        if let Some(event) = WindowEventWrapper::from(&event).0 {
          for handler in window_event_listeners
            .lock()
            .unwrap()
            .get(&id)
            .unwrap()
            .lock()
            .unwrap()
            .values()
          {
            handler(&event);
          }
        }
      }
    },
    Message::CreateWebview(handler, sender) => match handler(event_loop, web_context) {
      Ok(webview) => {
        let window_id = webview.inner.window().id();
        windows
          .lock()
          .expect("poisoned webview collection")
          .insert(window_id, webview);
        sender.send(window_id).unwrap();
      }
      Err(e) => {
        #[cfg(debug_assertions)]
        eprintln!("{}", e);
      }
    },
    Message::CreateWindow(handler, sender) => {
      let (label, builder) = handler();
      if let Ok(window) = builder.build(event_loop) {
        let window_id = window.id();

        window_event_listeners
          .lock()
          .unwrap()
          .insert(window.id(), WindowEventListenersMap::default());

        menu_event_listeners
          .lock()
          .unwrap()
          .insert(window.id(), WindowMenuEventListeners::default());

        let w = Arc::new(window);

        windows.lock().expect("poisoned webview collection").insert(
          window_id,
          WindowWrapper {
            label,
            inner: WindowHandle::Window(w.clone()),
            menu_items: Default::default(),
          },
        );
        sender.send(Ok(Arc::downgrade(&w))).unwrap();
      } else {
        sender.send(Err(Error::CreateWindow)).unwrap();
      }
    }

    #[cfg(feature = "system-tray")]
    Message::Tray(tray_message) => match tray_message {
      TrayMessage::UpdateItem(menu_id, update) => {
        let mut tray = tray_context.items.as_ref().lock().unwrap();
        let item = tray.get_mut(&menu_id).expect("menu item not found");
        match update {
          MenuUpdate::SetEnabled(enabled) => item.set_enabled(enabled),
          MenuUpdate::SetTitle(title) => item.set_title(&title),
          MenuUpdate::SetSelected(selected) => item.set_selected(selected),
          #[cfg(target_os = "macos")]
          MenuUpdate::SetNativeImage(image) => {
            item.set_native_image(NativeImageWrapper::from(image).0)
          }
        }
      }
      TrayMessage::UpdateMenu(menu) => {
        if let Some(tray) = &*tray_context.tray.lock().unwrap() {
          let mut items = HashMap::new();
          tray
            .lock()
            .unwrap()
            .set_menu(&to_wry_context_menu(&mut items, menu));
          *tray_context.items.lock().unwrap() = items;
        }
      }
      TrayMessage::UpdateIcon(icon) => {
        if let Some(tray) = &*tray_context.tray.lock().unwrap() {
          tray.lock().unwrap().set_icon(icon.into_platform_icon());
        }
      }
      #[cfg(target_os = "macos")]
      TrayMessage::UpdateIconAsTemplate(is_template) => {
        if let Some(tray) = &*tray_context.tray.lock().unwrap() {
          tray.lock().unwrap().set_icon_as_template(is_template);
        }
      }
      TrayMessage::Close => {
        *tray_context.tray.lock().unwrap() = None;
        tray_context.listeners.lock().unwrap().clear();
        tray_context.items.lock().unwrap().clear();
      }
    },
    Message::GlobalShortcut(message) => match message {
      GlobalShortcutMessage::IsRegistered(accelerator, tx) => tx
        .send(
          global_shortcut_manager
            .lock()
            .unwrap()
            .is_registered(&accelerator),
        )
        .unwrap(),
      GlobalShortcutMessage::Register(accelerator, tx) => tx
        .send(
          global_shortcut_manager
            .lock()
            .unwrap()
            .register(accelerator)
            .map(GlobalShortcutWrapper)
            .map_err(|e| Error::GlobalShortcut(Box::new(e))),
        )
        .unwrap(),
      GlobalShortcutMessage::Unregister(shortcut, tx) => tx
        .send(
          global_shortcut_manager
            .lock()
            .unwrap()
            .unregister(shortcut.0)
            .map_err(|e| Error::GlobalShortcut(Box::new(e))),
        )
        .unwrap(),
      GlobalShortcutMessage::UnregisterAll(tx) => tx
        .send(
          global_shortcut_manager
            .lock()
            .unwrap()
            .unregister_all()
            .map_err(|e| Error::GlobalShortcut(Box::new(e))),
        )
        .unwrap(),
    },
    Message::Clipboard(message) => match message {
      ClipboardMessage::WriteText(text, tx) => {
        clipboard_manager.lock().unwrap().write_text(text);
        tx.send(()).unwrap();
      }
      ClipboardMessage::ReadText(tx) => tx
        .send(clipboard_manager.lock().unwrap().read_text())
        .unwrap(),
    },
    Message::UserEvent(_) => (),
  }

  let it = RunIteration {
    window_count: windows.lock().expect("poisoned webview collection").len(),
  };
  it
}

fn handle_event_loop<T: fmt::Debug + Clone + Send + 'static>(
  event: Event<'_, Message<T>>,
  event_loop: &EventLoopWindowTarget<Message<T>>,
  control_flow: &mut ControlFlow,
  context: EventLoopIterationContext<'_, T>,
  web_context: &WebContextStore,
) -> RunIteration {
  let EventLoopIterationContext {
    callback,
    windows,
    window_event_listeners,
    global_shortcut_manager,
    global_shortcut_manager_handle,
    clipboard_manager,
    menu_event_listeners,
    #[cfg(feature = "system-tray")]
    tray_context,
  } = context;
  if *control_flow == ControlFlow::Exit {
    return RunIteration {
      window_count: windows.lock().expect("poisoned webview collection").len(),
    };
  }

  *control_flow = ControlFlow::Wait;

  match event {
    Event::NewEvents(StartCause::Init) => {
      callback(RunEvent::Ready);
    }

    Event::NewEvents(StartCause::Poll) => {
      callback(RunEvent::Resumed);
    }

    Event::MainEventsCleared => {
      callback(RunEvent::MainEventsCleared);
    }

    Event::GlobalShortcutEvent(accelerator_id) => {
      for (id, handler) in &*global_shortcut_manager_handle.listeners.lock().unwrap() {
        if accelerator_id == *id {
          handler();
        }
      }
    }
    Event::MenuEvent {
      window_id,
      menu_id,
      origin: MenuType::MenuBar,
      ..
    } => {
      let window_id = window_id.unwrap(); // always Some on MenuBar event
      let event = MenuEvent {
        menu_item_id: menu_id.0,
      };
      let window_menu_event_listeners = {
        let listeners = menu_event_listeners.lock().unwrap();
        listeners.get(&window_id).cloned().unwrap_or_default()
      };
      for handler in window_menu_event_listeners.lock().unwrap().values() {
        handler(&event);
      }
    }
    #[cfg(feature = "system-tray")]
    Event::MenuEvent {
      window_id: _,
      menu_id,
      origin: MenuType::ContextMenu,
      ..
    } => {
      let event = SystemTrayEvent::MenuItemClick(menu_id.0);
      for handler in tray_context.listeners.lock().unwrap().values() {
        handler(&event);
      }
    }
    #[cfg(feature = "system-tray")]
    Event::TrayEvent {
      bounds,
      event,
      position: _cursor_position,
      ..
    } => {
      let (position, size) = (
        PhysicalPositionWrapper(bounds.position).into(),
        PhysicalSizeWrapper(bounds.size).into(),
      );
      let event = match event {
        TrayEvent::RightClick => SystemTrayEvent::RightClick { position, size },
        TrayEvent::DoubleClick => SystemTrayEvent::DoubleClick { position, size },
        // default to left click
        _ => SystemTrayEvent::LeftClick { position, size },
      };
      for handler in tray_context.listeners.lock().unwrap().values() {
        handler(&event);
      }
    }
    Event::WindowEvent {
      event, window_id, ..
    } => {
      // NOTE(amrbashir): we handle this event here instead of `match` statement below because
      // we want to focus the webview as soon as possible, especially on windows.
      if event == WryWindowEvent::Focused(true) {
        if let Some(WindowHandle::Webview(webview)) = windows
          .lock()
          .expect("poisoned webview collection")
          .get(&window_id)
          .map(|w| &w.inner)
        {
          // only focus the webview if the window is visible
          // somehow tao is sending a Focused(true) event even when the window is invisible,
          // which causes a deadlock: https://github.com/tauri-apps/tauri/issues/3534
          if webview.window().is_visible() {
            webview.focus();
          }
        }
      }

      {
        let windows_lock = windows.lock().expect("poisoned webview collection");
        if let Some(window_handle) = windows_lock.get(&window_id).map(|w| &w.inner) {
          if let Some(event) = WindowEventWrapper::parse(window_handle, &event).0 {
            drop(windows_lock);
            for handler in window_event_listeners
              .lock()
              .unwrap()
              .get(&window_id)
              .unwrap()
              .lock()
              .unwrap()
              .values()
            {
              handler(&event);
            }
          }
        }
      }

      match event {
        WryWindowEvent::CloseRequested => {
          on_close_requested(
            callback,
            window_id,
            windows.clone(),
            control_flow,
            window_event_listeners,
            menu_event_listeners.clone(),
          );
        }
        WryWindowEvent::Resized(_) => {
          if let Some(WindowHandle::Webview(webview)) = windows
            .lock()
            .expect("poisoned webview collection")
            .get(&window_id)
            .map(|w| &w.inner)
          {
            if let Err(e) = webview.resize() {
              #[cfg(debug_assertions)]
              eprintln!("{}", e);
            }
          }
        }
        _ => {}
      }
    }
    Event::UserEvent(message) => match message {
      Message::Window(id, WindowMessage::Close) => {
        on_window_close(
          callback,
          id,
          windows.lock().expect("poisoned webview collection"),
          control_flow,
          #[cfg(target_os = "linux")]
          window_event_listeners,
          menu_event_listeners.clone(),
        );
      }
      Message::UserEvent(t) => callback(RunEvent::UserEvent(t)),
      message => {
        return handle_user_message(
          event_loop,
          message,
          UserMessageContext {
            window_event_listeners,
            global_shortcut_manager,
            clipboard_manager,
            menu_event_listeners,
            windows,
            #[cfg(feature = "system-tray")]
            tray_context,
          },
          web_context,
        );
      }
    },
    _ => (),
  }

  let it = RunIteration {
    window_count: windows.lock().expect("poisoned webview collection").len(),
  };
  it
}

fn on_close_requested<'a, T: fmt::Debug + Clone + Send + 'static>(
  callback: &'a mut (dyn FnMut(RunEvent<T>) + 'static),
  window_id: WindowId,
  windows: Arc<Mutex<HashMap<WindowId, WindowWrapper>>>,
  control_flow: &mut ControlFlow,
  window_event_listeners: &WindowEventListeners,
  menu_event_listeners: MenuEventListeners,
) -> Option<WindowWrapper> {
  let (tx, rx) = channel();
  let windows_guard = windows.lock().expect("poisoned webview collection");
  if let Some(w) = windows_guard.get(&window_id) {
    let label = w.label.clone();
    drop(windows_guard);
    for handler in window_event_listeners
      .lock()
      .unwrap()
      .get(&window_id)
      .unwrap()
      .lock()
      .unwrap()
      .values()
    {
      handler(&WindowEvent::CloseRequested {
        label: label.clone(),
        signal_tx: tx.clone(),
      });
    }
    callback(RunEvent::CloseRequested {
      label,
      signal_tx: tx,
    });
    if let Ok(true) = rx.try_recv() {
      None
    } else {
      on_window_close(
        callback,
        window_id,
        windows.lock().expect("poisoned webview collection"),
        control_flow,
        #[cfg(target_os = "linux")]
        window_event_listeners,
        menu_event_listeners,
      )
    }
  } else {
    None
  }
}

fn on_window_close<'a, T: fmt::Debug + Clone + Send + 'static>(
  callback: &'a mut (dyn FnMut(RunEvent<T>) + 'static),
  window_id: WindowId,
  mut windows: MutexGuard<'a, HashMap<WindowId, WindowWrapper>>,
  control_flow: &mut ControlFlow,
  #[cfg(target_os = "linux")] window_event_listeners: &WindowEventListeners,
  menu_event_listeners: MenuEventListeners,
) -> Option<WindowWrapper> {
  #[allow(unused_mut)]
  let w = if let Some(mut webview) = windows.remove(&window_id) {
    let is_empty = windows.is_empty();
    drop(windows);
    menu_event_listeners.lock().unwrap().remove(&window_id);
    callback(RunEvent::WindowClose(webview.label.clone()));

    if is_empty {
      let (tx, rx) = channel();
      callback(RunEvent::ExitRequested {
        window_label: webview.label.clone(),
        tx,
      });

      let recv = rx.try_recv();
      let should_prevent = matches!(recv, Ok(ExitRequestedEventAction::Prevent));

      if !should_prevent {
        *control_flow = ControlFlow::Exit;
        callback(RunEvent::Exit);
      }
    }
    Some(webview)
  } else {
    None
  };
  // TODO: tao does not fire the destroyed event properly
  #[cfg(target_os = "linux")]
  {
    for handler in window_event_listeners
      .lock()
      .unwrap()
      .get(&window_id)
      .unwrap()
      .lock()
      .unwrap()
      .values()
    {
      handler(&WindowEvent::Destroyed);
    }
  }
  w
}

fn center_window(window: &Window, window_size: WryPhysicalSize<u32>) -> Result<()> {
  if let Some(monitor) = window.current_monitor() {
    let screen_size = monitor.size();
    let x = (screen_size.width as i32 - window_size.width as i32) / 2;
    let y = (screen_size.height as i32 - window_size.height as i32) / 2;
    window.set_outer_position(WryPhysicalPosition::new(x, y));
    Ok(())
  } else {
    Err(Error::FailedToGetMonitor)
  }
}

fn to_wry_menu(
  custom_menu_items: &mut HashMap<MenuHash, WryCustomMenuItem>,
  menu: Menu,
) -> MenuBar {
  let mut wry_menu = MenuBar::new();
  for item in menu.items {
    match item {
      MenuEntry::CustomItem(c) => {
        let mut attributes = MenuItemAttributesWrapper::from(&c).0;
        attributes = attributes.with_id(WryMenuId(c.id));
        #[allow(unused_mut)]
        let mut item = wry_menu.add_item(attributes);
        #[cfg(target_os = "macos")]
        if let Some(native_image) = c.native_image {
          item.set_native_image(NativeImageWrapper::from(native_image).0);
        }
        custom_menu_items.insert(c.id, item);
      }
      MenuEntry::NativeItem(i) => {
        wry_menu.add_native_item(MenuItemWrapper::from(i).0);
      }
      MenuEntry::Submenu(submenu) => {
        wry_menu.add_submenu(
          &submenu.title,
          submenu.enabled,
          to_wry_menu(custom_menu_items, submenu.inner),
        );
      }
    }
  }
  wry_menu
}

fn create_webview<T: fmt::Debug + Clone + Send + 'static>(
  event_loop: &EventLoopWindowTarget<Message<T>>,
  web_context: &WebContextStore,
  context: Context<T>,
  pending: PendingWindow<T, Wry<T>>,
) -> Result<WindowWrapper> {
  #[allow(unused_mut)]
  let PendingWindow {
    webview_attributes,
    uri_scheme_protocols,
    mut window_builder,
    ipc_handler,
    label,
    url,
    menu_ids,
    js_event_listeners,
    ..
  } = pending;

  let is_window_transparent = window_builder.inner.window.transparent;
  let menu_items = if let Some(menu) = window_builder.menu {
    let mut menu_items = HashMap::new();
    let menu = to_wry_menu(&mut menu_items, menu);
    window_builder.inner = window_builder.inner.with_menu(menu);
    Some(menu_items)
  } else {
    None
  };
  let window = window_builder.inner.build(event_loop).unwrap();

  context
    .window_event_listeners
    .lock()
    .unwrap()
    .insert(window.id(), WindowEventListenersMap::default());

  context
    .menu_event_listeners
    .lock()
    .unwrap()
    .insert(window.id(), WindowMenuEventListeners::default());

  if window_builder.center {
    let _ = center_window(&window, window.inner_size());
  }
  let mut webview_builder = WebViewBuilder::new(window)
    .map_err(|e| Error::CreateWebview(Box::new(e)))?
    .with_url(&url)
    .unwrap() // safe to unwrap because we validate the URL beforehand
    .with_transparent(is_window_transparent);
  if webview_attributes.file_drop_handler_enabled {
    webview_builder = webview_builder.with_file_drop_handler(create_file_drop_handler(&context));
  }
  if let Some(handler) = ipc_handler {
    webview_builder = webview_builder.with_ipc_handler(create_ipc_handler(
      context,
      label.clone(),
      menu_ids,
      js_event_listeners,
      handler,
    ));
  }
  for (scheme, protocol) in uri_scheme_protocols {
    webview_builder = webview_builder.with_custom_protocol(scheme, move |wry_request| {
      protocol(&HttpRequestWrapper::from(wry_request).0)
        .map(|tauri_response| HttpResponseWrapper::from(tauri_response).0)
        .map_err(|_| wry::Error::InitScriptError)
    });
  }

  for script in webview_attributes.initialization_scripts {
    webview_builder = webview_builder.with_initialization_script(&script);
  }

  let mut web_context = web_context.lock().expect("poisoned WebContext store");
  let is_first_context = web_context.is_empty();
  let automation_enabled = std::env::var("TAURI_AUTOMATION").as_deref() == Ok("true");
  let web_context = match web_context.entry(
    // force a unique WebContext when automation is false;
    // the context must be stored on the HashMap because it must outlive the WebView on macOS
    if automation_enabled {
      webview_attributes.data_directory.clone()
    } else {
      // random unique key
      Some(Uuid::new_v4().to_hyphenated().to_string().into())
    },
  ) {
    Occupied(occupied) => occupied.into_mut(),
    Vacant(vacant) => {
      let mut web_context = WebContext::new(webview_attributes.data_directory);
      web_context.set_allows_automation(if automation_enabled {
        is_first_context
      } else {
        false
      });
      vacant.insert(web_context)
    }
  };

  if webview_attributes.clipboard {
    webview_builder.webview.clipboard = true;
  }

  #[cfg(any(debug_assertions, feature = "devtools"))]
  {
    webview_builder = webview_builder.with_dev_tool(true);
  }

  let webview = webview_builder
    .with_web_context(web_context)
    .build()
    .map_err(|e| Error::CreateWebview(Box::new(e)))?;

  Ok(WindowWrapper {
    label,
    inner: WindowHandle::Webview(webview),
    menu_items,
  })
}

/// Create a wry ipc handler from a tauri ipc handler.
fn create_ipc_handler<T: fmt::Debug + Clone + Send + 'static>(
  context: Context<T>,
  label: String,
  menu_ids: Arc<Mutex<HashMap<MenuHash, MenuId>>>,
  js_event_listeners: Arc<Mutex<HashMap<JsEventListenerKey, HashSet<u64>>>>,
  handler: WebviewIpcHandler<T, Wry<T>>,
) -> Box<dyn Fn(&Window, String) + 'static> {
  Box::new(move |window, request| {
    handler(
      DetachedWindow {
        dispatcher: WryDispatcher {
          window_id: window.id(),
          context: context.clone(),
        },
        label: label.clone(),
        menu_ids: menu_ids.clone(),
        js_event_listeners: js_event_listeners.clone(),
      },
      request,
    );
  })
}

<<<<<<< HEAD
/// Create a wry file drop handler from a tauri file drop handler.
fn create_file_drop_handler<T: fmt::Debug + Clone + Send + 'static>(
  context: &Context<T>,
=======
/// Create a wry file drop handler.
fn create_file_drop_handler(
  context: &Context,
>>>>>>> 4c84559e
) -> Box<dyn Fn(&Window, WryFileDropEvent) -> bool + 'static> {
  let window_event_listeners = context.window_event_listeners.clone();
  Box::new(move |window, event| {
    let event: FileDropEvent = FileDropEventWrapper(event).into();
    let window_event = WindowEvent::FileDrop(event);
    let listeners = window_event_listeners.lock().unwrap();
    if let Some(window_listeners) = listeners.get(&window.id()) {
      let listeners_map = window_listeners.lock().unwrap();
      let has_listener = !listeners_map.is_empty();
      for listener in listeners_map.values() {
        listener(&window_event);
      }
      // block the default OS action on file drop if we had a listener
      has_listener
    } else {
      false
    }
  })
}<|MERGE_RESOLUTION|>--- conflicted
+++ resolved
@@ -2789,15 +2789,9 @@
   })
 }
 
-<<<<<<< HEAD
-/// Create a wry file drop handler from a tauri file drop handler.
+/// Create a wry file drop handler.
 fn create_file_drop_handler<T: fmt::Debug + Clone + Send + 'static>(
   context: &Context<T>,
-=======
-/// Create a wry file drop handler.
-fn create_file_drop_handler(
-  context: &Context,
->>>>>>> 4c84559e
 ) -> Box<dyn Fn(&Window, WryFileDropEvent) -> bool + 'static> {
   let window_event_listeners = context.window_event_listeners.clone();
   Box::new(move |window, event| {
