[package]
name = "tauri-runtime-wry"
<<<<<<< HEAD
version = "2.0.0-beta.1"
description = "Wry bindings to the Tauri runtime"
exclude = [ "CHANGELOG.md", "/target" ]
=======
version = "0.14.4"
authors = ["Tauri Programme within The Commons Conservancy"]
categories = ["gui", "web-programming"]
license = "Apache-2.0 OR MIT"
homepage = "https://tauri.app"
repository = "https://github.com/tauri-apps/tauri"
description = "Wry bindings to the Tauri runtime"
edition = "2021"
rust-version = "1.60"
exclude = ["CHANGELOG.md", "/target"]
>>>>>>> e816a46b
readme = "README.md"
authors = { workspace = true }
homepage = { workspace = true }
repository = { workspace = true }
categories = { workspace = true }
license = { workspace = true }
edition = { workspace = true }
rust-version = { workspace = true }

[dependencies]
<<<<<<< HEAD
wry = { version = "0.36", default-features = false, features = [ "file-drop", "protocol", "os-webview" ] }
tao = { version = "0.25", default-features = false, features = [ "rwh_06" ] }
tauri-runtime = { version = "2.0.0-beta.1", path = "../tauri-runtime" }
tauri-utils = { version = "2.0.0-beta.1", path = "../tauri-utils" }
raw-window-handle = "0.6"
http = "0.2"
=======
wry = { version = "0.24.6", default-features = false, features = [
  "file-drop",
  "protocol",
] }
tauri-runtime = { version = "0.14.2", path = "../tauri-runtime" }
tauri-utils = { version = "1.5.3", path = "../tauri-utils" }
uuid = { version = "1", features = ["v4"] }
rand = "0.8"
raw-window-handle = "0.5"
>>>>>>> e816a46b
tracing = { version = "0.1", optional = true }

[target."cfg(windows)".dependencies]
webview2-com = "0.28"
softbuffer = "0.4"

<<<<<<< HEAD
  [target."cfg(windows)".dependencies.windows]
  version = "0.52"
  features = [ "Win32_Foundation" ]

[target."cfg(any(target_os = \"linux\", target_os = \"dragonfly\", target_os = \"freebsd\", target_os = \"openbsd\", target_os = \"netbsd\"))".dependencies]
gtk = { version = "0.18", features = [ "v3_24" ] }
webkit2gtk = { version = "=2.0", features = [ "v2_38" ] }
=======
[target."cfg(windows)".dependencies.windows]
version = "0.39.0"
features = ["Win32_Foundation"]

[target."cfg(any(target_os = \"linux\", target_os = \"dragonfly\", target_os = \"freebsd\", target_os = \"openbsd\", target_os = \"netbsd\"))".dependencies]
gtk = { version = "0.15", features = ["v3_20"] }
webkit2gtk = { version = "0.18.2", features = ["v2_22"] }
>>>>>>> e816a46b
percent-encoding = "2.1"

[target."cfg(any(target_os = \"ios\", target_os = \"macos\"))".dependencies]
cocoa = "0.25"

[target."cfg(target_os = \"android\")".dependencies]
jni = "0.21"

[features]
<<<<<<< HEAD
devtools = [ "wry/devtools", "tauri-runtime/devtools" ]
=======
dox = ["wry/dox"]
devtools = ["wry/devtools", "tauri-runtime/devtools"]
system-tray = ["tauri-runtime/system-tray", "wry/tray"]
>>>>>>> e816a46b
macos-private-api = [
  "wry/fullscreen",
  "wry/transparent",
  "tauri-runtime/macos-private-api",
]
<<<<<<< HEAD
objc-exception = [ "wry/objc-exception" ]
linux-protocol-body = [ "wry/linux-body", "webkit2gtk/v2_40" ]
tracing = [ "dep:tracing", "wry/tracing" ]
macos-proxy = [ "wry/mac-proxy" ]
=======
objc-exception = ["wry/objc-exception"]
global-shortcut = ["tauri-runtime/global-shortcut"]
clipboard = ["tauri-runtime/clipboard", "arboard/wayland-data-control"]
linux-headers = ["wry/linux-headers", "webkit2gtk/v2_36"]
tracing = ["dep:tracing", "wry/tracing"]
>>>>>>> e816a46b
<|MERGE_RESOLUTION|>--- conflicted
+++ resolved
@@ -1,21 +1,8 @@
 [package]
 name = "tauri-runtime-wry"
-<<<<<<< HEAD
 version = "2.0.0-beta.1"
 description = "Wry bindings to the Tauri runtime"
 exclude = [ "CHANGELOG.md", "/target" ]
-=======
-version = "0.14.4"
-authors = ["Tauri Programme within The Commons Conservancy"]
-categories = ["gui", "web-programming"]
-license = "Apache-2.0 OR MIT"
-homepage = "https://tauri.app"
-repository = "https://github.com/tauri-apps/tauri"
-description = "Wry bindings to the Tauri runtime"
-edition = "2021"
-rust-version = "1.60"
-exclude = ["CHANGELOG.md", "/target"]
->>>>>>> e816a46b
 readme = "README.md"
 authors = { workspace = true }
 homepage = { workspace = true }
@@ -26,31 +13,18 @@
 rust-version = { workspace = true }
 
 [dependencies]
-<<<<<<< HEAD
 wry = { version = "0.36", default-features = false, features = [ "file-drop", "protocol", "os-webview" ] }
 tao = { version = "0.25", default-features = false, features = [ "rwh_06" ] }
 tauri-runtime = { version = "2.0.0-beta.1", path = "../tauri-runtime" }
 tauri-utils = { version = "2.0.0-beta.1", path = "../tauri-utils" }
 raw-window-handle = "0.6"
 http = "0.2"
-=======
-wry = { version = "0.24.6", default-features = false, features = [
-  "file-drop",
-  "protocol",
-] }
-tauri-runtime = { version = "0.14.2", path = "../tauri-runtime" }
-tauri-utils = { version = "1.5.3", path = "../tauri-utils" }
-uuid = { version = "1", features = ["v4"] }
-rand = "0.8"
-raw-window-handle = "0.5"
->>>>>>> e816a46b
 tracing = { version = "0.1", optional = true }
 
 [target."cfg(windows)".dependencies]
 webview2-com = "0.28"
 softbuffer = "0.4"
 
-<<<<<<< HEAD
   [target."cfg(windows)".dependencies.windows]
   version = "0.52"
   features = [ "Win32_Foundation" ]
@@ -58,15 +32,6 @@
 [target."cfg(any(target_os = \"linux\", target_os = \"dragonfly\", target_os = \"freebsd\", target_os = \"openbsd\", target_os = \"netbsd\"))".dependencies]
 gtk = { version = "0.18", features = [ "v3_24" ] }
 webkit2gtk = { version = "=2.0", features = [ "v2_38" ] }
-=======
-[target."cfg(windows)".dependencies.windows]
-version = "0.39.0"
-features = ["Win32_Foundation"]
-
-[target."cfg(any(target_os = \"linux\", target_os = \"dragonfly\", target_os = \"freebsd\", target_os = \"openbsd\", target_os = \"netbsd\"))".dependencies]
-gtk = { version = "0.15", features = ["v3_20"] }
-webkit2gtk = { version = "0.18.2", features = ["v2_22"] }
->>>>>>> e816a46b
 percent-encoding = "2.1"
 
 [target."cfg(any(target_os = \"ios\", target_os = \"macos\"))".dependencies]
@@ -76,27 +41,13 @@
 jni = "0.21"
 
 [features]
-<<<<<<< HEAD
 devtools = [ "wry/devtools", "tauri-runtime/devtools" ]
-=======
-dox = ["wry/dox"]
-devtools = ["wry/devtools", "tauri-runtime/devtools"]
-system-tray = ["tauri-runtime/system-tray", "wry/tray"]
->>>>>>> e816a46b
 macos-private-api = [
   "wry/fullscreen",
   "wry/transparent",
   "tauri-runtime/macos-private-api",
 ]
-<<<<<<< HEAD
 objc-exception = [ "wry/objc-exception" ]
 linux-protocol-body = [ "wry/linux-body", "webkit2gtk/v2_40" ]
 tracing = [ "dep:tracing", "wry/tracing" ]
-macos-proxy = [ "wry/mac-proxy" ]
-=======
-objc-exception = ["wry/objc-exception"]
-global-shortcut = ["tauri-runtime/global-shortcut"]
-clipboard = ["tauri-runtime/clipboard", "arboard/wayland-data-control"]
-linux-headers = ["wry/linux-headers", "webkit2gtk/v2_36"]
-tracing = ["dep:tracing", "wry/tracing"]
->>>>>>> e816a46b
+macos-proxy = [ "wry/mac-proxy" ]