--- conflicted
+++ resolved
@@ -50,100 +50,6 @@
   alias("desktop", !mobile);
   alias("mobile", mobile);
 
-<<<<<<< HEAD
-  let api_all = has_feature("api-all");
-  alias("api_all", api_all);
-
-  alias_module(
-    "fs",
-    &[
-      "read-file",
-      "write-file",
-      "read-dir",
-      "copy-file",
-      "create-dir",
-      "remove-dir",
-      "remove-file",
-      "rename-file",
-      "exists",
-    ],
-    api_all,
-  );
-
-  alias_module(
-    "window",
-    &[
-      "create",
-      "center",
-      "request-user-attention",
-      "set-resizable",
-      "set-title",
-      "maximize",
-      "unmaximize",
-      "minimize",
-      "unminimize",
-      "show",
-      "hide",
-      "close",
-      "set-decorations",
-      "set-shadow",
-      "set-window-effects",
-      "set-always-on-top",
-      "set-content-protected",
-      "set-size",
-      "set-min-size",
-      "set-max-size",
-      "set-position",
-      "set-fullscreen",
-      "set-focus",
-      "set-icon",
-      "set-skip-taskbar",
-      "set-cursor-grab",
-      "set-cursor-visible",
-      "set-cursor-icon",
-      "set-cursor-position",
-      "set-ignore-cursor-events",
-      "start-dragging",
-      "print",
-    ],
-    api_all,
-  );
-
-  alias_module("shell", &["execute", "sidecar", "open"], api_all);
-  // helper for the command module macro
-  let shell_script = has_feature("shell-execute") || has_feature("shell-sidecar");
-  alias("shell_script", shell_script);
-  alias("shell_scope", has_feature("shell-open-api") || shell_script);
-
-  if !mobile {
-    alias_module(
-      "dialog",
-      &["open", "save", "message", "ask", "confirm"],
-      api_all,
-    );
-  }
-
-  alias_module("http", &["request"], api_all);
-
-  alias("cli", has_feature("cli"));
-
-  if !mobile {
-    alias_module("notification", &[], api_all);
-    alias_module("global-shortcut", &[], api_all);
-  }
-  alias_module("os", &[], api_all);
-  alias_module("path", &[], api_all);
-
-  alias_module("protocol", &["asset"], api_all);
-
-  alias_module("process", &["relaunch", "exit"], api_all);
-
-  alias_module("clipboard", &["write-text", "read-text"], api_all);
-
-  alias_module("app", &["show", "hide"], api_all);
-
-=======
->>>>>>> aa6c9164
   let checked_features_out_path = Path::new(&var("OUT_DIR").unwrap()).join("checked_features");
   std::fs::write(
     checked_features_out_path,
