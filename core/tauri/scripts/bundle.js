<<<<<<< HEAD
function _inherits(e,t){if("function"!=typeof t&&null!==t)throw new TypeError("Super expression must either be null or a function");e.prototype=Object.create(t&&t.prototype,{constructor:{value:e,writable:!0,configurable:!0}}),t&&_setPrototypeOf(e,t)}function _setPrototypeOf(e,t){return(_setPrototypeOf=Object.setPrototypeOf||function(e,t){return e.__proto__=t,e})(e,t)}function _createSuper(e){var t=_isNativeReflectConstruct();return function(){var r,n=_getPrototypeOf(e);if(t){var a=_getPrototypeOf(this).constructor;r=Reflect.construct(n,arguments,a)}else r=n.apply(this,arguments);return _possibleConstructorReturn(this,r)}}function _possibleConstructorReturn(e,t){return!t||"object"!==_typeof(t)&&"function"!=typeof t?_assertThisInitialized(e):t}function _assertThisInitialized(e){if(void 0===e)throw new ReferenceError("this hasn't been initialised - super() hasn't been called");return e}function _isNativeReflectConstruct(){if("undefined"==typeof Reflect||!Reflect.construct)return!1;if(Reflect.construct.sham)return!1;if("function"==typeof Proxy)return!0;try{return Boolean.prototype.valueOf.call(Reflect.construct(Boolean,[],(function(){}))),!0}catch(e){return!1}}function _getPrototypeOf(e){return(_getPrototypeOf=Object.setPrototypeOf?Object.getPrototypeOf:function(e){return e.__proto__||Object.getPrototypeOf(e)})(e)}function _createForOfIteratorHelper(e,t){var r="undefined"!=typeof Symbol&&e[Symbol.iterator]||e["@@iterator"];if(!r){if(Array.isArray(e)||(r=_unsupportedIterableToArray(e))||t&&e&&"number"==typeof e.length){r&&(e=r);var n=0,a=function(){};return{s:a,n:function(){return n>=e.length?{done:!0}:{done:!1,value:e[n++]}},e:function(e){throw e},f:a}}throw new TypeError("Invalid attempt to iterate non-iterable instance.\nIn order to be iterable, non-array objects must have a [Symbol.iterator]() method.")}var o,i=!0,u=!1;return{s:function(){r=r.call(e)},n:function(){var e=r.next();return i=e.done,e},e:function(e){u=!0,o=e},f:function(){try{i||null==r.return||r.return()}finally{if(u)throw o}}}}function _unsupportedIterableToArray(e,t){if(e){if("string"==typeof e)return _arrayLikeToArray(e,t);var r=Object.prototype.toString.call(e).slice(8,-1);return"Object"===r&&e.constructor&&(r=e.constructor.name),"Map"===r||"Set"===r?Array.from(e):"Arguments"===r||/^(?:Ui|I)nt(?:8|16|32)(?:Clamped)?Array$/.test(r)?_arrayLikeToArray(e,t):void 0}}function _arrayLikeToArray(e,t){(null==t||t>e.length)&&(t=e.length);for(var r=0,n=new Array(t);r<t;r++)n[r]=e[r];return n}function ownKeys(e,t){var r=Object.keys(e);if(Object.getOwnPropertySymbols){var n=Object.getOwnPropertySymbols(e);t&&(n=n.filter((function(t){return Object.getOwnPropertyDescriptor(e,t).enumerable}))),r.push.apply(r,n)}return r}function _objectSpread(e){for(var t=1;t<arguments.length;t++){var r=null!=arguments[t]?arguments[t]:{};t%2?ownKeys(Object(r),!0).forEach((function(t){_defineProperty(e,t,r[t])})):Object.getOwnPropertyDescriptors?Object.defineProperties(e,Object.getOwnPropertyDescriptors(r)):ownKeys(Object(r)).forEach((function(t){Object.defineProperty(e,t,Object.getOwnPropertyDescriptor(r,t))}))}return e}function _defineProperty(e,t,r){return t in e?Object.defineProperty(e,t,{value:r,enumerable:!0,configurable:!0,writable:!0}):e[t]=r,e}function _classCallCheck(e,t){if(!(e instanceof t))throw new TypeError("Cannot call a class as a function")}function _defineProperties(e,t){for(var r=0;r<t.length;r++){var n=t[r];n.enumerable=n.enumerable||!1,n.configurable=!0,"value"in n&&(n.writable=!0),Object.defineProperty(e,n.key,n)}}function _createClass(e,t,r){return t&&_defineProperties(e.prototype,t),r&&_defineProperties(e,r),e}function asyncGeneratorStep(e,t,r,n,a,o,i){try{var u=e[o](i),s=u.value}catch(e){return void r(e)}u.done?t(s):Promise.resolve(s).then(n,a)}function _asyncToGenerator(e){return function(){var t=this,r=arguments;return new Promise((function(n,a){var o=e.apply(t,r);function i(e){asyncGeneratorStep(o,n,a,i,u,"next",e)}function u(e){asyncGeneratorStep(o,n,a,i,u,"throw",e)}i(void 0)}))}}function _typeof(e){return(_typeof="function"==typeof Symbol&&"symbol"==typeof Symbol.iterator?function(e){return typeof e}:function(e){return e&&"function"==typeof Symbol&&e.constructor===Symbol&&e!==Symbol.prototype?"symbol":typeof e})(e)}!function(e,t){"object"===("undefined"==typeof exports?"undefined":_typeof(exports))&&"undefined"!=typeof module?t(exports):"function"==typeof define&&define.amd?define(["exports"],t):t((e="undefined"!=typeof globalThis?globalThis:e||self).__TAURI__={})}(this,(function(e){"use strict";var t=function(e){var t,r=Object.prototype,n=r.hasOwnProperty,a="function"==typeof Symbol?Symbol:{},o=a.iterator||"@@iterator",i=a.asyncIterator||"@@asyncIterator",u=a.toStringTag||"@@toStringTag";function s(e,t,r){return Object.defineProperty(e,t,{value:r,enumerable:!0,configurable:!0,writable:!0}),e[t]}try{s({},"")}catch(e){s=function(e,t,r){return e[t]=r}}function c(e,t,r,n){var a=t&&t.prototype instanceof y?t:y,o=Object.create(a.prototype),i=new M(n||[]);return o._invoke=function(e,t,r){var n=l;return function(a,o){if(n===h)throw new Error("Generator is already running");if(n===m){if("throw"===a)throw o;return C()}for(r.method=a,r.arg=o;;){var i=r.delegate;if(i){var u=T(i,r);if(u){if(u===d)continue;return u}}if("next"===r.method)r.sent=r._sent=r.arg;else if("throw"===r.method){if(n===l)throw n=m,r.arg;r.dispatchException(r.arg)}else"return"===r.method&&r.abrupt("return",r.arg);n=h;var s=p(e,t,r);if("normal"===s.type){if(n=r.done?m:f,s.arg===d)continue;return{value:s.arg,done:r.done}}"throw"===s.type&&(n=m,r.method="throw",r.arg=s.arg)}}}(e,r,i),o}function p(e,t,r){try{return{type:"normal",arg:e.call(t,r)}}catch(e){return{type:"throw",arg:e}}}e.wrap=c;var l="suspendedStart",f="suspendedYield",h="executing",m="completed",d={};function y(){}function g(){}function _(){}var v={};s(v,o,(function(){return this}));var w=Object.getPrototypeOf,b=w&&w(w(O([])));b&&b!==r&&n.call(b,o)&&(v=b);var R=_.prototype=y.prototype=Object.create(v);function k(e){["next","throw","return"].forEach((function(t){s(e,t,(function(e){return this._invoke(t,e)}))}))}function x(e,t){function r(a,o,i,u){var s=p(e[a],e,o);if("throw"!==s.type){var c=s.arg,l=c.value;return l&&"object"===_typeof(l)&&n.call(l,"__await")?t.resolve(l.__await).then((function(e){r("next",e,i,u)}),(function(e){r("throw",e,i,u)})):t.resolve(l).then((function(e){c.value=e,i(c)}),(function(e){return r("throw",e,i,u)}))}u(s.arg)}var a;this._invoke=function(e,n){function o(){return new t((function(t,a){r(e,n,t,a)}))}return a=a?a.then(o,o):o()}}function T(e,r){var n=e.iterator[r.method];if(n===t){if(r.delegate=null,"throw"===r.method){if(e.iterator.return&&(r.method="return",r.arg=t,T(e,r),"throw"===r.method))return d;r.method="throw",r.arg=new TypeError("The iterator does not provide a 'throw' method")}return d}var a=p(n,e.iterator,r.arg);if("throw"===a.type)return r.method="throw",r.arg=a.arg,r.delegate=null,d;var o=a.arg;return o?o.done?(r[e.resultName]=o.value,r.next=e.nextLoc,"return"!==r.method&&(r.method="next",r.arg=t),r.delegate=null,d):o:(r.method="throw",r.arg=new TypeError("iterator result is not an object"),r.delegate=null,d)}function G(e){var t={tryLoc:e[0]};1 in e&&(t.catchLoc=e[1]),2 in e&&(t.finallyLoc=e[2],t.afterLoc=e[3]),this.tryEntries.push(t)}function P(e){var t=e.completion||{};t.type="normal",delete t.arg,e.completion=t}function M(e){this.tryEntries=[{tryLoc:"root"}],e.forEach(G,this),this.reset(!0)}function O(e){if(e){var r=e[o];if(r)return r.call(e);if("function"==typeof e.next)return e;if(!isNaN(e.length)){var a=-1,i=function r(){for(;++a<e.length;)if(n.call(e,a))return r.value=e[a],r.done=!1,r;return r.value=t,r.done=!0,r};return i.next=i}}return{next:C}}function C(){return{value:t,done:!0}}return g.prototype=_,s(R,"constructor",_),s(_,"constructor",g),g.displayName=s(_,u,"GeneratorFunction"),e.isGeneratorFunction=function(e){var t="function"==typeof e&&e.constructor;return!!t&&(t===g||"GeneratorFunction"===(t.displayName||t.name))},e.mark=function(e){return Object.setPrototypeOf?Object.setPrototypeOf(e,_):(e.__proto__=_,s(e,u,"GeneratorFunction")),e.prototype=Object.create(R),e},e.awrap=function(e){return{__await:e}},k(x.prototype),s(x.prototype,i,(function(){return this})),e.AsyncIterator=x,e.async=function(t,r,n,a,o){void 0===o&&(o=Promise);var i=new x(c(t,r,n,a),o);return e.isGeneratorFunction(r)?i:i.next().then((function(e){return e.done?e.value:i.next()}))},k(R),s(R,u,"Generator"),s(R,o,(function(){return this})),s(R,"toString",(function(){return"[object Generator]"})),e.keys=function(e){var t=[];for(var r in e)t.push(r);return t.reverse(),function r(){for(;t.length;){var n=t.pop();if(n in e)return r.value=n,r.done=!1,r}return r.done=!0,r}},e.values=O,M.prototype={constructor:M,reset:function(e){if(this.prev=0,this.next=0,this.sent=this._sent=t,this.done=!1,this.delegate=null,this.method="next",this.arg=t,this.tryEntries.forEach(P),!e)for(var r in this)"t"===r.charAt(0)&&n.call(this,r)&&!isNaN(+r.slice(1))&&(this[r]=t)},stop:function(){this.done=!0;var e=this.tryEntries[0].completion;if("throw"===e.type)throw e.arg;return this.rval},dispatchException:function(e){if(this.done)throw e;var r=this;function a(n,a){return u.type="throw",u.arg=e,r.next=n,a&&(r.method="next",r.arg=t),!!a}for(var o=this.tryEntries.length-1;o>=0;--o){var i=this.tryEntries[o],u=i.completion;if("root"===i.tryLoc)return a("end");if(i.tryLoc<=this.prev){var s=n.call(i,"catchLoc"),c=n.call(i,"finallyLoc");if(s&&c){if(this.prev<i.catchLoc)return a(i.catchLoc,!0);if(this.prev<i.finallyLoc)return a(i.finallyLoc)}else if(s){if(this.prev<i.catchLoc)return a(i.catchLoc,!0)}else{if(!c)throw new Error("try statement without catch or finally");if(this.prev<i.finallyLoc)return a(i.finallyLoc)}}}},abrupt:function(e,t){for(var r=this.tryEntries.length-1;r>=0;--r){var a=this.tryEntries[r];if(a.tryLoc<=this.prev&&n.call(a,"finallyLoc")&&this.prev<a.finallyLoc){var o=a;break}}o&&("break"===e||"continue"===e)&&o.tryLoc<=t&&t<=o.finallyLoc&&(o=null);var i=o?o.completion:{};return i.type=e,i.arg=t,o?(this.method="next",this.next=o.finallyLoc,d):this.complete(i)},complete:function(e,t){if("throw"===e.type)throw e.arg;return"break"===e.type||"continue"===e.type?this.next=e.arg:"return"===e.type?(this.rval=this.arg=e.arg,this.method="return",this.next="end"):"normal"===e.type&&t&&(this.next=t),d},finish:function(e){for(var t=this.tryEntries.length-1;t>=0;--t){var r=this.tryEntries[t];if(r.finallyLoc===e)return this.complete(r.completion,r.afterLoc),P(r),d}},catch:function(e){for(var t=this.tryEntries.length-1;t>=0;--t){var r=this.tryEntries[t];if(r.tryLoc===e){var n=r.completion;if("throw"===n.type){var a=n.arg;P(r)}return a}}throw new Error("illegal catch attempt")},delegateYield:function(e,r,n){return this.delegate={iterator:O(e),resultName:r,nextLoc:n},"next"===this.method&&(this.arg=t),d}},e}("object"===("undefined"==typeof module?"undefined":_typeof(module))?module.exports:{});try{regeneratorRuntime=t}catch(e){"object"===("undefined"==typeof globalThis?"undefined":_typeof(globalThis))?globalThis.regeneratorRuntime=t:Function("r","regeneratorRuntime = r")(t)}function r(e){for(var t=void 0,r=e[0],n=1;n<e.length;){var a=e[n],o=e[n+1];if(n+=2,("optionalAccess"===a||"optionalCall"===a)&&null==r)return;"access"===a||"optionalAccess"===a?(t=r,r=o(r)):"call"!==a&&"optionalCall"!==a||(r=o((function(){for(var e,n=arguments.length,a=new Array(n),o=0;o<n;o++)a[o]=arguments[o];return(e=r).call.apply(e,[t].concat(a))})),t=void 0)}return r}function n(){var e=new Int8Array(1);window.crypto.getRandomValues(e);var t=new Uint8Array(Math.max(16,Math.abs(e[0])));return window.crypto.getRandomValues(t),t.join("")}function a(e){var t=arguments.length>1&&void 0!==arguments[1]&&arguments[1],a=n();return Object.defineProperty(window,a,{value:function(n){return t&&Reflect.deleteProperty(window,a),r([e,"optionalCall",function(e){return e(n)}])},writable:!1,configurable:!0}),a}function o(e){return i.apply(this,arguments)}function i(){return(i=_asyncToGenerator(regeneratorRuntime.mark((function e(t){var r,n=arguments;return regeneratorRuntime.wrap((function(e){for(;;)switch(e.prev=e.next){case 0:return r=n.length>1&&void 0!==n[1]?n[1]:{},e.abrupt("return",new Promise((function(e,n){var o=a((function(t){e(t),Reflect.deleteProperty(window,i)}),!0),i=a((function(e){n(e),Reflect.deleteProperty(window,o)}),!0);window.rpc.notify(t,_objectSpread({__invokeKey:__TAURI_INVOKE_KEY__,callback:o,error:i},r))})));case 2:case"end":return e.stop()}}),e)})))).apply(this,arguments)}var u=Object.freeze({__proto__:null,transformCallback:a,invoke:o,convertFileSrc:function(e){return navigator.userAgent.includes("Windows")?"https://asset.localhost/".concat(e):"asset://".concat(e)}});function s(e){return c.apply(this,arguments)}function c(){return(c=_asyncToGenerator(regeneratorRuntime.mark((function e(t){return regeneratorRuntime.wrap((function(e){for(;;)switch(e.prev=e.next){case 0:return e.abrupt("return",o("tauri",t));case 1:case"end":return e.stop()}}),e)})))).apply(this,arguments)}function p(){return(p=_asyncToGenerator(regeneratorRuntime.mark((function e(){return regeneratorRuntime.wrap((function(e){for(;;)switch(e.prev=e.next){case 0:return e.abrupt("return",s({__tauriModule:"App",message:{cmd:"getAppVersion"}}));case 1:case"end":return e.stop()}}),e)})))).apply(this,arguments)}function l(){return(l=_asyncToGenerator(regeneratorRuntime.mark((function e(){return regeneratorRuntime.wrap((function(e){for(;;)switch(e.prev=e.next){case 0:return e.abrupt("return",s({__tauriModule:"App",message:{cmd:"getAppName"}}));case 1:case"end":return e.stop()}}),e)})))).apply(this,arguments)}function f(){return(f=_asyncToGenerator(regeneratorRuntime.mark((function e(){return regeneratorRuntime.wrap((function(e){for(;;)switch(e.prev=e.next){case 0:return e.abrupt("return",s({__tauriModule:"App",message:{cmd:"getTauriVersion"}}));case 1:case"end":return e.stop()}}),e)})))).apply(this,arguments)}var h=Object.freeze({__proto__:null,getName:function(){return l.apply(this,arguments)},getVersion:function(){return p.apply(this,arguments)},getTauriVersion:function(){return f.apply(this,arguments)}});function m(){return(m=_asyncToGenerator(regeneratorRuntime.mark((function e(){return regeneratorRuntime.wrap((function(e){for(;;)switch(e.prev=e.next){case 0:return e.abrupt("return",s({__tauriModule:"Cli",message:{cmd:"cliMatches"}}));case 1:case"end":return e.stop()}}),e)})))).apply(this,arguments)}var d=Object.freeze({__proto__:null,getMatches:function(){return m.apply(this,arguments)}});function y(){return(y=_asyncToGenerator(regeneratorRuntime.mark((function e(t){return regeneratorRuntime.wrap((function(e){for(;;)switch(e.prev=e.next){case 0:return e.abrupt("return",s({__tauriModule:"Clipboard",message:{cmd:"writeText",data:t}}));case 1:case"end":return e.stop()}}),e)})))).apply(this,arguments)}function g(){return(g=_asyncToGenerator(regeneratorRuntime.mark((function e(){return regeneratorRuntime.wrap((function(e){for(;;)switch(e.prev=e.next){case 0:return e.abrupt("return",s({__tauriModule:"Clipboard",message:{cmd:"readText"}}));case 1:case"end":return e.stop()}}),e)})))).apply(this,arguments)}var _=Object.freeze({__proto__:null,writeText:function(e){return y.apply(this,arguments)},readText:function(){return g.apply(this,arguments)}});function v(){return(v=_asyncToGenerator(regeneratorRuntime.mark((function e(){var t,r=arguments;return regeneratorRuntime.wrap((function(e){for(;;)switch(e.prev=e.next){case 0:return"object"===_typeof(t=r.length>0&&void 0!==r[0]?r[0]:{})&&Object.freeze(t),e.abrupt("return",s({__tauriModule:"Dialog",message:{cmd:"openDialog",options:t}}));case 3:case"end":return e.stop()}}),e)})))).apply(this,arguments)}function w(){return(w=_asyncToGenerator(regeneratorRuntime.mark((function e(){var t,r=arguments;return regeneratorRuntime.wrap((function(e){for(;;)switch(e.prev=e.next){case 0:return"object"===_typeof(t=r.length>0&&void 0!==r[0]?r[0]:{})&&Object.freeze(t),e.abrupt("return",s({__tauriModule:"Dialog",message:{cmd:"saveDialog",options:t}}));case 3:case"end":return e.stop()}}),e)})))).apply(this,arguments)}var b=Object.freeze({__proto__:null,open:function(){return v.apply(this,arguments)},save:function(){return w.apply(this,arguments)}});function R(e,t,r){return k.apply(this,arguments)}function k(){return(k=_asyncToGenerator(regeneratorRuntime.mark((function e(t,r,n){return regeneratorRuntime.wrap((function(e){for(;;)switch(e.prev=e.next){case 0:return e.next=2,s({__tauriModule:"Event",message:{cmd:"emit",event:t,windowLabel:r,payload:n}});case 2:case"end":return e.stop()}}),e)})))).apply(this,arguments)}function x(e){return T.apply(this,arguments)}function T(){return(T=_asyncToGenerator(regeneratorRuntime.mark((function e(t){return regeneratorRuntime.wrap((function(e){for(;;)switch(e.prev=e.next){case 0:return e.abrupt("return",s({__tauriModule:"Event",message:{cmd:"unlisten",eventId:t}}));case 1:case"end":return e.stop()}}),e)})))).apply(this,arguments)}function G(e,t){return P.apply(this,arguments)}function P(){return(P=_asyncToGenerator(regeneratorRuntime.mark((function e(t,r){return regeneratorRuntime.wrap((function(e){for(;;)switch(e.prev=e.next){case 0:return e.abrupt("return",s({__tauriModule:"Event",message:{cmd:"listen",event:t,handler:a(r)}}).then((function(e){return _asyncToGenerator(regeneratorRuntime.mark((function t(){return regeneratorRuntime.wrap((function(t){for(;;)switch(t.prev=t.next){case 0:return t.abrupt("return",x(e));case 1:case"end":return t.stop()}}),t)})))})));case 1:case"end":return e.stop()}}),e)})))).apply(this,arguments)}function M(e,t){return O.apply(this,arguments)}function O(){return(O=_asyncToGenerator(regeneratorRuntime.mark((function e(t,r){return regeneratorRuntime.wrap((function(e){for(;;)switch(e.prev=e.next){case 0:return e.abrupt("return",G(t,(function(e){r(e),x(e.id).catch((function(){}))})));case 1:case"end":return e.stop()}}),e)})))).apply(this,arguments)}function C(e,t){return j.apply(this,arguments)}function j(){return(j=_asyncToGenerator(regeneratorRuntime.mark((function e(t,r){return regeneratorRuntime.wrap((function(e){for(;;)switch(e.prev=e.next){case 0:return e.abrupt("return",R(t,void 0,r));case 1:case"end":return e.stop()}}),e)})))).apply(this,arguments)}var S,A=Object.freeze({__proto__:null,listen:G,once:M,emit:C});function z(){return(z=_asyncToGenerator(regeneratorRuntime.mark((function e(t){var r,n=arguments;return regeneratorRuntime.wrap((function(e){for(;;)switch(e.prev=e.next){case 0:return r=n.length>1&&void 0!==n[1]?n[1]:{},e.abrupt("return",s({__tauriModule:"Fs",message:{cmd:"readTextFile",path:t,options:r}}));case 2:case"end":return e.stop()}}),e)})))).apply(this,arguments)}function L(){return(L=_asyncToGenerator(regeneratorRuntime.mark((function e(t){var r,n=arguments;return regeneratorRuntime.wrap((function(e){for(;;)switch(e.prev=e.next){case 0:return r=n.length>1&&void 0!==n[1]?n[1]:{},e.abrupt("return",s({__tauriModule:"Fs",message:{cmd:"readBinaryFile",path:t,options:r}}));case 2:case"end":return e.stop()}}),e)})))).apply(this,arguments)}function E(){return(E=_asyncToGenerator(regeneratorRuntime.mark((function e(t){var r,n=arguments;return regeneratorRuntime.wrap((function(e){for(;;)switch(e.prev=e.next){case 0:return"object"===_typeof(r=n.length>1&&void 0!==n[1]?n[1]:{})&&Object.freeze(r),"object"===_typeof(t)&&Object.freeze(t),e.abrupt("return",s({__tauriModule:"Fs",message:{cmd:"writeFile",path:t.path,contents:t.contents,options:r}}));case 4:case"end":return e.stop()}}),e)})))).apply(this,arguments)}!function(e){e[e.Audio=1]="Audio";e[e.Cache=2]="Cache";e[e.Config=3]="Config";e[e.Data=4]="Data";e[e.LocalData=5]="LocalData";e[e.Desktop=6]="Desktop";e[e.Document=7]="Document";e[e.Download=8]="Download";e[e.Executable=9]="Executable";e[e.Font=10]="Font";e[e.Home=11]="Home";e[e.Picture=12]="Picture";e[e.Public=13]="Public";e[e.Runtime=14]="Runtime";e[e.Template=15]="Template";e[e.Video=16]="Video";e[e.Resource=17]="Resource";e[e.App=18]="App";e[e.Current=19]="Current"}(S||(S={}));var F=65536;function W(e){var t=function(e){if(e.length<F)return String.fromCharCode.apply(null,Array.from(e));for(var t="",r=e.length,n=0;n<r;n++){var a=e.subarray(n*F,(n+1)*F);t+=String.fromCharCode.apply(null,Array.from(a))}return t}(new Uint8Array(e));return btoa(t)}function D(){return(D=_asyncToGenerator(regeneratorRuntime.mark((function e(t){var r,n=arguments;return regeneratorRuntime.wrap((function(e){for(;;)switch(e.prev=e.next){case 0:return"object"===_typeof(r=n.length>1&&void 0!==n[1]?n[1]:{})&&Object.freeze(r),"object"===_typeof(t)&&Object.freeze(t),e.abrupt("return",s({__tauriModule:"Fs",message:{cmd:"writeBinaryFile",path:t.path,contents:W(t.contents),options:r}}));case 4:case"end":return e.stop()}}),e)})))).apply(this,arguments)}function I(){return(I=_asyncToGenerator(regeneratorRuntime.mark((function e(t){var r,n=arguments;return regeneratorRuntime.wrap((function(e){for(;;)switch(e.prev=e.next){case 0:return r=n.length>1&&void 0!==n[1]?n[1]:{},e.abrupt("return",s({__tauriModule:"Fs",message:{cmd:"readDir",path:t,options:r}}));case 2:case"end":return e.stop()}}),e)})))).apply(this,arguments)}function N(){return(N=_asyncToGenerator(regeneratorRuntime.mark((function e(t){var r,n=arguments;return regeneratorRuntime.wrap((function(e){for(;;)switch(e.prev=e.next){case 0:return r=n.length>1&&void 0!==n[1]?n[1]:{},e.abrupt("return",s({__tauriModule:"Fs",message:{cmd:"createDir",path:t,options:r}}));case 2:case"end":return e.stop()}}),e)})))).apply(this,arguments)}function U(){return(U=_asyncToGenerator(regeneratorRuntime.mark((function e(t){var r,n=arguments;return regeneratorRuntime.wrap((function(e){for(;;)switch(e.prev=e.next){case 0:return r=n.length>1&&void 0!==n[1]?n[1]:{},e.abrupt("return",s({__tauriModule:"Fs",message:{cmd:"removeDir",path:t,options:r}}));case 2:case"end":return e.stop()}}),e)})))).apply(this,arguments)}function B(){return(B=_asyncToGenerator(regeneratorRuntime.mark((function e(t,r){var n,a=arguments;return regeneratorRuntime.wrap((function(e){for(;;)switch(e.prev=e.next){case 0:return n=a.length>2&&void 0!==a[2]?a[2]:{},e.abrupt("return",s({__tauriModule:"Fs",message:{cmd:"copyFile",source:t,destination:r,options:n}}));case 2:case"end":return e.stop()}}),e)})))).apply(this,arguments)}function V(){return(V=_asyncToGenerator(regeneratorRuntime.mark((function e(t){var r,n=arguments;return regeneratorRuntime.wrap((function(e){for(;;)switch(e.prev=e.next){case 0:return r=n.length>1&&void 0!==n[1]?n[1]:{},e.abrupt("return",s({__tauriModule:"Fs",message:{cmd:"removeFile",path:t,options:r}}));case 2:case"end":return e.stop()}}),e)})))).apply(this,arguments)}function q(){return(q=_asyncToGenerator(regeneratorRuntime.mark((function e(t,r){var n,a=arguments;return regeneratorRuntime.wrap((function(e){for(;;)switch(e.prev=e.next){case 0:return n=a.length>2&&void 0!==a[2]?a[2]:{},e.abrupt("return",s({__tauriModule:"Fs",message:{cmd:"renameFile",oldPath:t,newPath:r,options:n}}));case 2:case"end":return e.stop()}}),e)})))).apply(this,arguments)}var H=Object.freeze({__proto__:null,get BaseDirectory(){return S},get Dir(){return S},readTextFile:function(e){return z.apply(this,arguments)},readBinaryFile:function(e){return L.apply(this,arguments)},writeFile:function(e){return E.apply(this,arguments)},writeBinaryFile:function(e){return D.apply(this,arguments)},readDir:function(e){return I.apply(this,arguments)},createDir:function(e){return N.apply(this,arguments)},removeDir:function(e){return U.apply(this,arguments)},copyFile:function(e,t){return B.apply(this,arguments)},removeFile:function(e){return V.apply(this,arguments)},renameFile:function(e,t){return q.apply(this,arguments)}});function J(){return(J=_asyncToGenerator(regeneratorRuntime.mark((function e(t,r){return regeneratorRuntime.wrap((function(e){for(;;)switch(e.prev=e.next){case 0:return e.abrupt("return",s({__tauriModule:"GlobalShortcut",message:{cmd:"register",shortcut:t,handler:a(r)}}));case 1:case"end":return e.stop()}}),e)})))).apply(this,arguments)}function K(){return(K=_asyncToGenerator(regeneratorRuntime.mark((function e(t,r){return regeneratorRuntime.wrap((function(e){for(;;)switch(e.prev=e.next){case 0:return e.abrupt("return",s({__tauriModule:"GlobalShortcut",message:{cmd:"registerAll",shortcuts:t,handler:a(r)}}));case 1:case"end":return e.stop()}}),e)})))).apply(this,arguments)}function Y(){return(Y=_asyncToGenerator(regeneratorRuntime.mark((function e(t){return regeneratorRuntime.wrap((function(e){for(;;)switch(e.prev=e.next){case 0:return e.abrupt("return",s({__tauriModule:"GlobalShortcut",message:{cmd:"isRegistered",shortcut:t}}));case 1:case"end":return e.stop()}}),e)})))).apply(this,arguments)}function $(){return($=_asyncToGenerator(regeneratorRuntime.mark((function e(t){return regeneratorRuntime.wrap((function(e){for(;;)switch(e.prev=e.next){case 0:return e.abrupt("return",s({__tauriModule:"GlobalShortcut",message:{cmd:"unregister",shortcut:t}}));case 1:case"end":return e.stop()}}),e)})))).apply(this,arguments)}function Q(){return(Q=_asyncToGenerator(regeneratorRuntime.mark((function e(){return regeneratorRuntime.wrap((function(e){for(;;)switch(e.prev=e.next){case 0:return e.abrupt("return",s({__tauriModule:"GlobalShortcut",message:{cmd:"unregisterAll"}}));case 1:case"end":return e.stop()}}),e)})))).apply(this,arguments)}var X,Z=Object.freeze({__proto__:null,register:function(e,t){return J.apply(this,arguments)},registerAll:function(e,t){return K.apply(this,arguments)},isRegistered:function(e){return Y.apply(this,arguments)},unregister:function(e){return $.apply(this,arguments)},unregisterAll:function(){return Q.apply(this,arguments)}});function ee(e,t){return null!=e?e:t()}function te(e){for(var t=void 0,r=e[0],n=1;n<e.length;){var a=e[n],o=e[n+1];if(n+=2,("optionalAccess"===a||"optionalCall"===a)&&null==r)return;"access"===a||"optionalAccess"===a?(t=r,r=o(r)):"call"!==a&&"optionalCall"!==a||(r=o((function(){for(var e,n=arguments.length,a=new Array(n),o=0;o<n;o++)a[o]=arguments[o];return(e=r).call.apply(e,[t].concat(a))})),t=void 0)}return r}!function(e){e[e.JSON=1]="JSON";e[e.Text=2]="Text";e[e.Binary=3]="Binary"}(X||(X={}));var re=function(){function e(t,r){_classCallCheck(this,e),this.type=t,this.payload=r}return _createClass(e,null,[{key:"form",value:function(t){return new e("Form",t)}},{key:"json",value:function(t){return new e("Json",t)}},{key:"text",value:function(t){return new e("Text",t)}},{key:"bytes",value:function(t){return new e("Bytes",t)}}]),e}(),ne=function e(t){_classCallCheck(this,e),this.url=t.url,this.status=t.status,this.ok=this.status>=200&&this.status<300,this.headers=t.headers,this.data=t.data},ae=function(){function e(t){_classCallCheck(this,e),this.id=t}var t,r,n,a,o,i,u;return _createClass(e,[{key:"drop",value:(u=_asyncToGenerator(regeneratorRuntime.mark((function e(){return regeneratorRuntime.wrap((function(e){for(;;)switch(e.prev=e.next){case 0:return e.abrupt("return",s({__tauriModule:"Http",message:{cmd:"dropClient",client:this.id}}));case 1:case"end":return e.stop()}}),e,this)}))),function(){return u.apply(this,arguments)})},{key:"request",value:(i=_asyncToGenerator(regeneratorRuntime.mark((function e(t){var r;return regeneratorRuntime.wrap((function(e){for(;;)switch(e.prev=e.next){case 0:return(r=!t.responseType||t.responseType===X.JSON)&&(t.responseType=X.Text),e.abrupt("return",s({__tauriModule:"Http",message:{cmd:"httpRequest",client:this.id,options:t}}).then((function(e){var t=new ne(e);if(r){try{t.data=JSON.parse(t.data)}catch(e){if(t.ok)throw Error("Failed to parse response `".concat(t.data,"` as JSON: ").concat(e,";\n              try setting the `responseType` option to `ResponseType.Text` or `ResponseType.Binary` if the API does not return a JSON response."))}return t}return t})));case 3:case"end":return e.stop()}}),e,this)}))),function(e){return i.apply(this,arguments)})},{key:"get",value:(o=_asyncToGenerator(regeneratorRuntime.mark((function e(t,r){return regeneratorRuntime.wrap((function(e){for(;;)switch(e.prev=e.next){case 0:return e.abrupt("return",this.request(_objectSpread({method:"GET",url:t},r)));case 1:case"end":return e.stop()}}),e,this)}))),function(e,t){return o.apply(this,arguments)})},{key:"post",value:(a=_asyncToGenerator(regeneratorRuntime.mark((function e(t,r,n){return regeneratorRuntime.wrap((function(e){for(;;)switch(e.prev=e.next){case 0:return e.abrupt("return",this.request(_objectSpread({method:"POST",url:t,body:r},n)));case 1:case"end":return e.stop()}}),e,this)}))),function(e,t,r){return a.apply(this,arguments)})},{key:"put",value:(n=_asyncToGenerator(regeneratorRuntime.mark((function e(t,r,n){return regeneratorRuntime.wrap((function(e){for(;;)switch(e.prev=e.next){case 0:return e.abrupt("return",this.request(_objectSpread({method:"PUT",url:t,body:r},n)));case 1:case"end":return e.stop()}}),e,this)}))),function(e,t,r){return n.apply(this,arguments)})},{key:"patch",value:(r=_asyncToGenerator(regeneratorRuntime.mark((function e(t,r){return regeneratorRuntime.wrap((function(e){for(;;)switch(e.prev=e.next){case 0:return e.abrupt("return",this.request(_objectSpread({method:"PATCH",url:t},r)));case 1:case"end":return e.stop()}}),e,this)}))),function(e,t){return r.apply(this,arguments)})},{key:"delete",value:(t=_asyncToGenerator(regeneratorRuntime.mark((function e(t,r){return regeneratorRuntime.wrap((function(e){for(;;)switch(e.prev=e.next){case 0:return e.abrupt("return",this.request(_objectSpread({method:"DELETE",url:t},r)));case 1:case"end":return e.stop()}}),e,this)}))),function(e,r){return t.apply(this,arguments)})}]),e}();function oe(e){return ie.apply(this,arguments)}function ie(){return(ie=_asyncToGenerator(regeneratorRuntime.mark((function e(t){return regeneratorRuntime.wrap((function(e){for(;;)switch(e.prev=e.next){case 0:return e.abrupt("return",s({__tauriModule:"Http",message:{cmd:"createClient",options:t}}).then((function(e){return new ae(e)})));case 1:case"end":return e.stop()}}),e)})))).apply(this,arguments)}var ue=null;function se(){return(se=_asyncToGenerator(regeneratorRuntime.mark((function e(t,r){return regeneratorRuntime.wrap((function(e){for(;;)switch(e.prev=e.next){case 0:if(null!==ue){e.next=4;break}return e.next=3,oe();case 3:ue=e.sent;case 4:return e.abrupt("return",ue.request(_objectSpread({url:t,method:ee(te([r,"optionalAccess",function(e){return e.method}]),(function(){return"GET"}))},r)));case 5:case"end":return e.stop()}}),e)})))).apply(this,arguments)}var ce=Object.freeze({__proto__:null,getClient:oe,fetch:function(e,t){return se.apply(this,arguments)},Body:re,Client:ae,Response:ne,get ResponseType(){return X}});function pe(){return(pe=_asyncToGenerator(regeneratorRuntime.mark((function e(){return regeneratorRuntime.wrap((function(e){for(;;)switch(e.prev=e.next){case 0:if("default"===window.Notification.permission){e.next=2;break}return e.abrupt("return",Promise.resolve("granted"===window.Notification.permission));case 2:return e.abrupt("return",s({__tauriModule:"Notification",message:{cmd:"isNotificationPermissionGranted"}}));case 3:case"end":return e.stop()}}),e)})))).apply(this,arguments)}function le(){return(le=_asyncToGenerator(regeneratorRuntime.mark((function e(){return regeneratorRuntime.wrap((function(e){for(;;)switch(e.prev=e.next){case 0:return e.abrupt("return",window.Notification.requestPermission());case 1:case"end":return e.stop()}}),e)})))).apply(this,arguments)}var fe=Object.freeze({__proto__:null,sendNotification:function(e){"string"==typeof e?new window.Notification(e):new window.Notification(e.title,e)},requestPermission:function(){return le.apply(this,arguments)},isPermissionGranted:function(){return pe.apply(this,arguments)}});function he(){return navigator.appVersion.includes("Win")}var me=he()?"\r\n":"\n";function de(){return(de=_asyncToGenerator(regeneratorRuntime.mark((function e(){return regeneratorRuntime.wrap((function(e){for(;;)switch(e.prev=e.next){case 0:return e.abrupt("return",s({__tauriModule:"Os",message:{cmd:"platform"}}));case 1:case"end":return e.stop()}}),e)})))).apply(this,arguments)}function ye(){return(ye=_asyncToGenerator(regeneratorRuntime.mark((function e(){return regeneratorRuntime.wrap((function(e){for(;;)switch(e.prev=e.next){case 0:return e.abrupt("return",s({__tauriModule:"Os",message:{cmd:"version"}}));case 1:case"end":return e.stop()}}),e)})))).apply(this,arguments)}function ge(){return(ge=_asyncToGenerator(regeneratorRuntime.mark((function e(){return regeneratorRuntime.wrap((function(e){for(;;)switch(e.prev=e.next){case 0:return e.abrupt("return",s({__tauriModule:"Os",message:{cmd:"type"}}));case 1:case"end":return e.stop()}}),e)})))).apply(this,arguments)}function _e(){return(_e=_asyncToGenerator(regeneratorRuntime.mark((function e(){return regeneratorRuntime.wrap((function(e){for(;;)switch(e.prev=e.next){case 0:return e.abrupt("return",s({__tauriModule:"Os",message:{cmd:"arch"}}));case 1:case"end":return e.stop()}}),e)})))).apply(this,arguments)}function ve(){return we.apply(this,arguments)}function we(){return(we=_asyncToGenerator(regeneratorRuntime.mark((function e(){return regeneratorRuntime.wrap((function(e){for(;;)switch(e.prev=e.next){case 0:return e.abrupt("return",s({__tauriModule:"Os",message:{cmd:"tempdir"}}));case 1:case"end":return e.stop()}}),e)})))).apply(this,arguments)}var be=Object.freeze({__proto__:null,EOL:me,platform:function(){return de.apply(this,arguments)},version:function(){return ye.apply(this,arguments)},type:function(){return ge.apply(this,arguments)},arch:function(){return _e.apply(this,arguments)},tmpdir:ve,homedir:Se});function Re(){return(Re=_asyncToGenerator(regeneratorRuntime.mark((function e(){return regeneratorRuntime.wrap((function(e){for(;;)switch(e.prev=e.next){case 0:return e.abrupt("return",s({__tauriModule:"Path",message:{cmd:"resolvePath",path:"",directory:S.App}}));case 1:case"end":return e.stop()}}),e)})))).apply(this,arguments)}function ke(){return(ke=_asyncToGenerator(regeneratorRuntime.mark((function e(){return regeneratorRuntime.wrap((function(e){for(;;)switch(e.prev=e.next){case 0:return e.abrupt("return",s({__tauriModule:"Path",message:{cmd:"resolvePath",path:"",directory:S.Audio}}));case 1:case"end":return e.stop()}}),e)})))).apply(this,arguments)}function xe(){return(xe=_asyncToGenerator(regeneratorRuntime.mark((function e(){return regeneratorRuntime.wrap((function(e){for(;;)switch(e.prev=e.next){case 0:return e.abrupt("return",s({__tauriModule:"Path",message:{cmd:"resolvePath",path:"",directory:S.Cache}}));case 1:case"end":return e.stop()}}),e)})))).apply(this,arguments)}function Te(){return(Te=_asyncToGenerator(regeneratorRuntime.mark((function e(){return regeneratorRuntime.wrap((function(e){for(;;)switch(e.prev=e.next){case 0:return e.abrupt("return",s({__tauriModule:"Path",message:{cmd:"resolvePath",path:"",directory:S.Config}}));case 1:case"end":return e.stop()}}),e)})))).apply(this,arguments)}function Ge(){return(Ge=_asyncToGenerator(regeneratorRuntime.mark((function e(){return regeneratorRuntime.wrap((function(e){for(;;)switch(e.prev=e.next){case 0:return e.abrupt("return",s({__tauriModule:"Path",message:{cmd:"resolvePath",path:"",directory:S.Data}}));case 1:case"end":return e.stop()}}),e)})))).apply(this,arguments)}function Pe(){return(Pe=_asyncToGenerator(regeneratorRuntime.mark((function e(){return regeneratorRuntime.wrap((function(e){for(;;)switch(e.prev=e.next){case 0:return e.abrupt("return",s({__tauriModule:"Path",message:{cmd:"resolvePath",path:"",directory:S.Desktop}}));case 1:case"end":return e.stop()}}),e)})))).apply(this,arguments)}function Me(){return(Me=_asyncToGenerator(regeneratorRuntime.mark((function e(){return regeneratorRuntime.wrap((function(e){for(;;)switch(e.prev=e.next){case 0:return e.abrupt("return",s({__tauriModule:"Path",message:{cmd:"resolvePath",path:"",directory:S.Document}}));case 1:case"end":return e.stop()}}),e)})))).apply(this,arguments)}function Oe(){return(Oe=_asyncToGenerator(regeneratorRuntime.mark((function e(){return regeneratorRuntime.wrap((function(e){for(;;)switch(e.prev=e.next){case 0:return e.abrupt("return",s({__tauriModule:"Path",message:{cmd:"resolvePath",path:"",directory:S.Download}}));case 1:case"end":return e.stop()}}),e)})))).apply(this,arguments)}function Ce(){return(Ce=_asyncToGenerator(regeneratorRuntime.mark((function e(){return regeneratorRuntime.wrap((function(e){for(;;)switch(e.prev=e.next){case 0:return e.abrupt("return",s({__tauriModule:"Path",message:{cmd:"resolvePath",path:"",directory:S.Executable}}));case 1:case"end":return e.stop()}}),e)})))).apply(this,arguments)}function je(){return(je=_asyncToGenerator(regeneratorRuntime.mark((function e(){return regeneratorRuntime.wrap((function(e){for(;;)switch(e.prev=e.next){case 0:return e.abrupt("return",s({__tauriModule:"Path",message:{cmd:"resolvePath",path:"",directory:S.Font}}));case 1:case"end":return e.stop()}}),e)})))).apply(this,arguments)}function Se(){return Ae.apply(this,arguments)}function Ae(){return(Ae=_asyncToGenerator(regeneratorRuntime.mark((function e(){return regeneratorRuntime.wrap((function(e){for(;;)switch(e.prev=e.next){case 0:return e.abrupt("return",s({__tauriModule:"Path",message:{cmd:"resolvePath",path:"",directory:S.Home}}));case 1:case"end":return e.stop()}}),e)})))).apply(this,arguments)}function ze(){return(ze=_asyncToGenerator(regeneratorRuntime.mark((function e(){return regeneratorRuntime.wrap((function(e){for(;;)switch(e.prev=e.next){case 0:return e.abrupt("return",s({__tauriModule:"Path",message:{cmd:"resolvePath",path:"",directory:S.LocalData}}));case 1:case"end":return e.stop()}}),e)})))).apply(this,arguments)}function Le(){return(Le=_asyncToGenerator(regeneratorRuntime.mark((function e(){return regeneratorRuntime.wrap((function(e){for(;;)switch(e.prev=e.next){case 0:return e.abrupt("return",s({__tauriModule:"Path",message:{cmd:"resolvePath",path:"",directory:S.Picture}}));case 1:case"end":return e.stop()}}),e)})))).apply(this,arguments)}function Ee(){return(Ee=_asyncToGenerator(regeneratorRuntime.mark((function e(){return regeneratorRuntime.wrap((function(e){for(;;)switch(e.prev=e.next){case 0:return e.abrupt("return",s({__tauriModule:"Path",message:{cmd:"resolvePath",path:"",directory:S.Public}}));case 1:case"end":return e.stop()}}),e)})))).apply(this,arguments)}function Fe(){return(Fe=_asyncToGenerator(regeneratorRuntime.mark((function e(){return regeneratorRuntime.wrap((function(e){for(;;)switch(e.prev=e.next){case 0:return e.abrupt("return",s({__tauriModule:"Path",message:{cmd:"resolvePath",path:"",directory:S.Resource}}));case 1:case"end":return e.stop()}}),e)})))).apply(this,arguments)}function We(){return(We=_asyncToGenerator(regeneratorRuntime.mark((function e(){return regeneratorRuntime.wrap((function(e){for(;;)switch(e.prev=e.next){case 0:return e.abrupt("return",s({__tauriModule:"Path",message:{cmd:"resolvePath",path:"",directory:S.Runtime}}));case 1:case"end":return e.stop()}}),e)})))).apply(this,arguments)}function De(){return(De=_asyncToGenerator(regeneratorRuntime.mark((function e(){return regeneratorRuntime.wrap((function(e){for(;;)switch(e.prev=e.next){case 0:return e.abrupt("return",s({__tauriModule:"Path",message:{cmd:"resolvePath",path:"",directory:S.Template}}));case 1:case"end":return e.stop()}}),e)})))).apply(this,arguments)}function Ie(){return(Ie=_asyncToGenerator(regeneratorRuntime.mark((function e(){return regeneratorRuntime.wrap((function(e){for(;;)switch(e.prev=e.next){case 0:return e.abrupt("return",s({__tauriModule:"Path",message:{cmd:"resolvePath",path:"",directory:S.Video}}));case 1:case"end":return e.stop()}}),e)})))).apply(this,arguments)}function Ne(){return(Ne=_asyncToGenerator(regeneratorRuntime.mark((function e(){return regeneratorRuntime.wrap((function(e){for(;;)switch(e.prev=e.next){case 0:return e.abrupt("return",s({__tauriModule:"Path",message:{cmd:"resolvePath",path:"",directory:S.Current}}));case 1:case"end":return e.stop()}}),e)})))).apply(this,arguments)}var Ue=he()?"\\":"/",Be=he()?";":":";function Ve(){return(Ve=_asyncToGenerator(regeneratorRuntime.mark((function e(){var t,r,n,a=arguments;return regeneratorRuntime.wrap((function(e){for(;;)switch(e.prev=e.next){case 0:for(t=a.length,r=new Array(t),n=0;n<t;n++)r[n]=a[n];return e.abrupt("return",s({__tauriModule:"Path",message:{cmd:"resolve",paths:r}}));case 2:case"end":return e.stop()}}),e)})))).apply(this,arguments)}function qe(){return(qe=_asyncToGenerator(regeneratorRuntime.mark((function e(t){return regeneratorRuntime.wrap((function(e){for(;;)switch(e.prev=e.next){case 0:return e.abrupt("return",s({__tauriModule:"Path",message:{cmd:"normalize",path:t}}));case 1:case"end":return e.stop()}}),e)})))).apply(this,arguments)}function He(){return(He=_asyncToGenerator(regeneratorRuntime.mark((function e(){var t,r,n,a=arguments;return regeneratorRuntime.wrap((function(e){for(;;)switch(e.prev=e.next){case 0:for(t=a.length,r=new Array(t),n=0;n<t;n++)r[n]=a[n];return e.abrupt("return",s({__tauriModule:"Path",message:{cmd:"join",paths:r}}));case 2:case"end":return e.stop()}}),e)})))).apply(this,arguments)}function Je(){return(Je=_asyncToGenerator(regeneratorRuntime.mark((function e(t){return regeneratorRuntime.wrap((function(e){for(;;)switch(e.prev=e.next){case 0:return e.abrupt("return",s({__tauriModule:"Path",message:{cmd:"dirname",path:t}}));case 1:case"end":return e.stop()}}),e)})))).apply(this,arguments)}function Ke(){return(Ke=_asyncToGenerator(regeneratorRuntime.mark((function e(t){return regeneratorRuntime.wrap((function(e){for(;;)switch(e.prev=e.next){case 0:return e.abrupt("return",s({__tauriModule:"Path",message:{cmd:"extname",path:t}}));case 1:case"end":return e.stop()}}),e)})))).apply(this,arguments)}function Ye(){return(Ye=_asyncToGenerator(regeneratorRuntime.mark((function e(t,r){return regeneratorRuntime.wrap((function(e){for(;;)switch(e.prev=e.next){case 0:return e.abrupt("return",s({__tauriModule:"Path",message:{cmd:"basename",path:t,ext:r}}));case 1:case"end":return e.stop()}}),e)})))).apply(this,arguments)}function $e(){return($e=_asyncToGenerator(regeneratorRuntime.mark((function e(t){return regeneratorRuntime.wrap((function(e){for(;;)switch(e.prev=e.next){case 0:return e.abrupt("return",s({__tauriModule:"Path",message:{cmd:"isAbsolute",path:t}}));case 1:case"end":return e.stop()}}),e)})))).apply(this,arguments)}var Qe=Object.freeze({__proto__:null,appdir:function(){return Re.apply(this,arguments)},audiodir:function(){return ke.apply(this,arguments)},cachedir:function(){return xe.apply(this,arguments)},configdir:function(){return Te.apply(this,arguments)},datadir:function(){return Ge.apply(this,arguments)},desktopdir:function(){return Pe.apply(this,arguments)},documentdir:function(){return Me.apply(this,arguments)},downloaddir:function(){return Oe.apply(this,arguments)},executabledir:function(){return Ce.apply(this,arguments)},fontdir:function(){return je.apply(this,arguments)},homedir:Se,localdatadir:function(){return ze.apply(this,arguments)},picturedir:function(){return Le.apply(this,arguments)},publicdir:function(){return Ee.apply(this,arguments)},resourcedir:function(){return Fe.apply(this,arguments)},runtimedir:function(){return We.apply(this,arguments)},templatedir:function(){return De.apply(this,arguments)},videodir:function(){return Ie.apply(this,arguments)},currentdir:function(){return Ne.apply(this,arguments)},tmpdir:ve,get BaseDirectory(){return S},sep:Ue,delimiter:Be,resolve:function(){return Ve.apply(this,arguments)},normalize:function(e){return qe.apply(this,arguments)},join:function(){return He.apply(this,arguments)},dirname:function(e){return Je.apply(this,arguments)},extname:function(e){return Ke.apply(this,arguments)},basename:function(e,t){return Ye.apply(this,arguments)},isAbsolute:function(e){return $e.apply(this,arguments)}});function Xe(){return(Xe=_asyncToGenerator(regeneratorRuntime.mark((function e(){var t,r=arguments;return regeneratorRuntime.wrap((function(e){for(;;)switch(e.prev=e.next){case 0:return t=r.length>0&&void 0!==r[0]?r[0]:0,e.abrupt("return",s({__tauriModule:"Process",message:{cmd:"exit",exitCode:t}}));case 2:case"end":return e.stop()}}),e)})))).apply(this,arguments)}function Ze(){return(Ze=_asyncToGenerator(regeneratorRuntime.mark((function e(){return regeneratorRuntime.wrap((function(e){for(;;)switch(e.prev=e.next){case 0:return e.abrupt("return",s({__tauriModule:"Process",message:{cmd:"relaunch"}}));case 1:case"end":return e.stop()}}),e)})))).apply(this,arguments)}var et=Object.freeze({__proto__:null,exit:function(){return Xe.apply(this,arguments)},relaunch:function(){return Ze.apply(this,arguments)}});function tt(e,t){return null!=e?e:t()}function rt(e,t,r,n){return nt.apply(this,arguments)}function nt(){return(nt=_asyncToGenerator(regeneratorRuntime.mark((function e(t,r,n,o){return regeneratorRuntime.wrap((function(e){for(;;)switch(e.prev=e.next){case 0:return"object"===_typeof(n)&&Object.freeze(n),e.abrupt("return",s({__tauriModule:"Shell",message:{cmd:"execute",program:r,args:"string"==typeof n?[n]:n,options:o,onEventFn:a(t)}}));case 2:case"end":return e.stop()}}),e)})))).apply(this,arguments)}var at=function(){function e(){_classCallCheck(this,e),e.prototype.__init.call(this)}return _createClass(e,[{key:"__init",value:function(){this.eventListeners=Object.create(null)}},{key:"addEventListener",value:function(e,t){e in this.eventListeners?this.eventListeners[e].push(t):this.eventListeners[e]=[t]}},{key:"_emit",value:function(e,t){if(e in this.eventListeners){var r,n=_createForOfIteratorHelper(this.eventListeners[e]);try{for(n.s();!(r=n.n()).done;){(0,r.value)(t)}}catch(e){n.e(e)}finally{n.f()}}}},{key:"on",value:function(e,t){return this.addEventListener(e,t),this}}]),e}(),ot=function(){function e(t){_classCallCheck(this,e),this.pid=t}var t,r;return _createClass(e,[{key:"write",value:(r=_asyncToGenerator(regeneratorRuntime.mark((function e(t){return regeneratorRuntime.wrap((function(e){for(;;)switch(e.prev=e.next){case 0:return e.abrupt("return",s({__tauriModule:"Shell",message:{cmd:"stdinWrite",pid:this.pid,buffer:t}}));case 1:case"end":return e.stop()}}),e,this)}))),function(e){return r.apply(this,arguments)})},{key:"kill",value:(t=_asyncToGenerator(regeneratorRuntime.mark((function e(){return regeneratorRuntime.wrap((function(e){for(;;)switch(e.prev=e.next){case 0:return e.abrupt("return",s({__tauriModule:"Shell",message:{cmd:"killChild",pid:this.pid}}));case 1:case"end":return e.stop()}}),e,this)}))),function(){return t.apply(this,arguments)})}]),e}(),it=function(e){_inherits(a,e);var t,r,n=_createSuper(a);function a(e){var t,r=arguments.length>1&&void 0!==arguments[1]?arguments[1]:[],o=arguments.length>2?arguments[2]:void 0;return _classCallCheck(this,a),t=n.call(this),a.prototype.__init2.call(_assertThisInitialized(t)),a.prototype.__init3.call(_assertThisInitialized(t)),t.program=e,t.args="string"==typeof r?[r]:r,t.options=tt(o,(function(){return{}})),t}return _createClass(a,[{key:"__init2",value:function(){this.stdout=new at}},{key:"__init3",value:function(){this.stderr=new at}},{key:"spawn",value:(r=_asyncToGenerator(regeneratorRuntime.mark((function e(){var t=this;return regeneratorRuntime.wrap((function(e){for(;;)switch(e.prev=e.next){case 0:return e.abrupt("return",rt((function(e){switch(e.event){case"Error":t._emit("error",e.payload);break;case"Terminated":t._emit("close",e.payload);break;case"Stdout":t.stdout._emit("data",e.payload);break;case"Stderr":t.stderr._emit("data",e.payload)}}),this.program,this.args,this.options).then((function(e){return new ot(e)})));case 1:case"end":return e.stop()}}),e,this)}))),function(){return r.apply(this,arguments)})},{key:"execute",value:(t=_asyncToGenerator(regeneratorRuntime.mark((function e(){var t=this;return regeneratorRuntime.wrap((function(e){for(;;)switch(e.prev=e.next){case 0:return e.abrupt("return",new Promise((function(e,r){t.on("error",r);var n=[],a=[];t.stdout.on("data",(function(e){n.push(e)})),t.stderr.on("data",(function(e){a.push(e)})),t.on("close",(function(t){e({code:t.code,signal:t.signal,stdout:n.join("\n"),stderr:a.join("\n")})})),t.spawn().catch(r)})));case 1:case"end":return e.stop()}}),e)}))),function(){return t.apply(this,arguments)})}],[{key:"sidecar",value:function(e){var t=arguments.length>1&&void 0!==arguments[1]?arguments[1]:[],r=arguments.length>2?arguments[2]:void 0,n=new a(e,t,r);return n.options.sidecar=!0,n}}]),a}(at);function ut(){return(ut=_asyncToGenerator(regeneratorRuntime.mark((function e(t,r){return regeneratorRuntime.wrap((function(e){for(;;)switch(e.prev=e.next){case 0:return e.abrupt("return",s({__tauriModule:"Shell",message:{cmd:"open",path:t,with:r}}));case 1:case"end":return e.stop()}}),e)})))).apply(this,arguments)}var st=Object.freeze({__proto__:null,Command:it,Child:ot,open:function(e,t){return ut.apply(this,arguments)}});function ct(e){for(var t=void 0,r=e[0],n=1;n<e.length;){var a=e[n],o=e[n+1];if(n+=2,("optionalAccess"===a||"optionalCall"===a)&&null==r)return;"access"===a||"optionalAccess"===a?(t=r,r=o(r)):"call"!==a&&"optionalCall"!==a||(r=o((function(){for(var e,n=arguments.length,a=new Array(n),o=0;o<n;o++)a[o]=arguments[o];return(e=r).call.apply(e,[t].concat(a))})),t=void 0)}return r}function pt(){return(pt=_asyncToGenerator(regeneratorRuntime.mark((function e(){var t,r;return regeneratorRuntime.wrap((function(e){for(;;)switch(e.prev=e.next){case 0:return r=function(){t&&t(),t=void 0},e.abrupt("return",new Promise((function(e,n){G("tauri://update-status",(function(t){var a;(a=ct([t,"optionalAccess",function(e){return e.payload}])).error?(r(),n(a.error)):"DONE"===a.status&&(r(),e())})).then((function(e){t=e})).catch((function(e){throw r(),e})),C("tauri://update-install").catch((function(e){throw r(),e}))})));case 2:case"end":return e.stop()}}),e)})))).apply(this,arguments)}function lt(){return(lt=_asyncToGenerator(regeneratorRuntime.mark((function e(){var t,r;return regeneratorRuntime.wrap((function(e){for(;;)switch(e.prev=e.next){case 0:return r=function(){t&&t(),t=void 0},e.abrupt("return",new Promise((function(e,n){M("tauri://update-available",(function(t){var n;n=ct([t,"optionalAccess",function(e){return e.payload}]),r(),e({manifest:n,shouldUpdate:!0})})).catch((function(e){throw r(),e})),G("tauri://update-status",(function(t){var a;(a=ct([t,"optionalAccess",function(e){return e.payload}])).error?(r(),n(a.error)):"UPTODATE"===a.status&&(r(),e({shouldUpdate:!1}))})).then((function(e){t=e})).catch((function(e){throw r(),e})),C("tauri://update").catch((function(e){throw r(),e}))})));case 2:case"end":return e.stop()}}),e)})))).apply(this,arguments)}var ft=Object.freeze({__proto__:null,installUpdate:function(){return pt.apply(this,arguments)},checkUpdate:function(){return lt.apply(this,arguments)}});function ht(e){for(var t=void 0,r=e[0],n=1;n<e.length;){var a=e[n],o=e[n+1];if(n+=2,("optionalAccess"===a||"optionalCall"===a)&&null==r)return;"access"===a||"optionalAccess"===a?(t=r,r=o(r)):"call"!==a&&"optionalCall"!==a||(r=o((function(){for(var e,n=arguments.length,a=new Array(n),o=0;o<n;o++)a[o]=arguments[o];return(e=r).call.apply(e,[t].concat(a))})),t=void 0)}return r}var mt,dt=function(){function e(t,r){_classCallCheck(this,e),e.prototype.__init.call(this),this.width=t,this.height=r}return _createClass(e,[{key:"__init",value:function(){this.type="Logical"}}]),e}(),yt=function(){function e(t,r){_classCallCheck(this,e),e.prototype.__init2.call(this),this.width=t,this.height=r}return _createClass(e,[{key:"__init2",value:function(){this.type="Physical"}},{key:"toLogical",value:function(e){return new dt(this.width/e,this.height/e)}}]),e}(),gt=function(){function e(t,r){_classCallCheck(this,e),e.prototype.__init3.call(this),this.x=t,this.y=r}return _createClass(e,[{key:"__init3",value:function(){this.type="Logical"}}]),e}(),_t=function(){function e(t,r){_classCallCheck(this,e),e.prototype.__init4.call(this),this.x=t,this.y=r}return _createClass(e,[{key:"__init4",value:function(){this.type="Physical"}},{key:"toLogical",value:function(e){return new gt(this.x/e,this.y/e)}}]),e}();function vt(){return window.__TAURI__.__windows.map((function(e){return new kt(e.label,{skip:!0})}))}!function(e){e[e.Critical=1]="Critical";e[e.Informational=2]="Informational"}(mt||(mt={}));var wt=["tauri://created","tauri://error"],bt=function(){function e(t){_classCallCheck(this,e),this.label=t,this.listeners=Object.create(null)}var t,r,n;return _createClass(e,[{key:"listen",value:(n=_asyncToGenerator(regeneratorRuntime.mark((function e(t,r){var n=this;return regeneratorRuntime.wrap((function(e){for(;;)switch(e.prev=e.next){case 0:if(!this._handleTauriEvent(t,r)){e.next=2;break}return e.abrupt("return",Promise.resolve((function(){var e=n.listeners[t];e.splice(e.indexOf(r),1)})));case 2:return e.abrupt("return",G(t,r));case 3:case"end":return e.stop()}}),e,this)}))),function(e,t){return n.apply(this,arguments)})},{key:"once",value:(r=_asyncToGenerator(regeneratorRuntime.mark((function e(t,r){var n=this;return regeneratorRuntime.wrap((function(e){for(;;)switch(e.prev=e.next){case 0:if(!this._handleTauriEvent(t,r)){e.next=2;break}return e.abrupt("return",Promise.resolve((function(){var e=n.listeners[t];e.splice(e.indexOf(r),1)})));case 2:return e.abrupt("return",M(t,r));case 3:case"end":return e.stop()}}),e,this)}))),function(e,t){return r.apply(this,arguments)})},{key:"emit",value:(t=_asyncToGenerator(regeneratorRuntime.mark((function e(t,r){var n,a;return regeneratorRuntime.wrap((function(e){for(;;)switch(e.prev=e.next){case 0:if(!wt.includes(t)){e.next=4;break}n=_createForOfIteratorHelper(this.listeners[t]||[]);try{for(n.s();!(a=n.n()).done;)(0,a.value)({event:t,id:-1,payload:r})}catch(e){n.e(e)}finally{n.f()}return e.abrupt("return",Promise.resolve());case 4:return e.abrupt("return",R(t,this.label,r));case 5:case"end":return e.stop()}}),e,this)}))),function(e,r){return t.apply(this,arguments)})},{key:"_handleTauriEvent",value:function(e,t){return!!wt.includes(e)&&(e in this.listeners?this.listeners[e].push(t):this.listeners[e]=[t],!0)}}]),e}(),Rt=function(e){_inherits(E,e);var t,r,n,a,o,i,u,c,p,l,f,h,m,d,y,g,_,v,w,b,R,k,x,T,G,P,M,O,C,j,S,A,z,L=_createSuper(E);function E(){return _classCallCheck(this,E),L.apply(this,arguments)}return _createClass(E,[{key:"scaleFactor",value:(z=_asyncToGenerator(regeneratorRuntime.mark((function e(){return regeneratorRuntime.wrap((function(e){for(;;)switch(e.prev=e.next){case 0:return e.abrupt("return",s({__tauriModule:"Window",message:{cmd:"manage",data:{label:this.label,cmd:{type:"scaleFactor"}}}}));case 1:case"end":return e.stop()}}),e,this)}))),function(){return z.apply(this,arguments)})},{key:"innerPosition",value:(A=_asyncToGenerator(regeneratorRuntime.mark((function e(){return regeneratorRuntime.wrap((function(e){for(;;)switch(e.prev=e.next){case 0:return e.abrupt("return",s({__tauriModule:"Window",message:{cmd:"manage",data:{label:this.label,cmd:{type:"innerPosition"}}}}));case 1:case"end":return e.stop()}}),e,this)}))),function(){return A.apply(this,arguments)})},{key:"outerPosition",value:(S=_asyncToGenerator(regeneratorRuntime.mark((function e(){return regeneratorRuntime.wrap((function(e){for(;;)switch(e.prev=e.next){case 0:return e.abrupt("return",s({__tauriModule:"Window",message:{cmd:"manage",data:{label:this.label,cmd:{type:"outerPosition"}}}}));case 1:case"end":return e.stop()}}),e,this)}))),function(){return S.apply(this,arguments)})},{key:"innerSize",value:(j=_asyncToGenerator(regeneratorRuntime.mark((function e(){return regeneratorRuntime.wrap((function(e){for(;;)switch(e.prev=e.next){case 0:return e.abrupt("return",s({__tauriModule:"Window",message:{cmd:"manage",data:{label:this.label,cmd:{type:"innerSize"}}}}));case 1:case"end":return e.stop()}}),e,this)}))),function(){return j.apply(this,arguments)})},{key:"outerSize",value:(C=_asyncToGenerator(regeneratorRuntime.mark((function e(){return regeneratorRuntime.wrap((function(e){for(;;)switch(e.prev=e.next){case 0:return e.abrupt("return",s({__tauriModule:"Window",message:{cmd:"manage",data:{label:this.label,cmd:{type:"outerSize"}}}}));case 1:case"end":return e.stop()}}),e,this)}))),function(){return C.apply(this,arguments)})},{key:"isFullscreen",value:(O=_asyncToGenerator(regeneratorRuntime.mark((function e(){return regeneratorRuntime.wrap((function(e){for(;;)switch(e.prev=e.next){case 0:return e.abrupt("return",s({__tauriModule:"Window",message:{cmd:"manage",data:{label:this.label,cmd:{type:"isFullscreen"}}}}));case 1:case"end":return e.stop()}}),e,this)}))),function(){return O.apply(this,arguments)})},{key:"isMaximized",value:(M=_asyncToGenerator(regeneratorRuntime.mark((function e(){return regeneratorRuntime.wrap((function(e){for(;;)switch(e.prev=e.next){case 0:return e.abrupt("return",s({__tauriModule:"Window",message:{cmd:"manage",data:{label:this.label,cmd:{type:"isMaximized"}}}}));case 1:case"end":return e.stop()}}),e,this)}))),function(){return M.apply(this,arguments)})},{key:"isDecorated",value:(P=_asyncToGenerator(regeneratorRuntime.mark((function e(){return regeneratorRuntime.wrap((function(e){for(;;)switch(e.prev=e.next){case 0:return e.abrupt("return",s({__tauriModule:"Window",message:{cmd:"manage",data:{label:this.label,cmd:{type:"isDecorated"}}}}));case 1:case"end":return e.stop()}}),e,this)}))),function(){return P.apply(this,arguments)})},{key:"isResizable",value:(G=_asyncToGenerator(regeneratorRuntime.mark((function e(){return regeneratorRuntime.wrap((function(e){for(;;)switch(e.prev=e.next){case 0:return e.abrupt("return",s({__tauriModule:"Window",message:{cmd:"manage",data:{label:this.label,cmd:{type:"isResizable"}}}}));case 1:case"end":return e.stop()}}),e,this)}))),function(){return G.apply(this,arguments)})},{key:"isVisible",value:(T=_asyncToGenerator(regeneratorRuntime.mark((function e(){return regeneratorRuntime.wrap((function(e){for(;;)switch(e.prev=e.next){case 0:return e.abrupt("return",s({__tauriModule:"Window",message:{cmd:"manage",data:{label:this.label,cmd:{type:"isVisible"}}}}));case 1:case"end":return e.stop()}}),e,this)}))),function(){return T.apply(this,arguments)})},{key:"center",value:(x=_asyncToGenerator(regeneratorRuntime.mark((function e(){return regeneratorRuntime.wrap((function(e){for(;;)switch(e.prev=e.next){case 0:return e.abrupt("return",s({__tauriModule:"Window",message:{cmd:"manage",data:{label:this.label,cmd:{type:"center"}}}}));case 1:case"end":return e.stop()}}),e,this)}))),function(){return x.apply(this,arguments)})},{key:"requestUserAttention",value:(k=_asyncToGenerator(regeneratorRuntime.mark((function e(t){var r;return regeneratorRuntime.wrap((function(e){for(;;)switch(e.prev=e.next){case 0:return r=null,t&&(r=t===mt.Critical?{type:"Critical"}:{type:"Informational"}),e.abrupt("return",s({__tauriModule:"Window",message:{cmd:"manage",data:{label:this.label,cmd:{type:"requestUserAttention",payload:r}}}}));case 3:case"end":return e.stop()}}),e,this)}))),function(e){return k.apply(this,arguments)})},{key:"setResizable",value:(R=_asyncToGenerator(regeneratorRuntime.mark((function e(t){return regeneratorRuntime.wrap((function(e){for(;;)switch(e.prev=e.next){case 0:return e.abrupt("return",s({__tauriModule:"Window",message:{cmd:"manage",data:{label:this.label,cmd:{type:"setResizable",payload:t}}}}));case 1:case"end":return e.stop()}}),e,this)}))),function(e){return R.apply(this,arguments)})},{key:"setTitle",value:(b=_asyncToGenerator(regeneratorRuntime.mark((function e(t){return regeneratorRuntime.wrap((function(e){for(;;)switch(e.prev=e.next){case 0:return e.abrupt("return",s({__tauriModule:"Window",message:{cmd:"manage",data:{label:this.label,cmd:{type:"setTitle",payload:t}}}}));case 1:case"end":return e.stop()}}),e,this)}))),function(e){return b.apply(this,arguments)})},{key:"maximize",value:(w=_asyncToGenerator(regeneratorRuntime.mark((function e(){return regeneratorRuntime.wrap((function(e){for(;;)switch(e.prev=e.next){case 0:return e.abrupt("return",s({__tauriModule:"Window",message:{cmd:"manage",data:{label:this.label,cmd:{type:"maximize"}}}}));case 1:case"end":return e.stop()}}),e,this)}))),function(){return w.apply(this,arguments)})},{key:"unmaximize",value:(v=_asyncToGenerator(regeneratorRuntime.mark((function e(){return regeneratorRuntime.wrap((function(e){for(;;)switch(e.prev=e.next){case 0:return e.abrupt("return",s({__tauriModule:"Window",message:{cmd:"manage",data:{label:this.label,cmd:{type:"unmaximize"}}}}));case 1:case"end":return e.stop()}}),e,this)}))),function(){return v.apply(this,arguments)})},{key:"toggleMaximize",value:(_=_asyncToGenerator(regeneratorRuntime.mark((function e(){return regeneratorRuntime.wrap((function(e){for(;;)switch(e.prev=e.next){case 0:return e.abrupt("return",s({__tauriModule:"Window",message:{cmd:"manage",data:{label:this.label,cmd:{type:"toggleMaximize"}}}}));case 1:case"end":return e.stop()}}),e,this)}))),function(){return _.apply(this,arguments)})},{key:"minimize",value:(g=_asyncToGenerator(regeneratorRuntime.mark((function e(){return regeneratorRuntime.wrap((function(e){for(;;)switch(e.prev=e.next){case 0:return e.abrupt("return",s({__tauriModule:"Window",message:{cmd:"manage",data:{label:this.label,cmd:{type:"minimize"}}}}));case 1:case"end":return e.stop()}}),e,this)}))),function(){return g.apply(this,arguments)})},{key:"unminimize",value:(y=_asyncToGenerator(regeneratorRuntime.mark((function e(){return regeneratorRuntime.wrap((function(e){for(;;)switch(e.prev=e.next){case 0:return e.abrupt("return",s({__tauriModule:"Window",message:{cmd:"manage",data:{label:this.label,cmd:{type:"unminimize"}}}}));case 1:case"end":return e.stop()}}),e,this)}))),function(){return y.apply(this,arguments)})},{key:"show",value:(d=_asyncToGenerator(regeneratorRuntime.mark((function e(){return regeneratorRuntime.wrap((function(e){for(;;)switch(e.prev=e.next){case 0:return e.abrupt("return",s({__tauriModule:"Window",message:{cmd:"manage",data:{label:this.label,cmd:{type:"show"}}}}));case 1:case"end":return e.stop()}}),e,this)}))),function(){return d.apply(this,arguments)})},{key:"hide",value:(m=_asyncToGenerator(regeneratorRuntime.mark((function e(){return regeneratorRuntime.wrap((function(e){for(;;)switch(e.prev=e.next){case 0:return e.abrupt("return",s({__tauriModule:"Window",message:{cmd:"manage",data:{label:this.label,cmd:{type:"hide"}}}}));case 1:case"end":return e.stop()}}),e,this)}))),function(){return m.apply(this,arguments)})},{key:"close",value:(h=_asyncToGenerator(regeneratorRuntime.mark((function e(){return regeneratorRuntime.wrap((function(e){for(;;)switch(e.prev=e.next){case 0:return e.abrupt("return",s({__tauriModule:"Window",message:{cmd:"manage",data:{label:this.label,cmd:{type:"close"}}}}));case 1:case"end":return e.stop()}}),e,this)}))),function(){return h.apply(this,arguments)})},{key:"setDecorations",value:(f=_asyncToGenerator(regeneratorRuntime.mark((function e(t){return regeneratorRuntime.wrap((function(e){for(;;)switch(e.prev=e.next){case 0:return e.abrupt("return",s({__tauriModule:"Window",message:{cmd:"manage",data:{label:this.label,cmd:{type:"setDecorations",payload:t}}}}));case 1:case"end":return e.stop()}}),e,this)}))),function(e){return f.apply(this,arguments)})},{key:"setAlwaysOnTop",value:(l=_asyncToGenerator(regeneratorRuntime.mark((function e(t){return regeneratorRuntime.wrap((function(e){for(;;)switch(e.prev=e.next){case 0:return e.abrupt("return",s({__tauriModule:"Window",message:{cmd:"manage",data:{label:this.label,cmd:{type:"setAlwaysOnTop",payload:t}}}}));case 1:case"end":return e.stop()}}),e,this)}))),function(e){return l.apply(this,arguments)})},{key:"setSize",value:(p=_asyncToGenerator(regeneratorRuntime.mark((function e(t){return regeneratorRuntime.wrap((function(e){for(;;)switch(e.prev=e.next){case 0:if(t&&("Logical"===t.type||"Physical"===t.type)){e.next=2;break}throw new Error("the `size` argument must be either a LogicalSize or a PhysicalSize instance");case 2:return e.abrupt("return",s({__tauriModule:"Window",message:{cmd:"manage",data:{label:this.label,cmd:{type:"setSize",payload:{type:t.type,data:{width:t.width,height:t.height}}}}}}));case 3:case"end":return e.stop()}}),e,this)}))),function(e){return p.apply(this,arguments)})},{key:"setMinSize",value:(c=_asyncToGenerator(regeneratorRuntime.mark((function e(t){return regeneratorRuntime.wrap((function(e){for(;;)switch(e.prev=e.next){case 0:if(!t||"Logical"===t.type||"Physical"===t.type){e.next=2;break}throw new Error("the `size` argument must be either a LogicalSize or a PhysicalSize instance");case 2:return e.abrupt("return",s({__tauriModule:"Window",message:{cmd:"manage",data:{label:this.label,cmd:{type:"setMinSize",payload:t?{type:t.type,data:{width:t.width,height:t.height}}:null}}}}));case 3:case"end":return e.stop()}}),e,this)}))),function(e){return c.apply(this,arguments)})},{key:"setMaxSize",value:(u=_asyncToGenerator(regeneratorRuntime.mark((function e(t){return regeneratorRuntime.wrap((function(e){for(;;)switch(e.prev=e.next){case 0:if(!t||"Logical"===t.type||"Physical"===t.type){e.next=2;break}throw new Error("the `size` argument must be either a LogicalSize or a PhysicalSize instance");case 2:return e.abrupt("return",s({__tauriModule:"Window",message:{cmd:"manage",data:{label:this.label,cmd:{type:"setMaxSize",payload:t?{type:t.type,data:{width:t.width,height:t.height}}:null}}}}));case 3:case"end":return e.stop()}}),e,this)}))),function(e){return u.apply(this,arguments)})},{key:"setPosition",value:(i=_asyncToGenerator(regeneratorRuntime.mark((function e(t){return regeneratorRuntime.wrap((function(e){for(;;)switch(e.prev=e.next){case 0:if(t&&("Logical"===t.type||"Physical"===t.type)){e.next=2;break}throw new Error("the `position` argument must be either a LogicalPosition or a PhysicalPosition instance");case 2:return e.abrupt("return",s({__tauriModule:"Window",message:{cmd:"manage",data:{label:this.label,cmd:{type:"setPosition",payload:{type:t.type,data:{x:t.x,y:t.y}}}}}}));case 3:case"end":return e.stop()}}),e,this)}))),function(e){return i.apply(this,arguments)})},{key:"setFullscreen",value:(o=_asyncToGenerator(regeneratorRuntime.mark((function e(t){return regeneratorRuntime.wrap((function(e){for(;;)switch(e.prev=e.next){case 0:return e.abrupt("return",s({__tauriModule:"Window",message:{cmd:"manage",data:{label:this.label,cmd:{type:"setFullscreen",payload:t}}}}));case 1:case"end":return e.stop()}}),e,this)}))),function(e){return o.apply(this,arguments)})},{key:"setFocus",value:(a=_asyncToGenerator(regeneratorRuntime.mark((function e(){return regeneratorRuntime.wrap((function(e){for(;;)switch(e.prev=e.next){case 0:return e.abrupt("return",s({__tauriModule:"Window",message:{cmd:"manage",data:{label:this.label,cmd:{type:"setFocus"}}}}));case 1:case"end":return e.stop()}}),e,this)}))),function(){return a.apply(this,arguments)})},{key:"setIcon",value:(n=_asyncToGenerator(regeneratorRuntime.mark((function e(t){return regeneratorRuntime.wrap((function(e){for(;;)switch(e.prev=e.next){case 0:return e.abrupt("return",s({__tauriModule:"Window",message:{cmd:"manage",data:{label:this.label,cmd:{type:"setIcon",payload:{icon:t}}}}}));case 1:case"end":return e.stop()}}),e,this)}))),function(e){return n.apply(this,arguments)})},{key:"setSkipTaskbar",value:(r=_asyncToGenerator(regeneratorRuntime.mark((function e(t){return regeneratorRuntime.wrap((function(e){for(;;)switch(e.prev=e.next){case 0:return e.abrupt("return",s({__tauriModule:"Window",message:{cmd:"manage",data:{label:this.label,cmd:{type:"setSkipTaskbar",payload:t}}}}));case 1:case"end":return e.stop()}}),e,this)}))),function(e){return r.apply(this,arguments)})},{key:"startDragging",value:(t=_asyncToGenerator(regeneratorRuntime.mark((function e(){return regeneratorRuntime.wrap((function(e){for(;;)switch(e.prev=e.next){case 0:return e.abrupt("return",s({__tauriModule:"Window",message:{cmd:"manage",data:{label:this.label,cmd:{type:"startDragging"}}}}));case 1:case"end":return e.stop()}}),e,this)}))),function(){return t.apply(this,arguments)})}]),E}(bt),kt=function(e){_inherits(r,e);var t=_createSuper(r);function r(e){var n,a=arguments.length>1&&void 0!==arguments[1]?arguments[1]:{};return _classCallCheck(this,r),n=t.call(this,e),ht([a,"optionalAccess",function(e){return e.skip}])||s({__tauriModule:"Window",message:{cmd:"createWebview",data:{options:_objectSpread({label:e},a)}}}).then(_asyncToGenerator(regeneratorRuntime.mark((function e(){return regeneratorRuntime.wrap((function(e){for(;;)switch(e.prev=e.next){case 0:return e.abrupt("return",n.emit("tauri://created"));case 1:case"end":return e.stop()}}),e)})))).catch(function(){var e=_asyncToGenerator(regeneratorRuntime.mark((function e(t){return regeneratorRuntime.wrap((function(e){for(;;)switch(e.prev=e.next){case 0:return e.abrupt("return",n.emit("tauri://error",t));case 1:case"end":return e.stop()}}),e)})));return function(t){return e.apply(this,arguments)}}()),n}return _createClass(r,null,[{key:"getByLabel",value:function(e){return vt().some((function(t){return t.label===e}))?new r(e,{skip:!0}):null}}]),r}(Rt),xt=new kt(null,{skip:!0});function Tt(){return(Tt=_asyncToGenerator(regeneratorRuntime.mark((function e(){return regeneratorRuntime.wrap((function(e){for(;;)switch(e.prev=e.next){case 0:return e.abrupt("return",s({__tauriModule:"Window",message:{cmd:"manage",data:{cmd:{type:"currentMonitor"}}}}));case 1:case"end":return e.stop()}}),e)})))).apply(this,arguments)}function Gt(){return(Gt=_asyncToGenerator(regeneratorRuntime.mark((function e(){return regeneratorRuntime.wrap((function(e){for(;;)switch(e.prev=e.next){case 0:return e.abrupt("return",s({__tauriModule:"Window",message:{cmd:"manage",data:{cmd:{type:"primaryMonitor"}}}}));case 1:case"end":return e.stop()}}),e)})))).apply(this,arguments)}function Pt(){return(Pt=_asyncToGenerator(regeneratorRuntime.mark((function e(){return regeneratorRuntime.wrap((function(e){for(;;)switch(e.prev=e.next){case 0:return e.abrupt("return",s({__tauriModule:"Window",message:{cmd:"manage",data:{cmd:{type:"availableMonitors"}}}}));case 1:case"end":return e.stop()}}),e)})))).apply(this,arguments)}var Mt=Object.freeze({__proto__:null,WebviewWindow:kt,WebviewWindowHandle:bt,WindowManager:Rt,getCurrent:function(){return new kt(window.__TAURI__.__currentWindow.label,{skip:!0})},getAll:vt,appWindow:xt,LogicalSize:dt,PhysicalSize:yt,LogicalPosition:gt,PhysicalPosition:_t,get UserAttentionType(){return mt},currentMonitor:function(){return Tt.apply(this,arguments)},primaryMonitor:function(){return Gt.apply(this,arguments)},availableMonitors:function(){return Pt.apply(this,arguments)}}),Ot=o;e.app=h,e.cli=d,e.clipboard=_,e.dialog=b,e.event=A,e.fs=H,e.globalShortcut=Z,e.http=ce,e.invoke=Ot,e.notification=fe,e.os=be,e.path=Qe,e.process=et,e.shell=st,e.tauri=u,e.updater=ft,e.window=Mt,Object.defineProperty(e,"__esModule",{value:!0})}));
=======
function _inherits(e,t){if("function"!=typeof t&&null!==t)throw new TypeError("Super expression must either be null or a function");e.prototype=Object.create(t&&t.prototype,{constructor:{value:e,writable:!0,configurable:!0}}),t&&_setPrototypeOf(e,t)}function _setPrototypeOf(e,t){return(_setPrototypeOf=Object.setPrototypeOf||function(e,t){return e.__proto__=t,e})(e,t)}function _createSuper(e){var t=_isNativeReflectConstruct();return function(){var r,n=_getPrototypeOf(e);if(t){var a=_getPrototypeOf(this).constructor;r=Reflect.construct(n,arguments,a)}else r=n.apply(this,arguments);return _possibleConstructorReturn(this,r)}}function _possibleConstructorReturn(e,t){if(t&&("object"===_typeof(t)||"function"==typeof t))return t;if(void 0!==t)throw new TypeError("Derived constructors may only return object or undefined");return _assertThisInitialized(e)}function _assertThisInitialized(e){if(void 0===e)throw new ReferenceError("this hasn't been initialised - super() hasn't been called");return e}function _isNativeReflectConstruct(){if("undefined"==typeof Reflect||!Reflect.construct)return!1;if(Reflect.construct.sham)return!1;if("function"==typeof Proxy)return!0;try{return Boolean.prototype.valueOf.call(Reflect.construct(Boolean,[],(function(){}))),!0}catch(e){return!1}}function _getPrototypeOf(e){return(_getPrototypeOf=Object.setPrototypeOf?Object.getPrototypeOf:function(e){return e.__proto__||Object.getPrototypeOf(e)})(e)}function _createForOfIteratorHelper(e,t){var r="undefined"!=typeof Symbol&&e[Symbol.iterator]||e["@@iterator"];if(!r){if(Array.isArray(e)||(r=_unsupportedIterableToArray(e))||t&&e&&"number"==typeof e.length){r&&(e=r);var n=0,a=function(){};return{s:a,n:function(){return n>=e.length?{done:!0}:{done:!1,value:e[n++]}},e:function(e){throw e},f:a}}throw new TypeError("Invalid attempt to iterate non-iterable instance.\nIn order to be iterable, non-array objects must have a [Symbol.iterator]() method.")}var o,i=!0,u=!1;return{s:function(){r=r.call(e)},n:function(){var e=r.next();return i=e.done,e},e:function(e){u=!0,o=e},f:function(){try{i||null==r.return||r.return()}finally{if(u)throw o}}}}function _unsupportedIterableToArray(e,t){if(e){if("string"==typeof e)return _arrayLikeToArray(e,t);var r=Object.prototype.toString.call(e).slice(8,-1);return"Object"===r&&e.constructor&&(r=e.constructor.name),"Map"===r||"Set"===r?Array.from(e):"Arguments"===r||/^(?:Ui|I)nt(?:8|16|32)(?:Clamped)?Array$/.test(r)?_arrayLikeToArray(e,t):void 0}}function _arrayLikeToArray(e,t){(null==t||t>e.length)&&(t=e.length);for(var r=0,n=new Array(t);r<t;r++)n[r]=e[r];return n}function ownKeys(e,t){var r=Object.keys(e);if(Object.getOwnPropertySymbols){var n=Object.getOwnPropertySymbols(e);t&&(n=n.filter((function(t){return Object.getOwnPropertyDescriptor(e,t).enumerable}))),r.push.apply(r,n)}return r}function _objectSpread(e){for(var t=1;t<arguments.length;t++){var r=null!=arguments[t]?arguments[t]:{};t%2?ownKeys(Object(r),!0).forEach((function(t){_defineProperty(e,t,r[t])})):Object.getOwnPropertyDescriptors?Object.defineProperties(e,Object.getOwnPropertyDescriptors(r)):ownKeys(Object(r)).forEach((function(t){Object.defineProperty(e,t,Object.getOwnPropertyDescriptor(r,t))}))}return e}function _defineProperty(e,t,r){return t in e?Object.defineProperty(e,t,{value:r,enumerable:!0,configurable:!0,writable:!0}):e[t]=r,e}function _classCallCheck(e,t){if(!(e instanceof t))throw new TypeError("Cannot call a class as a function")}function _defineProperties(e,t){for(var r=0;r<t.length;r++){var n=t[r];n.enumerable=n.enumerable||!1,n.configurable=!0,"value"in n&&(n.writable=!0),Object.defineProperty(e,n.key,n)}}function _createClass(e,t,r){return t&&_defineProperties(e.prototype,t),r&&_defineProperties(e,r),e}function asyncGeneratorStep(e,t,r,n,a,o,i){try{var u=e[o](i),s=u.value}catch(e){return void r(e)}u.done?t(s):Promise.resolve(s).then(n,a)}function _asyncToGenerator(e){return function(){var t=this,r=arguments;return new Promise((function(n,a){var o=e.apply(t,r);function i(e){asyncGeneratorStep(o,n,a,i,u,"next",e)}function u(e){asyncGeneratorStep(o,n,a,i,u,"throw",e)}i(void 0)}))}}function _typeof(e){return(_typeof="function"==typeof Symbol&&"symbol"==typeof Symbol.iterator?function(e){return typeof e}:function(e){return e&&"function"==typeof Symbol&&e.constructor===Symbol&&e!==Symbol.prototype?"symbol":typeof e})(e)}!function(e,t){"object"===("undefined"==typeof exports?"undefined":_typeof(exports))&&"undefined"!=typeof module?t(exports):"function"==typeof define&&define.amd?define(["exports"],t):t((e="undefined"!=typeof globalThis?globalThis:e||self).__TAURI__={})}(this,(function(e){"use strict";var t=function(e){var t,r=Object.prototype,n=r.hasOwnProperty,a="function"==typeof Symbol?Symbol:{},o=a.iterator||"@@iterator",i=a.asyncIterator||"@@asyncIterator",u=a.toStringTag||"@@toStringTag";function s(e,t,r){return Object.defineProperty(e,t,{value:r,enumerable:!0,configurable:!0,writable:!0}),e[t]}try{s({},"")}catch(e){s=function(e,t,r){return e[t]=r}}function c(e,t,r,n){var a=t&&t.prototype instanceof y?t:y,o=Object.create(a.prototype),i=new M(n||[]);return o._invoke=function(e,t,r){var n=l;return function(a,o){if(n===h)throw new Error("Generator is already running");if(n===m){if("throw"===a)throw o;return C()}for(r.method=a,r.arg=o;;){var i=r.delegate;if(i){var u=T(i,r);if(u){if(u===d)continue;return u}}if("next"===r.method)r.sent=r._sent=r.arg;else if("throw"===r.method){if(n===l)throw n=m,r.arg;r.dispatchException(r.arg)}else"return"===r.method&&r.abrupt("return",r.arg);n=h;var s=p(e,t,r);if("normal"===s.type){if(n=r.done?m:f,s.arg===d)continue;return{value:s.arg,done:r.done}}"throw"===s.type&&(n=m,r.method="throw",r.arg=s.arg)}}}(e,r,i),o}function p(e,t,r){try{return{type:"normal",arg:e.call(t,r)}}catch(e){return{type:"throw",arg:e}}}e.wrap=c;var l="suspendedStart",f="suspendedYield",h="executing",m="completed",d={};function y(){}function g(){}function _(){}var v={};s(v,o,(function(){return this}));var w=Object.getPrototypeOf,b=w&&w(w(O([])));b&&b!==r&&n.call(b,o)&&(v=b);var R=_.prototype=y.prototype=Object.create(v);function k(e){["next","throw","return"].forEach((function(t){s(e,t,(function(e){return this._invoke(t,e)}))}))}function x(e,t){function r(a,o,i,u){var s=p(e[a],e,o);if("throw"!==s.type){var c=s.arg,l=c.value;return l&&"object"===_typeof(l)&&n.call(l,"__await")?t.resolve(l.__await).then((function(e){r("next",e,i,u)}),(function(e){r("throw",e,i,u)})):t.resolve(l).then((function(e){c.value=e,i(c)}),(function(e){return r("throw",e,i,u)}))}u(s.arg)}var a;this._invoke=function(e,n){function o(){return new t((function(t,a){r(e,n,t,a)}))}return a=a?a.then(o,o):o()}}function T(e,r){var n=e.iterator[r.method];if(n===t){if(r.delegate=null,"throw"===r.method){if(e.iterator.return&&(r.method="return",r.arg=t,T(e,r),"throw"===r.method))return d;r.method="throw",r.arg=new TypeError("The iterator does not provide a 'throw' method")}return d}var a=p(n,e.iterator,r.arg);if("throw"===a.type)return r.method="throw",r.arg=a.arg,r.delegate=null,d;var o=a.arg;return o?o.done?(r[e.resultName]=o.value,r.next=e.nextLoc,"return"!==r.method&&(r.method="next",r.arg=t),r.delegate=null,d):o:(r.method="throw",r.arg=new TypeError("iterator result is not an object"),r.delegate=null,d)}function G(e){var t={tryLoc:e[0]};1 in e&&(t.catchLoc=e[1]),2 in e&&(t.finallyLoc=e[2],t.afterLoc=e[3]),this.tryEntries.push(t)}function P(e){var t=e.completion||{};t.type="normal",delete t.arg,e.completion=t}function M(e){this.tryEntries=[{tryLoc:"root"}],e.forEach(G,this),this.reset(!0)}function O(e){if(e){var r=e[o];if(r)return r.call(e);if("function"==typeof e.next)return e;if(!isNaN(e.length)){var a=-1,i=function r(){for(;++a<e.length;)if(n.call(e,a))return r.value=e[a],r.done=!1,r;return r.value=t,r.done=!0,r};return i.next=i}}return{next:C}}function C(){return{value:t,done:!0}}return g.prototype=_,s(R,"constructor",_),s(_,"constructor",g),g.displayName=s(_,u,"GeneratorFunction"),e.isGeneratorFunction=function(e){var t="function"==typeof e&&e.constructor;return!!t&&(t===g||"GeneratorFunction"===(t.displayName||t.name))},e.mark=function(e){return Object.setPrototypeOf?Object.setPrototypeOf(e,_):(e.__proto__=_,s(e,u,"GeneratorFunction")),e.prototype=Object.create(R),e},e.awrap=function(e){return{__await:e}},k(x.prototype),s(x.prototype,i,(function(){return this})),e.AsyncIterator=x,e.async=function(t,r,n,a,o){void 0===o&&(o=Promise);var i=new x(c(t,r,n,a),o);return e.isGeneratorFunction(r)?i:i.next().then((function(e){return e.done?e.value:i.next()}))},k(R),s(R,u,"Generator"),s(R,o,(function(){return this})),s(R,"toString",(function(){return"[object Generator]"})),e.keys=function(e){var t=[];for(var r in e)t.push(r);return t.reverse(),function r(){for(;t.length;){var n=t.pop();if(n in e)return r.value=n,r.done=!1,r}return r.done=!0,r}},e.values=O,M.prototype={constructor:M,reset:function(e){if(this.prev=0,this.next=0,this.sent=this._sent=t,this.done=!1,this.delegate=null,this.method="next",this.arg=t,this.tryEntries.forEach(P),!e)for(var r in this)"t"===r.charAt(0)&&n.call(this,r)&&!isNaN(+r.slice(1))&&(this[r]=t)},stop:function(){this.done=!0;var e=this.tryEntries[0].completion;if("throw"===e.type)throw e.arg;return this.rval},dispatchException:function(e){if(this.done)throw e;var r=this;function a(n,a){return u.type="throw",u.arg=e,r.next=n,a&&(r.method="next",r.arg=t),!!a}for(var o=this.tryEntries.length-1;o>=0;--o){var i=this.tryEntries[o],u=i.completion;if("root"===i.tryLoc)return a("end");if(i.tryLoc<=this.prev){var s=n.call(i,"catchLoc"),c=n.call(i,"finallyLoc");if(s&&c){if(this.prev<i.catchLoc)return a(i.catchLoc,!0);if(this.prev<i.finallyLoc)return a(i.finallyLoc)}else if(s){if(this.prev<i.catchLoc)return a(i.catchLoc,!0)}else{if(!c)throw new Error("try statement without catch or finally");if(this.prev<i.finallyLoc)return a(i.finallyLoc)}}}},abrupt:function(e,t){for(var r=this.tryEntries.length-1;r>=0;--r){var a=this.tryEntries[r];if(a.tryLoc<=this.prev&&n.call(a,"finallyLoc")&&this.prev<a.finallyLoc){var o=a;break}}o&&("break"===e||"continue"===e)&&o.tryLoc<=t&&t<=o.finallyLoc&&(o=null);var i=o?o.completion:{};return i.type=e,i.arg=t,o?(this.method="next",this.next=o.finallyLoc,d):this.complete(i)},complete:function(e,t){if("throw"===e.type)throw e.arg;return"break"===e.type||"continue"===e.type?this.next=e.arg:"return"===e.type?(this.rval=this.arg=e.arg,this.method="return",this.next="end"):"normal"===e.type&&t&&(this.next=t),d},finish:function(e){for(var t=this.tryEntries.length-1;t>=0;--t){var r=this.tryEntries[t];if(r.finallyLoc===e)return this.complete(r.completion,r.afterLoc),P(r),d}},catch:function(e){for(var t=this.tryEntries.length-1;t>=0;--t){var r=this.tryEntries[t];if(r.tryLoc===e){var n=r.completion;if("throw"===n.type){var a=n.arg;P(r)}return a}}throw new Error("illegal catch attempt")},delegateYield:function(e,r,n){return this.delegate={iterator:O(e),resultName:r,nextLoc:n},"next"===this.method&&(this.arg=t),d}},e}("object"===("undefined"==typeof module?"undefined":_typeof(module))?module.exports:{});try{regeneratorRuntime=t}catch(e){"object"===("undefined"==typeof globalThis?"undefined":_typeof(globalThis))?globalThis.regeneratorRuntime=t:Function("r","regeneratorRuntime = r")(t)}function r(e){for(var t=void 0,r=e[0],n=1;n<e.length;){var a=e[n],o=e[n+1];if(n+=2,("optionalAccess"===a||"optionalCall"===a)&&null==r)return;"access"===a||"optionalAccess"===a?(t=r,r=o(r)):"call"!==a&&"optionalCall"!==a||(r=o((function(){for(var e,n=arguments.length,a=new Array(n),o=0;o<n;o++)a[o]=arguments[o];return(e=r).call.apply(e,[t].concat(a))})),t=void 0)}return r}function n(){var e=new Int8Array(1);window.crypto.getRandomValues(e);var t=new Uint8Array(Math.max(16,Math.abs(e[0])));return window.crypto.getRandomValues(t),t.join("")}function a(e){var t=arguments.length>1&&void 0!==arguments[1]&&arguments[1],a=n();return Object.defineProperty(window,a,{value:function(n){return t&&Reflect.deleteProperty(window,a),r([e,"optionalCall",function(e){return e(n)}])},writable:!1,configurable:!0}),a}function o(e){return i.apply(this,arguments)}function i(){return(i=_asyncToGenerator(regeneratorRuntime.mark((function e(t){var r,n=arguments;return regeneratorRuntime.wrap((function(e){for(;;)switch(e.prev=e.next){case 0:return r=n.length>1&&void 0!==n[1]?n[1]:{},e.abrupt("return",new Promise((function(e,n){var o=a((function(t){e(t),Reflect.deleteProperty(window,i)}),!0),i=a((function(e){n(e),Reflect.deleteProperty(window,o)}),!0);window.__TAURI_POST_MESSAGE__(t,_objectSpread({__invokeKey:__TAURI_INVOKE_KEY__,callback:o,error:i},r))})));case 2:case"end":return e.stop()}}),e)})))).apply(this,arguments)}var u=Object.freeze({__proto__:null,transformCallback:a,invoke:o,convertFileSrc:function(e){return navigator.userAgent.includes("Windows")?"https://asset.localhost/".concat(e):"asset://".concat(e)}});function s(e){return c.apply(this,arguments)}function c(){return(c=_asyncToGenerator(regeneratorRuntime.mark((function e(t){return regeneratorRuntime.wrap((function(e){for(;;)switch(e.prev=e.next){case 0:return e.abrupt("return",o("tauri",t));case 1:case"end":return e.stop()}}),e)})))).apply(this,arguments)}function p(){return(p=_asyncToGenerator(regeneratorRuntime.mark((function e(){return regeneratorRuntime.wrap((function(e){for(;;)switch(e.prev=e.next){case 0:return e.abrupt("return",s({__tauriModule:"App",message:{cmd:"getAppVersion"}}));case 1:case"end":return e.stop()}}),e)})))).apply(this,arguments)}function l(){return(l=_asyncToGenerator(regeneratorRuntime.mark((function e(){return regeneratorRuntime.wrap((function(e){for(;;)switch(e.prev=e.next){case 0:return e.abrupt("return",s({__tauriModule:"App",message:{cmd:"getAppName"}}));case 1:case"end":return e.stop()}}),e)})))).apply(this,arguments)}function f(){return(f=_asyncToGenerator(regeneratorRuntime.mark((function e(){return regeneratorRuntime.wrap((function(e){for(;;)switch(e.prev=e.next){case 0:return e.abrupt("return",s({__tauriModule:"App",message:{cmd:"getTauriVersion"}}));case 1:case"end":return e.stop()}}),e)})))).apply(this,arguments)}var h=Object.freeze({__proto__:null,getName:function(){return l.apply(this,arguments)},getVersion:function(){return p.apply(this,arguments)},getTauriVersion:function(){return f.apply(this,arguments)}});function m(){return(m=_asyncToGenerator(regeneratorRuntime.mark((function e(){return regeneratorRuntime.wrap((function(e){for(;;)switch(e.prev=e.next){case 0:return e.abrupt("return",s({__tauriModule:"Cli",message:{cmd:"cliMatches"}}));case 1:case"end":return e.stop()}}),e)})))).apply(this,arguments)}var d=Object.freeze({__proto__:null,getMatches:function(){return m.apply(this,arguments)}});function y(){return(y=_asyncToGenerator(regeneratorRuntime.mark((function e(t){return regeneratorRuntime.wrap((function(e){for(;;)switch(e.prev=e.next){case 0:return e.abrupt("return",s({__tauriModule:"Clipboard",message:{cmd:"writeText",data:t}}));case 1:case"end":return e.stop()}}),e)})))).apply(this,arguments)}function g(){return(g=_asyncToGenerator(regeneratorRuntime.mark((function e(){return regeneratorRuntime.wrap((function(e){for(;;)switch(e.prev=e.next){case 0:return e.abrupt("return",s({__tauriModule:"Clipboard",message:{cmd:"readText"}}));case 1:case"end":return e.stop()}}),e)})))).apply(this,arguments)}var _=Object.freeze({__proto__:null,writeText:function(e){return y.apply(this,arguments)},readText:function(){return g.apply(this,arguments)}});function v(){return(v=_asyncToGenerator(regeneratorRuntime.mark((function e(){var t,r=arguments;return regeneratorRuntime.wrap((function(e){for(;;)switch(e.prev=e.next){case 0:return"object"===_typeof(t=r.length>0&&void 0!==r[0]?r[0]:{})&&Object.freeze(t),e.abrupt("return",s({__tauriModule:"Dialog",message:{cmd:"openDialog",options:t}}));case 3:case"end":return e.stop()}}),e)})))).apply(this,arguments)}function w(){return(w=_asyncToGenerator(regeneratorRuntime.mark((function e(){var t,r=arguments;return regeneratorRuntime.wrap((function(e){for(;;)switch(e.prev=e.next){case 0:return"object"===_typeof(t=r.length>0&&void 0!==r[0]?r[0]:{})&&Object.freeze(t),e.abrupt("return",s({__tauriModule:"Dialog",message:{cmd:"saveDialog",options:t}}));case 3:case"end":return e.stop()}}),e)})))).apply(this,arguments)}function b(){return(b=_asyncToGenerator(regeneratorRuntime.mark((function e(t){return regeneratorRuntime.wrap((function(e){for(;;)switch(e.prev=e.next){case 0:return e.abrupt("return",s({__tauriModule:"Dialog",message:{cmd:"messageDialog",message:t}}));case 1:case"end":return e.stop()}}),e)})))).apply(this,arguments)}function R(){return(R=_asyncToGenerator(regeneratorRuntime.mark((function e(t,r){return regeneratorRuntime.wrap((function(e){for(;;)switch(e.prev=e.next){case 0:return e.abrupt("return",s({__tauriModule:"Dialog",message:{cmd:"askDialog",title:r,message:t}}));case 1:case"end":return e.stop()}}),e)})))).apply(this,arguments)}function k(){return(k=_asyncToGenerator(regeneratorRuntime.mark((function e(t,r){return regeneratorRuntime.wrap((function(e){for(;;)switch(e.prev=e.next){case 0:return e.abrupt("return",s({__tauriModule:"Dialog",message:{cmd:"confirmDialog",title:r,message:t}}));case 1:case"end":return e.stop()}}),e)})))).apply(this,arguments)}var x=Object.freeze({__proto__:null,open:function(){return v.apply(this,arguments)},save:function(){return w.apply(this,arguments)},message:function(e){return b.apply(this,arguments)},ask:function(e,t){return R.apply(this,arguments)},confirm:function(e,t){return k.apply(this,arguments)}});function T(e,t,r){return G.apply(this,arguments)}function G(){return(G=_asyncToGenerator(regeneratorRuntime.mark((function e(t,r,n){return regeneratorRuntime.wrap((function(e){for(;;)switch(e.prev=e.next){case 0:return e.next=2,s({__tauriModule:"Event",message:{cmd:"emit",event:t,windowLabel:r,payload:n}});case 2:case"end":return e.stop()}}),e)})))).apply(this,arguments)}function P(e){return M.apply(this,arguments)}function M(){return(M=_asyncToGenerator(regeneratorRuntime.mark((function e(t){return regeneratorRuntime.wrap((function(e){for(;;)switch(e.prev=e.next){case 0:return e.abrupt("return",s({__tauriModule:"Event",message:{cmd:"unlisten",eventId:t}}));case 1:case"end":return e.stop()}}),e)})))).apply(this,arguments)}function O(e,t){return C.apply(this,arguments)}function C(){return(C=_asyncToGenerator(regeneratorRuntime.mark((function e(t,r){return regeneratorRuntime.wrap((function(e){for(;;)switch(e.prev=e.next){case 0:return e.abrupt("return",s({__tauriModule:"Event",message:{cmd:"listen",event:t,handler:a(r)}}).then((function(e){return _asyncToGenerator(regeneratorRuntime.mark((function t(){return regeneratorRuntime.wrap((function(t){for(;;)switch(t.prev=t.next){case 0:return t.abrupt("return",P(e));case 1:case"end":return t.stop()}}),t)})))})));case 1:case"end":return e.stop()}}),e)})))).apply(this,arguments)}function j(e,t){return S.apply(this,arguments)}function S(){return(S=_asyncToGenerator(regeneratorRuntime.mark((function e(t,r){return regeneratorRuntime.wrap((function(e){for(;;)switch(e.prev=e.next){case 0:return e.abrupt("return",O(t,(function(e){r(e),P(e.id).catch((function(){}))})));case 1:case"end":return e.stop()}}),e)})))).apply(this,arguments)}function A(e,t){return D.apply(this,arguments)}function D(){return(D=_asyncToGenerator(regeneratorRuntime.mark((function e(t,r){return regeneratorRuntime.wrap((function(e){for(;;)switch(e.prev=e.next){case 0:return e.abrupt("return",T(t,void 0,r));case 1:case"end":return e.stop()}}),e)})))).apply(this,arguments)}var z,L=Object.freeze({__proto__:null,listen:O,once:j,emit:A});function E(){return(E=_asyncToGenerator(regeneratorRuntime.mark((function e(t){var r,n=arguments;return regeneratorRuntime.wrap((function(e){for(;;)switch(e.prev=e.next){case 0:return r=n.length>1&&void 0!==n[1]?n[1]:{},e.abrupt("return",s({__tauriModule:"Fs",message:{cmd:"readTextFile",path:t,options:r}}));case 2:case"end":return e.stop()}}),e)})))).apply(this,arguments)}function W(){return(W=_asyncToGenerator(regeneratorRuntime.mark((function e(t){var r,n=arguments;return regeneratorRuntime.wrap((function(e){for(;;)switch(e.prev=e.next){case 0:return r=n.length>1&&void 0!==n[1]?n[1]:{},e.abrupt("return",s({__tauriModule:"Fs",message:{cmd:"readBinaryFile",path:t,options:r}}));case 2:case"end":return e.stop()}}),e)})))).apply(this,arguments)}function F(){return(F=_asyncToGenerator(regeneratorRuntime.mark((function e(t){var r,n=arguments;return regeneratorRuntime.wrap((function(e){for(;;)switch(e.prev=e.next){case 0:return"object"===_typeof(r=n.length>1&&void 0!==n[1]?n[1]:{})&&Object.freeze(r),"object"===_typeof(t)&&Object.freeze(t),e.abrupt("return",s({__tauriModule:"Fs",message:{cmd:"writeFile",path:t.path,contents:t.contents,options:r}}));case 4:case"end":return e.stop()}}),e)})))).apply(this,arguments)}!function(e){e[e.Audio=1]="Audio";e[e.Cache=2]="Cache";e[e.Config=3]="Config";e[e.Data=4]="Data";e[e.LocalData=5]="LocalData";e[e.Desktop=6]="Desktop";e[e.Document=7]="Document";e[e.Download=8]="Download";e[e.Executable=9]="Executable";e[e.Font=10]="Font";e[e.Home=11]="Home";e[e.Picture=12]="Picture";e[e.Public=13]="Public";e[e.Runtime=14]="Runtime";e[e.Template=15]="Template";e[e.Video=16]="Video";e[e.Resource=17]="Resource";e[e.App=18]="App";e[e.Current=19]="Current";e[e.Log=20]="Log"}(z||(z={}));var I=65536;function N(e){var t=function(e){if(e.length<I)return String.fromCharCode.apply(null,Array.from(e));for(var t="",r=e.length,n=0;n<r;n++){var a=e.subarray(n*I,(n+1)*I);t+=String.fromCharCode.apply(null,Array.from(a))}return t}(new Uint8Array(e));return btoa(t)}function U(){return(U=_asyncToGenerator(regeneratorRuntime.mark((function e(t){var r,n=arguments;return regeneratorRuntime.wrap((function(e){for(;;)switch(e.prev=e.next){case 0:return"object"===_typeof(r=n.length>1&&void 0!==n[1]?n[1]:{})&&Object.freeze(r),"object"===_typeof(t)&&Object.freeze(t),e.abrupt("return",s({__tauriModule:"Fs",message:{cmd:"writeBinaryFile",path:t.path,contents:N(t.contents),options:r}}));case 4:case"end":return e.stop()}}),e)})))).apply(this,arguments)}function B(){return(B=_asyncToGenerator(regeneratorRuntime.mark((function e(t){var r,n=arguments;return regeneratorRuntime.wrap((function(e){for(;;)switch(e.prev=e.next){case 0:return r=n.length>1&&void 0!==n[1]?n[1]:{},e.abrupt("return",s({__tauriModule:"Fs",message:{cmd:"readDir",path:t,options:r}}));case 2:case"end":return e.stop()}}),e)})))).apply(this,arguments)}function V(){return(V=_asyncToGenerator(regeneratorRuntime.mark((function e(t){var r,n=arguments;return regeneratorRuntime.wrap((function(e){for(;;)switch(e.prev=e.next){case 0:return r=n.length>1&&void 0!==n[1]?n[1]:{},e.abrupt("return",s({__tauriModule:"Fs",message:{cmd:"createDir",path:t,options:r}}));case 2:case"end":return e.stop()}}),e)})))).apply(this,arguments)}function q(){return(q=_asyncToGenerator(regeneratorRuntime.mark((function e(t){var r,n=arguments;return regeneratorRuntime.wrap((function(e){for(;;)switch(e.prev=e.next){case 0:return r=n.length>1&&void 0!==n[1]?n[1]:{},e.abrupt("return",s({__tauriModule:"Fs",message:{cmd:"removeDir",path:t,options:r}}));case 2:case"end":return e.stop()}}),e)})))).apply(this,arguments)}function H(){return(H=_asyncToGenerator(regeneratorRuntime.mark((function e(t,r){var n,a=arguments;return regeneratorRuntime.wrap((function(e){for(;;)switch(e.prev=e.next){case 0:return n=a.length>2&&void 0!==a[2]?a[2]:{},e.abrupt("return",s({__tauriModule:"Fs",message:{cmd:"copyFile",source:t,destination:r,options:n}}));case 2:case"end":return e.stop()}}),e)})))).apply(this,arguments)}function J(){return(J=_asyncToGenerator(regeneratorRuntime.mark((function e(t){var r,n=arguments;return regeneratorRuntime.wrap((function(e){for(;;)switch(e.prev=e.next){case 0:return r=n.length>1&&void 0!==n[1]?n[1]:{},e.abrupt("return",s({__tauriModule:"Fs",message:{cmd:"removeFile",path:t,options:r}}));case 2:case"end":return e.stop()}}),e)})))).apply(this,arguments)}function K(){return(K=_asyncToGenerator(regeneratorRuntime.mark((function e(t,r){var n,a=arguments;return regeneratorRuntime.wrap((function(e){for(;;)switch(e.prev=e.next){case 0:return n=a.length>2&&void 0!==a[2]?a[2]:{},e.abrupt("return",s({__tauriModule:"Fs",message:{cmd:"renameFile",oldPath:t,newPath:r,options:n}}));case 2:case"end":return e.stop()}}),e)})))).apply(this,arguments)}var Y=Object.freeze({__proto__:null,get BaseDirectory(){return z},get Dir(){return z},readTextFile:function(e){return E.apply(this,arguments)},readBinaryFile:function(e){return W.apply(this,arguments)},writeFile:function(e){return F.apply(this,arguments)},writeBinaryFile:function(e){return U.apply(this,arguments)},readDir:function(e){return B.apply(this,arguments)},createDir:function(e){return V.apply(this,arguments)},removeDir:function(e){return q.apply(this,arguments)},copyFile:function(e,t){return H.apply(this,arguments)},removeFile:function(e){return J.apply(this,arguments)},renameFile:function(e,t){return K.apply(this,arguments)}});function $(){return($=_asyncToGenerator(regeneratorRuntime.mark((function e(t,r){return regeneratorRuntime.wrap((function(e){for(;;)switch(e.prev=e.next){case 0:return e.abrupt("return",s({__tauriModule:"GlobalShortcut",message:{cmd:"register",shortcut:t,handler:a(r)}}));case 1:case"end":return e.stop()}}),e)})))).apply(this,arguments)}function Q(){return(Q=_asyncToGenerator(regeneratorRuntime.mark((function e(t,r){return regeneratorRuntime.wrap((function(e){for(;;)switch(e.prev=e.next){case 0:return e.abrupt("return",s({__tauriModule:"GlobalShortcut",message:{cmd:"registerAll",shortcuts:t,handler:a(r)}}));case 1:case"end":return e.stop()}}),e)})))).apply(this,arguments)}function X(){return(X=_asyncToGenerator(regeneratorRuntime.mark((function e(t){return regeneratorRuntime.wrap((function(e){for(;;)switch(e.prev=e.next){case 0:return e.abrupt("return",s({__tauriModule:"GlobalShortcut",message:{cmd:"isRegistered",shortcut:t}}));case 1:case"end":return e.stop()}}),e)})))).apply(this,arguments)}function Z(){return(Z=_asyncToGenerator(regeneratorRuntime.mark((function e(t){return regeneratorRuntime.wrap((function(e){for(;;)switch(e.prev=e.next){case 0:return e.abrupt("return",s({__tauriModule:"GlobalShortcut",message:{cmd:"unregister",shortcut:t}}));case 1:case"end":return e.stop()}}),e)})))).apply(this,arguments)}function ee(){return(ee=_asyncToGenerator(regeneratorRuntime.mark((function e(){return regeneratorRuntime.wrap((function(e){for(;;)switch(e.prev=e.next){case 0:return e.abrupt("return",s({__tauriModule:"GlobalShortcut",message:{cmd:"unregisterAll"}}));case 1:case"end":return e.stop()}}),e)})))).apply(this,arguments)}var te,re=Object.freeze({__proto__:null,register:function(e,t){return $.apply(this,arguments)},registerAll:function(e,t){return Q.apply(this,arguments)},isRegistered:function(e){return X.apply(this,arguments)},unregister:function(e){return Z.apply(this,arguments)},unregisterAll:function(){return ee.apply(this,arguments)}});function ne(e,t){return null!=e?e:t()}function ae(e){for(var t=void 0,r=e[0],n=1;n<e.length;){var a=e[n],o=e[n+1];if(n+=2,("optionalAccess"===a||"optionalCall"===a)&&null==r)return;"access"===a||"optionalAccess"===a?(t=r,r=o(r)):"call"!==a&&"optionalCall"!==a||(r=o((function(){for(var e,n=arguments.length,a=new Array(n),o=0;o<n;o++)a[o]=arguments[o];return(e=r).call.apply(e,[t].concat(a))})),t=void 0)}return r}!function(e){e[e.JSON=1]="JSON";e[e.Text=2]="Text";e[e.Binary=3]="Binary"}(te||(te={}));var oe=function(){function e(t,r){_classCallCheck(this,e),this.type=t,this.payload=r}return _createClass(e,null,[{key:"form",value:function(t){return new e("Form",t)}},{key:"json",value:function(t){return new e("Json",t)}},{key:"text",value:function(t){return new e("Text",t)}},{key:"bytes",value:function(t){return new e("Bytes",t)}}]),e}(),ie=function e(t){_classCallCheck(this,e),this.url=t.url,this.status=t.status,this.ok=this.status>=200&&this.status<300,this.headers=t.headers,this.data=t.data},ue=function(){function e(t){_classCallCheck(this,e),this.id=t}var t,r,n,a,o,i,u;return _createClass(e,[{key:"drop",value:(u=_asyncToGenerator(regeneratorRuntime.mark((function e(){return regeneratorRuntime.wrap((function(e){for(;;)switch(e.prev=e.next){case 0:return e.abrupt("return",s({__tauriModule:"Http",message:{cmd:"dropClient",client:this.id}}));case 1:case"end":return e.stop()}}),e,this)}))),function(){return u.apply(this,arguments)})},{key:"request",value:(i=_asyncToGenerator(regeneratorRuntime.mark((function e(t){var r;return regeneratorRuntime.wrap((function(e){for(;;)switch(e.prev=e.next){case 0:return(r=!t.responseType||t.responseType===te.JSON)&&(t.responseType=te.Text),e.abrupt("return",s({__tauriModule:"Http",message:{cmd:"httpRequest",client:this.id,options:t}}).then((function(e){var t=new ie(e);if(r){try{t.data=JSON.parse(t.data)}catch(e){if(t.ok)throw Error("Failed to parse response `".concat(t.data,"` as JSON: ").concat(e,";\n              try setting the `responseType` option to `ResponseType.Text` or `ResponseType.Binary` if the API does not return a JSON response."))}return t}return t})));case 3:case"end":return e.stop()}}),e,this)}))),function(e){return i.apply(this,arguments)})},{key:"get",value:(o=_asyncToGenerator(regeneratorRuntime.mark((function e(t,r){return regeneratorRuntime.wrap((function(e){for(;;)switch(e.prev=e.next){case 0:return e.abrupt("return",this.request(_objectSpread({method:"GET",url:t},r)));case 1:case"end":return e.stop()}}),e,this)}))),function(e,t){return o.apply(this,arguments)})},{key:"post",value:(a=_asyncToGenerator(regeneratorRuntime.mark((function e(t,r,n){return regeneratorRuntime.wrap((function(e){for(;;)switch(e.prev=e.next){case 0:return e.abrupt("return",this.request(_objectSpread({method:"POST",url:t,body:r},n)));case 1:case"end":return e.stop()}}),e,this)}))),function(e,t,r){return a.apply(this,arguments)})},{key:"put",value:(n=_asyncToGenerator(regeneratorRuntime.mark((function e(t,r,n){return regeneratorRuntime.wrap((function(e){for(;;)switch(e.prev=e.next){case 0:return e.abrupt("return",this.request(_objectSpread({method:"PUT",url:t,body:r},n)));case 1:case"end":return e.stop()}}),e,this)}))),function(e,t,r){return n.apply(this,arguments)})},{key:"patch",value:(r=_asyncToGenerator(regeneratorRuntime.mark((function e(t,r){return regeneratorRuntime.wrap((function(e){for(;;)switch(e.prev=e.next){case 0:return e.abrupt("return",this.request(_objectSpread({method:"PATCH",url:t},r)));case 1:case"end":return e.stop()}}),e,this)}))),function(e,t){return r.apply(this,arguments)})},{key:"delete",value:(t=_asyncToGenerator(regeneratorRuntime.mark((function e(t,r){return regeneratorRuntime.wrap((function(e){for(;;)switch(e.prev=e.next){case 0:return e.abrupt("return",this.request(_objectSpread({method:"DELETE",url:t},r)));case 1:case"end":return e.stop()}}),e,this)}))),function(e,r){return t.apply(this,arguments)})}]),e}();function se(e){return ce.apply(this,arguments)}function ce(){return(ce=_asyncToGenerator(regeneratorRuntime.mark((function e(t){return regeneratorRuntime.wrap((function(e){for(;;)switch(e.prev=e.next){case 0:return e.abrupt("return",s({__tauriModule:"Http",message:{cmd:"createClient",options:t}}).then((function(e){return new ue(e)})));case 1:case"end":return e.stop()}}),e)})))).apply(this,arguments)}var pe=null;function le(){return(le=_asyncToGenerator(regeneratorRuntime.mark((function e(t,r){return regeneratorRuntime.wrap((function(e){for(;;)switch(e.prev=e.next){case 0:if(null!==pe){e.next=4;break}return e.next=3,se();case 3:pe=e.sent;case 4:return e.abrupt("return",pe.request(_objectSpread({url:t,method:ne(ae([r,"optionalAccess",function(e){return e.method}]),(function(){return"GET"}))},r)));case 5:case"end":return e.stop()}}),e)})))).apply(this,arguments)}var fe=Object.freeze({__proto__:null,getClient:se,fetch:function(e,t){return le.apply(this,arguments)},Body:oe,Client:ue,Response:ie,get ResponseType(){return te}});function he(){return(he=_asyncToGenerator(regeneratorRuntime.mark((function e(){return regeneratorRuntime.wrap((function(e){for(;;)switch(e.prev=e.next){case 0:if("default"===window.Notification.permission){e.next=2;break}return e.abrupt("return",Promise.resolve("granted"===window.Notification.permission));case 2:return e.abrupt("return",s({__tauriModule:"Notification",message:{cmd:"isNotificationPermissionGranted"}}));case 3:case"end":return e.stop()}}),e)})))).apply(this,arguments)}function me(){return(me=_asyncToGenerator(regeneratorRuntime.mark((function e(){return regeneratorRuntime.wrap((function(e){for(;;)switch(e.prev=e.next){case 0:return e.abrupt("return",window.Notification.requestPermission());case 1:case"end":return e.stop()}}),e)})))).apply(this,arguments)}var de=Object.freeze({__proto__:null,sendNotification:function(e){"string"==typeof e?new window.Notification(e):new window.Notification(e.title,e)},requestPermission:function(){return me.apply(this,arguments)},isPermissionGranted:function(){return he.apply(this,arguments)}});function ye(){return navigator.appVersion.includes("Win")}function ge(){return(ge=_asyncToGenerator(regeneratorRuntime.mark((function e(){return regeneratorRuntime.wrap((function(e){for(;;)switch(e.prev=e.next){case 0:return e.abrupt("return",s({__tauriModule:"Path",message:{cmd:"resolvePath",path:"",directory:z.App}}));case 1:case"end":return e.stop()}}),e)})))).apply(this,arguments)}function _e(){return(_e=_asyncToGenerator(regeneratorRuntime.mark((function e(){return regeneratorRuntime.wrap((function(e){for(;;)switch(e.prev=e.next){case 0:return e.abrupt("return",s({__tauriModule:"Path",message:{cmd:"resolvePath",path:"",directory:z.Audio}}));case 1:case"end":return e.stop()}}),e)})))).apply(this,arguments)}function ve(){return(ve=_asyncToGenerator(regeneratorRuntime.mark((function e(){return regeneratorRuntime.wrap((function(e){for(;;)switch(e.prev=e.next){case 0:return e.abrupt("return",s({__tauriModule:"Path",message:{cmd:"resolvePath",path:"",directory:z.Cache}}));case 1:case"end":return e.stop()}}),e)})))).apply(this,arguments)}function we(){return(we=_asyncToGenerator(regeneratorRuntime.mark((function e(){return regeneratorRuntime.wrap((function(e){for(;;)switch(e.prev=e.next){case 0:return e.abrupt("return",s({__tauriModule:"Path",message:{cmd:"resolvePath",path:"",directory:z.Config}}));case 1:case"end":return e.stop()}}),e)})))).apply(this,arguments)}function be(){return(be=_asyncToGenerator(regeneratorRuntime.mark((function e(){return regeneratorRuntime.wrap((function(e){for(;;)switch(e.prev=e.next){case 0:return e.abrupt("return",s({__tauriModule:"Path",message:{cmd:"resolvePath",path:"",directory:z.Data}}));case 1:case"end":return e.stop()}}),e)})))).apply(this,arguments)}function Re(){return(Re=_asyncToGenerator(regeneratorRuntime.mark((function e(){return regeneratorRuntime.wrap((function(e){for(;;)switch(e.prev=e.next){case 0:return e.abrupt("return",s({__tauriModule:"Path",message:{cmd:"resolvePath",path:"",directory:z.Desktop}}));case 1:case"end":return e.stop()}}),e)})))).apply(this,arguments)}function ke(){return(ke=_asyncToGenerator(regeneratorRuntime.mark((function e(){return regeneratorRuntime.wrap((function(e){for(;;)switch(e.prev=e.next){case 0:return e.abrupt("return",s({__tauriModule:"Path",message:{cmd:"resolvePath",path:"",directory:z.Document}}));case 1:case"end":return e.stop()}}),e)})))).apply(this,arguments)}function xe(){return(xe=_asyncToGenerator(regeneratorRuntime.mark((function e(){return regeneratorRuntime.wrap((function(e){for(;;)switch(e.prev=e.next){case 0:return e.abrupt("return",s({__tauriModule:"Path",message:{cmd:"resolvePath",path:"",directory:z.Download}}));case 1:case"end":return e.stop()}}),e)})))).apply(this,arguments)}function Te(){return(Te=_asyncToGenerator(regeneratorRuntime.mark((function e(){return regeneratorRuntime.wrap((function(e){for(;;)switch(e.prev=e.next){case 0:return e.abrupt("return",s({__tauriModule:"Path",message:{cmd:"resolvePath",path:"",directory:z.Executable}}));case 1:case"end":return e.stop()}}),e)})))).apply(this,arguments)}function Ge(){return(Ge=_asyncToGenerator(regeneratorRuntime.mark((function e(){return regeneratorRuntime.wrap((function(e){for(;;)switch(e.prev=e.next){case 0:return e.abrupt("return",s({__tauriModule:"Path",message:{cmd:"resolvePath",path:"",directory:z.Font}}));case 1:case"end":return e.stop()}}),e)})))).apply(this,arguments)}function Pe(){return(Pe=_asyncToGenerator(regeneratorRuntime.mark((function e(){return regeneratorRuntime.wrap((function(e){for(;;)switch(e.prev=e.next){case 0:return e.abrupt("return",s({__tauriModule:"Path",message:{cmd:"resolvePath",path:"",directory:z.Home}}));case 1:case"end":return e.stop()}}),e)})))).apply(this,arguments)}function Me(){return(Me=_asyncToGenerator(regeneratorRuntime.mark((function e(){return regeneratorRuntime.wrap((function(e){for(;;)switch(e.prev=e.next){case 0:return e.abrupt("return",s({__tauriModule:"Path",message:{cmd:"resolvePath",path:"",directory:z.LocalData}}));case 1:case"end":return e.stop()}}),e)})))).apply(this,arguments)}function Oe(){return(Oe=_asyncToGenerator(regeneratorRuntime.mark((function e(){return regeneratorRuntime.wrap((function(e){for(;;)switch(e.prev=e.next){case 0:return e.abrupt("return",s({__tauriModule:"Path",message:{cmd:"resolvePath",path:"",directory:z.Picture}}));case 1:case"end":return e.stop()}}),e)})))).apply(this,arguments)}function Ce(){return(Ce=_asyncToGenerator(regeneratorRuntime.mark((function e(){return regeneratorRuntime.wrap((function(e){for(;;)switch(e.prev=e.next){case 0:return e.abrupt("return",s({__tauriModule:"Path",message:{cmd:"resolvePath",path:"",directory:z.Public}}));case 1:case"end":return e.stop()}}),e)})))).apply(this,arguments)}function je(){return(je=_asyncToGenerator(regeneratorRuntime.mark((function e(){return regeneratorRuntime.wrap((function(e){for(;;)switch(e.prev=e.next){case 0:return e.abrupt("return",s({__tauriModule:"Path",message:{cmd:"resolvePath",path:"",directory:z.Resource}}));case 1:case"end":return e.stop()}}),e)})))).apply(this,arguments)}function Se(){return(Se=_asyncToGenerator(regeneratorRuntime.mark((function e(){return regeneratorRuntime.wrap((function(e){for(;;)switch(e.prev=e.next){case 0:return e.abrupt("return",s({__tauriModule:"Path",message:{cmd:"resolvePath",path:"",directory:z.Runtime}}));case 1:case"end":return e.stop()}}),e)})))).apply(this,arguments)}function Ae(){return(Ae=_asyncToGenerator(regeneratorRuntime.mark((function e(){return regeneratorRuntime.wrap((function(e){for(;;)switch(e.prev=e.next){case 0:return e.abrupt("return",s({__tauriModule:"Path",message:{cmd:"resolvePath",path:"",directory:z.Template}}));case 1:case"end":return e.stop()}}),e)})))).apply(this,arguments)}function De(){return(De=_asyncToGenerator(regeneratorRuntime.mark((function e(){return regeneratorRuntime.wrap((function(e){for(;;)switch(e.prev=e.next){case 0:return e.abrupt("return",s({__tauriModule:"Path",message:{cmd:"resolvePath",path:"",directory:z.Video}}));case 1:case"end":return e.stop()}}),e)})))).apply(this,arguments)}function ze(){return(ze=_asyncToGenerator(regeneratorRuntime.mark((function e(){return regeneratorRuntime.wrap((function(e){for(;;)switch(e.prev=e.next){case 0:return e.abrupt("return",s({__tauriModule:"Path",message:{cmd:"resolvePath",path:"",directory:z.Current}}));case 1:case"end":return e.stop()}}),e)})))).apply(this,arguments)}function Le(){return(Le=_asyncToGenerator(regeneratorRuntime.mark((function e(){return regeneratorRuntime.wrap((function(e){for(;;)switch(e.prev=e.next){case 0:return e.abrupt("return",s({__tauriModule:"Path",message:{cmd:"resolvePath",path:"",directory:z.Log}}));case 1:case"end":return e.stop()}}),e)})))).apply(this,arguments)}var Ee=ye()?"\\":"/",We=ye()?";":":";function Fe(){return(Fe=_asyncToGenerator(regeneratorRuntime.mark((function e(){var t,r,n,a=arguments;return regeneratorRuntime.wrap((function(e){for(;;)switch(e.prev=e.next){case 0:for(t=a.length,r=new Array(t),n=0;n<t;n++)r[n]=a[n];return e.abrupt("return",s({__tauriModule:"Path",message:{cmd:"resolve",paths:r}}));case 2:case"end":return e.stop()}}),e)})))).apply(this,arguments)}function Ie(){return(Ie=_asyncToGenerator(regeneratorRuntime.mark((function e(t){return regeneratorRuntime.wrap((function(e){for(;;)switch(e.prev=e.next){case 0:return e.abrupt("return",s({__tauriModule:"Path",message:{cmd:"normalize",path:t}}));case 1:case"end":return e.stop()}}),e)})))).apply(this,arguments)}function Ne(){return(Ne=_asyncToGenerator(regeneratorRuntime.mark((function e(){var t,r,n,a=arguments;return regeneratorRuntime.wrap((function(e){for(;;)switch(e.prev=e.next){case 0:for(t=a.length,r=new Array(t),n=0;n<t;n++)r[n]=a[n];return e.abrupt("return",s({__tauriModule:"Path",message:{cmd:"join",paths:r}}));case 2:case"end":return e.stop()}}),e)})))).apply(this,arguments)}function Ue(){return(Ue=_asyncToGenerator(regeneratorRuntime.mark((function e(t){return regeneratorRuntime.wrap((function(e){for(;;)switch(e.prev=e.next){case 0:return e.abrupt("return",s({__tauriModule:"Path",message:{cmd:"dirname",path:t}}));case 1:case"end":return e.stop()}}),e)})))).apply(this,arguments)}function Be(){return(Be=_asyncToGenerator(regeneratorRuntime.mark((function e(t){return regeneratorRuntime.wrap((function(e){for(;;)switch(e.prev=e.next){case 0:return e.abrupt("return",s({__tauriModule:"Path",message:{cmd:"extname",path:t}}));case 1:case"end":return e.stop()}}),e)})))).apply(this,arguments)}function Ve(){return(Ve=_asyncToGenerator(regeneratorRuntime.mark((function e(t,r){return regeneratorRuntime.wrap((function(e){for(;;)switch(e.prev=e.next){case 0:return e.abrupt("return",s({__tauriModule:"Path",message:{cmd:"basename",path:t,ext:r}}));case 1:case"end":return e.stop()}}),e)})))).apply(this,arguments)}function qe(){return(qe=_asyncToGenerator(regeneratorRuntime.mark((function e(t){return regeneratorRuntime.wrap((function(e){for(;;)switch(e.prev=e.next){case 0:return e.abrupt("return",s({__tauriModule:"Path",message:{cmd:"isAbsolute",path:t}}));case 1:case"end":return e.stop()}}),e)})))).apply(this,arguments)}var He=Object.freeze({__proto__:null,appDir:function(){return ge.apply(this,arguments)},audioDir:function(){return _e.apply(this,arguments)},cacheDir:function(){return ve.apply(this,arguments)},configDir:function(){return we.apply(this,arguments)},dataDir:function(){return be.apply(this,arguments)},desktopDir:function(){return Re.apply(this,arguments)},documentDir:function(){return ke.apply(this,arguments)},downloadDir:function(){return xe.apply(this,arguments)},executableDir:function(){return Te.apply(this,arguments)},fontDir:function(){return Ge.apply(this,arguments)},homeDir:function(){return Pe.apply(this,arguments)},localDataDir:function(){return Me.apply(this,arguments)},pictureDir:function(){return Oe.apply(this,arguments)},publicDir:function(){return Ce.apply(this,arguments)},resourceDir:function(){return je.apply(this,arguments)},runtimeDir:function(){return Se.apply(this,arguments)},templateDir:function(){return Ae.apply(this,arguments)},videoDir:function(){return De.apply(this,arguments)},currentDir:function(){return ze.apply(this,arguments)},logDir:function(){return Le.apply(this,arguments)},get BaseDirectory(){return z},sep:Ee,delimiter:We,resolve:function(){return Fe.apply(this,arguments)},normalize:function(e){return Ie.apply(this,arguments)},join:function(){return Ne.apply(this,arguments)},dirname:function(e){return Ue.apply(this,arguments)},extname:function(e){return Be.apply(this,arguments)},basename:function(e,t){return Ve.apply(this,arguments)},isAbsolute:function(e){return qe.apply(this,arguments)}});function Je(){return(Je=_asyncToGenerator(regeneratorRuntime.mark((function e(){var t,r=arguments;return regeneratorRuntime.wrap((function(e){for(;;)switch(e.prev=e.next){case 0:return t=r.length>0&&void 0!==r[0]?r[0]:0,e.abrupt("return",s({__tauriModule:"Process",message:{cmd:"exit",exitCode:t}}));case 2:case"end":return e.stop()}}),e)})))).apply(this,arguments)}function Ke(){return(Ke=_asyncToGenerator(regeneratorRuntime.mark((function e(){return regeneratorRuntime.wrap((function(e){for(;;)switch(e.prev=e.next){case 0:return e.abrupt("return",s({__tauriModule:"Process",message:{cmd:"relaunch"}}));case 1:case"end":return e.stop()}}),e)})))).apply(this,arguments)}var Ye=Object.freeze({__proto__:null,exit:function(){return Je.apply(this,arguments)},relaunch:function(){return Ke.apply(this,arguments)}});function $e(e,t){return null!=e?e:t()}function Qe(e,t,r,n){return Xe.apply(this,arguments)}function Xe(){return(Xe=_asyncToGenerator(regeneratorRuntime.mark((function e(t,r,n,o){return regeneratorRuntime.wrap((function(e){for(;;)switch(e.prev=e.next){case 0:return"object"===_typeof(n)&&Object.freeze(n),e.abrupt("return",s({__tauriModule:"Shell",message:{cmd:"execute",program:r,args:"string"==typeof n?[n]:n,options:o,onEventFn:a(t)}}));case 2:case"end":return e.stop()}}),e)})))).apply(this,arguments)}var Ze=function(){function e(){_classCallCheck(this,e),e.prototype.__init.call(this)}return _createClass(e,[{key:"__init",value:function(){this.eventListeners=Object.create(null)}},{key:"addEventListener",value:function(e,t){e in this.eventListeners?this.eventListeners[e].push(t):this.eventListeners[e]=[t]}},{key:"_emit",value:function(e,t){if(e in this.eventListeners){var r,n=_createForOfIteratorHelper(this.eventListeners[e]);try{for(n.s();!(r=n.n()).done;){(0,r.value)(t)}}catch(e){n.e(e)}finally{n.f()}}}},{key:"on",value:function(e,t){return this.addEventListener(e,t),this}}]),e}(),et=function(){function e(t){_classCallCheck(this,e),this.pid=t}var t,r;return _createClass(e,[{key:"write",value:(r=_asyncToGenerator(regeneratorRuntime.mark((function e(t){return regeneratorRuntime.wrap((function(e){for(;;)switch(e.prev=e.next){case 0:return e.abrupt("return",s({__tauriModule:"Shell",message:{cmd:"stdinWrite",pid:this.pid,buffer:t}}));case 1:case"end":return e.stop()}}),e,this)}))),function(e){return r.apply(this,arguments)})},{key:"kill",value:(t=_asyncToGenerator(regeneratorRuntime.mark((function e(){return regeneratorRuntime.wrap((function(e){for(;;)switch(e.prev=e.next){case 0:return e.abrupt("return",s({__tauriModule:"Shell",message:{cmd:"killChild",pid:this.pid}}));case 1:case"end":return e.stop()}}),e,this)}))),function(){return t.apply(this,arguments)})}]),e}(),tt=function(e){_inherits(a,e);var t,r,n=_createSuper(a);function a(e){var t,r=arguments.length>1&&void 0!==arguments[1]?arguments[1]:[],o=arguments.length>2?arguments[2]:void 0;return _classCallCheck(this,a),t=n.call(this),a.prototype.__init2.call(_assertThisInitialized(t)),a.prototype.__init3.call(_assertThisInitialized(t)),t.program=e,t.args="string"==typeof r?[r]:r,t.options=$e(o,(function(){return{}})),t}return _createClass(a,[{key:"__init2",value:function(){this.stdout=new Ze}},{key:"__init3",value:function(){this.stderr=new Ze}},{key:"spawn",value:(r=_asyncToGenerator(regeneratorRuntime.mark((function e(){var t=this;return regeneratorRuntime.wrap((function(e){for(;;)switch(e.prev=e.next){case 0:return e.abrupt("return",Qe((function(e){switch(e.event){case"Error":t._emit("error",e.payload);break;case"Terminated":t._emit("close",e.payload);break;case"Stdout":t.stdout._emit("data",e.payload);break;case"Stderr":t.stderr._emit("data",e.payload)}}),this.program,this.args,this.options).then((function(e){return new et(e)})));case 1:case"end":return e.stop()}}),e,this)}))),function(){return r.apply(this,arguments)})},{key:"execute",value:(t=_asyncToGenerator(regeneratorRuntime.mark((function e(){var t=this;return regeneratorRuntime.wrap((function(e){for(;;)switch(e.prev=e.next){case 0:return e.abrupt("return",new Promise((function(e,r){t.on("error",r);var n=[],a=[];t.stdout.on("data",(function(e){n.push(e)})),t.stderr.on("data",(function(e){a.push(e)})),t.on("close",(function(t){e({code:t.code,signal:t.signal,stdout:n.join("\n"),stderr:a.join("\n")})})),t.spawn().catch(r)})));case 1:case"end":return e.stop()}}),e)}))),function(){return t.apply(this,arguments)})}],[{key:"sidecar",value:function(e){var t=arguments.length>1&&void 0!==arguments[1]?arguments[1]:[],r=arguments.length>2?arguments[2]:void 0,n=new a(e,t,r);return n.options.sidecar=!0,n}}]),a}(Ze);function rt(){return(rt=_asyncToGenerator(regeneratorRuntime.mark((function e(t,r){return regeneratorRuntime.wrap((function(e){for(;;)switch(e.prev=e.next){case 0:return e.abrupt("return",s({__tauriModule:"Shell",message:{cmd:"open",path:t,with:r}}));case 1:case"end":return e.stop()}}),e)})))).apply(this,arguments)}var nt=Object.freeze({__proto__:null,Command:tt,Child:et,open:function(e,t){return rt.apply(this,arguments)}});function at(e){for(var t=void 0,r=e[0],n=1;n<e.length;){var a=e[n],o=e[n+1];if(n+=2,("optionalAccess"===a||"optionalCall"===a)&&null==r)return;"access"===a||"optionalAccess"===a?(t=r,r=o(r)):"call"!==a&&"optionalCall"!==a||(r=o((function(){for(var e,n=arguments.length,a=new Array(n),o=0;o<n;o++)a[o]=arguments[o];return(e=r).call.apply(e,[t].concat(a))})),t=void 0)}return r}function ot(){return(ot=_asyncToGenerator(regeneratorRuntime.mark((function e(){var t,r;return regeneratorRuntime.wrap((function(e){for(;;)switch(e.prev=e.next){case 0:return r=function(){t&&t(),t=void 0},e.abrupt("return",new Promise((function(e,n){O("tauri://update-status",(function(t){var a;(a=at([t,"optionalAccess",function(e){return e.payload}])).error?(r(),n(a.error)):"DONE"===a.status&&(r(),e())})).then((function(e){t=e})).catch((function(e){throw r(),e})),A("tauri://update-install").catch((function(e){throw r(),e}))})));case 2:case"end":return e.stop()}}),e)})))).apply(this,arguments)}function it(){return(it=_asyncToGenerator(regeneratorRuntime.mark((function e(){var t,r;return regeneratorRuntime.wrap((function(e){for(;;)switch(e.prev=e.next){case 0:return r=function(){t&&t(),t=void 0},e.abrupt("return",new Promise((function(e,n){j("tauri://update-available",(function(t){var n;n=at([t,"optionalAccess",function(e){return e.payload}]),r(),e({manifest:n,shouldUpdate:!0})})).catch((function(e){throw r(),e})),O("tauri://update-status",(function(t){var a;(a=at([t,"optionalAccess",function(e){return e.payload}])).error?(r(),n(a.error)):"UPTODATE"===a.status&&(r(),e({shouldUpdate:!1}))})).then((function(e){t=e})).catch((function(e){throw r(),e})),A("tauri://update").catch((function(e){throw r(),e}))})));case 2:case"end":return e.stop()}}),e)})))).apply(this,arguments)}var ut=Object.freeze({__proto__:null,installUpdate:function(){return ot.apply(this,arguments)},checkUpdate:function(){return it.apply(this,arguments)}});function st(e){for(var t=void 0,r=e[0],n=1;n<e.length;){var a=e[n],o=e[n+1];if(n+=2,("optionalAccess"===a||"optionalCall"===a)&&null==r)return;"access"===a||"optionalAccess"===a?(t=r,r=o(r)):"call"!==a&&"optionalCall"!==a||(r=o((function(){for(var e,n=arguments.length,a=new Array(n),o=0;o<n;o++)a[o]=arguments[o];return(e=r).call.apply(e,[t].concat(a))})),t=void 0)}return r}var ct,pt=function(){function e(t,r){_classCallCheck(this,e),e.prototype.__init.call(this),this.width=t,this.height=r}return _createClass(e,[{key:"__init",value:function(){this.type="Logical"}}]),e}(),lt=function(){function e(t,r){_classCallCheck(this,e),e.prototype.__init2.call(this),this.width=t,this.height=r}return _createClass(e,[{key:"__init2",value:function(){this.type="Physical"}},{key:"toLogical",value:function(e){return new pt(this.width/e,this.height/e)}}]),e}(),ft=function(){function e(t,r){_classCallCheck(this,e),e.prototype.__init3.call(this),this.x=t,this.y=r}return _createClass(e,[{key:"__init3",value:function(){this.type="Logical"}}]),e}(),ht=function(){function e(t,r){_classCallCheck(this,e),e.prototype.__init4.call(this),this.x=t,this.y=r}return _createClass(e,[{key:"__init4",value:function(){this.type="Physical"}},{key:"toLogical",value:function(e){return new ft(this.x/e,this.y/e)}}]),e}();function mt(){return window.__TAURI__.__windows.map((function(e){return new _t(e.label,{skip:!0})}))}!function(e){e[e.Critical=1]="Critical";e[e.Informational=2]="Informational"}(ct||(ct={}));var dt=["tauri://created","tauri://error"],yt=function(){function e(t){_classCallCheck(this,e);try{this.label=(n=function(){return window.__TAURI__.__currentWindow.label},null!=(r=t)?r:n())}catch(e){this.label=""}var r,n;this.listeners=Object.create(null)}var t,r,n;return _createClass(e,[{key:"listen",value:(n=_asyncToGenerator(regeneratorRuntime.mark((function e(t,r){var n=this;return regeneratorRuntime.wrap((function(e){for(;;)switch(e.prev=e.next){case 0:if(!this._handleTauriEvent(t,r)){e.next=2;break}return e.abrupt("return",Promise.resolve((function(){var e=n.listeners[t];e.splice(e.indexOf(r),1)})));case 2:return e.abrupt("return",O(t,r));case 3:case"end":return e.stop()}}),e,this)}))),function(e,t){return n.apply(this,arguments)})},{key:"once",value:(r=_asyncToGenerator(regeneratorRuntime.mark((function e(t,r){var n=this;return regeneratorRuntime.wrap((function(e){for(;;)switch(e.prev=e.next){case 0:if(!this._handleTauriEvent(t,r)){e.next=2;break}return e.abrupt("return",Promise.resolve((function(){var e=n.listeners[t];e.splice(e.indexOf(r),1)})));case 2:return e.abrupt("return",j(t,r));case 3:case"end":return e.stop()}}),e,this)}))),function(e,t){return r.apply(this,arguments)})},{key:"emit",value:(t=_asyncToGenerator(regeneratorRuntime.mark((function e(t,r){var n,a;return regeneratorRuntime.wrap((function(e){for(;;)switch(e.prev=e.next){case 0:if(!dt.includes(t)){e.next=4;break}n=_createForOfIteratorHelper(this.listeners[t]||[]);try{for(n.s();!(a=n.n()).done;)(0,a.value)({event:t,id:-1,payload:r})}catch(e){n.e(e)}finally{n.f()}return e.abrupt("return",Promise.resolve());case 4:return e.abrupt("return",T(t,this.label,r));case 5:case"end":return e.stop()}}),e,this)}))),function(e,r){return t.apply(this,arguments)})},{key:"_handleTauriEvent",value:function(e,t){return!!dt.includes(e)&&(e in this.listeners?this.listeners[e].push(t):this.listeners[e]=[t],!0)}}]),e}(),gt=function(e){_inherits(L,e);var t,r,n,a,o,i,u,c,p,l,f,h,m,d,y,g,_,v,w,b,R,k,x,T,G,P,M,O,C,j,S,A,D,z=_createSuper(L);function L(){return _classCallCheck(this,L),z.apply(this,arguments)}return _createClass(L,[{key:"scaleFactor",value:(D=_asyncToGenerator(regeneratorRuntime.mark((function e(){return regeneratorRuntime.wrap((function(e){for(;;)switch(e.prev=e.next){case 0:return e.abrupt("return",s({__tauriModule:"Window",message:{cmd:"manage",data:{label:this.label,cmd:{type:"scaleFactor"}}}}));case 1:case"end":return e.stop()}}),e,this)}))),function(){return D.apply(this,arguments)})},{key:"innerPosition",value:(A=_asyncToGenerator(regeneratorRuntime.mark((function e(){return regeneratorRuntime.wrap((function(e){for(;;)switch(e.prev=e.next){case 0:return e.abrupt("return",s({__tauriModule:"Window",message:{cmd:"manage",data:{label:this.label,cmd:{type:"innerPosition"}}}}).then((function(e){var t=e.x,r=e.y;return new ht(t,r)})));case 1:case"end":return e.stop()}}),e,this)}))),function(){return A.apply(this,arguments)})},{key:"outerPosition",value:(S=_asyncToGenerator(regeneratorRuntime.mark((function e(){return regeneratorRuntime.wrap((function(e){for(;;)switch(e.prev=e.next){case 0:return e.abrupt("return",s({__tauriModule:"Window",message:{cmd:"manage",data:{label:this.label,cmd:{type:"outerPosition"}}}}).then((function(e){var t=e.x,r=e.y;return new ht(t,r)})));case 1:case"end":return e.stop()}}),e,this)}))),function(){return S.apply(this,arguments)})},{key:"innerSize",value:(j=_asyncToGenerator(regeneratorRuntime.mark((function e(){return regeneratorRuntime.wrap((function(e){for(;;)switch(e.prev=e.next){case 0:return e.abrupt("return",s({__tauriModule:"Window",message:{cmd:"manage",data:{label:this.label,cmd:{type:"innerSize"}}}}).then((function(e){var t=e.width,r=e.height;return new lt(t,r)})));case 1:case"end":return e.stop()}}),e,this)}))),function(){return j.apply(this,arguments)})},{key:"outerSize",value:(C=_asyncToGenerator(regeneratorRuntime.mark((function e(){return regeneratorRuntime.wrap((function(e){for(;;)switch(e.prev=e.next){case 0:return e.abrupt("return",s({__tauriModule:"Window",message:{cmd:"manage",data:{label:this.label,cmd:{type:"outerSize"}}}}).then((function(e){var t=e.width,r=e.height;return new lt(t,r)})));case 1:case"end":return e.stop()}}),e,this)}))),function(){return C.apply(this,arguments)})},{key:"isFullscreen",value:(O=_asyncToGenerator(regeneratorRuntime.mark((function e(){return regeneratorRuntime.wrap((function(e){for(;;)switch(e.prev=e.next){case 0:return e.abrupt("return",s({__tauriModule:"Window",message:{cmd:"manage",data:{label:this.label,cmd:{type:"isFullscreen"}}}}));case 1:case"end":return e.stop()}}),e,this)}))),function(){return O.apply(this,arguments)})},{key:"isMaximized",value:(M=_asyncToGenerator(regeneratorRuntime.mark((function e(){return regeneratorRuntime.wrap((function(e){for(;;)switch(e.prev=e.next){case 0:return e.abrupt("return",s({__tauriModule:"Window",message:{cmd:"manage",data:{label:this.label,cmd:{type:"isMaximized"}}}}));case 1:case"end":return e.stop()}}),e,this)}))),function(){return M.apply(this,arguments)})},{key:"isDecorated",value:(P=_asyncToGenerator(regeneratorRuntime.mark((function e(){return regeneratorRuntime.wrap((function(e){for(;;)switch(e.prev=e.next){case 0:return e.abrupt("return",s({__tauriModule:"Window",message:{cmd:"manage",data:{label:this.label,cmd:{type:"isDecorated"}}}}));case 1:case"end":return e.stop()}}),e,this)}))),function(){return P.apply(this,arguments)})},{key:"isResizable",value:(G=_asyncToGenerator(regeneratorRuntime.mark((function e(){return regeneratorRuntime.wrap((function(e){for(;;)switch(e.prev=e.next){case 0:return e.abrupt("return",s({__tauriModule:"Window",message:{cmd:"manage",data:{label:this.label,cmd:{type:"isResizable"}}}}));case 1:case"end":return e.stop()}}),e,this)}))),function(){return G.apply(this,arguments)})},{key:"isVisible",value:(T=_asyncToGenerator(regeneratorRuntime.mark((function e(){return regeneratorRuntime.wrap((function(e){for(;;)switch(e.prev=e.next){case 0:return e.abrupt("return",s({__tauriModule:"Window",message:{cmd:"manage",data:{label:this.label,cmd:{type:"isVisible"}}}}));case 1:case"end":return e.stop()}}),e,this)}))),function(){return T.apply(this,arguments)})},{key:"center",value:(x=_asyncToGenerator(regeneratorRuntime.mark((function e(){return regeneratorRuntime.wrap((function(e){for(;;)switch(e.prev=e.next){case 0:return e.abrupt("return",s({__tauriModule:"Window",message:{cmd:"manage",data:{label:this.label,cmd:{type:"center"}}}}));case 1:case"end":return e.stop()}}),e,this)}))),function(){return x.apply(this,arguments)})},{key:"requestUserAttention",value:(k=_asyncToGenerator(regeneratorRuntime.mark((function e(t){var r;return regeneratorRuntime.wrap((function(e){for(;;)switch(e.prev=e.next){case 0:return r=null,t&&(r=t===ct.Critical?{type:"Critical"}:{type:"Informational"}),e.abrupt("return",s({__tauriModule:"Window",message:{cmd:"manage",data:{label:this.label,cmd:{type:"requestUserAttention",payload:r}}}}));case 3:case"end":return e.stop()}}),e,this)}))),function(e){return k.apply(this,arguments)})},{key:"setResizable",value:(R=_asyncToGenerator(regeneratorRuntime.mark((function e(t){return regeneratorRuntime.wrap((function(e){for(;;)switch(e.prev=e.next){case 0:return e.abrupt("return",s({__tauriModule:"Window",message:{cmd:"manage",data:{label:this.label,cmd:{type:"setResizable",payload:t}}}}));case 1:case"end":return e.stop()}}),e,this)}))),function(e){return R.apply(this,arguments)})},{key:"setTitle",value:(b=_asyncToGenerator(regeneratorRuntime.mark((function e(t){return regeneratorRuntime.wrap((function(e){for(;;)switch(e.prev=e.next){case 0:return e.abrupt("return",s({__tauriModule:"Window",message:{cmd:"manage",data:{label:this.label,cmd:{type:"setTitle",payload:t}}}}));case 1:case"end":return e.stop()}}),e,this)}))),function(e){return b.apply(this,arguments)})},{key:"maximize",value:(w=_asyncToGenerator(regeneratorRuntime.mark((function e(){return regeneratorRuntime.wrap((function(e){for(;;)switch(e.prev=e.next){case 0:return e.abrupt("return",s({__tauriModule:"Window",message:{cmd:"manage",data:{label:this.label,cmd:{type:"maximize"}}}}));case 1:case"end":return e.stop()}}),e,this)}))),function(){return w.apply(this,arguments)})},{key:"unmaximize",value:(v=_asyncToGenerator(regeneratorRuntime.mark((function e(){return regeneratorRuntime.wrap((function(e){for(;;)switch(e.prev=e.next){case 0:return e.abrupt("return",s({__tauriModule:"Window",message:{cmd:"manage",data:{label:this.label,cmd:{type:"unmaximize"}}}}));case 1:case"end":return e.stop()}}),e,this)}))),function(){return v.apply(this,arguments)})},{key:"toggleMaximize",value:(_=_asyncToGenerator(regeneratorRuntime.mark((function e(){return regeneratorRuntime.wrap((function(e){for(;;)switch(e.prev=e.next){case 0:return e.abrupt("return",s({__tauriModule:"Window",message:{cmd:"manage",data:{label:this.label,cmd:{type:"toggleMaximize"}}}}));case 1:case"end":return e.stop()}}),e,this)}))),function(){return _.apply(this,arguments)})},{key:"minimize",value:(g=_asyncToGenerator(regeneratorRuntime.mark((function e(){return regeneratorRuntime.wrap((function(e){for(;;)switch(e.prev=e.next){case 0:return e.abrupt("return",s({__tauriModule:"Window",message:{cmd:"manage",data:{label:this.label,cmd:{type:"minimize"}}}}));case 1:case"end":return e.stop()}}),e,this)}))),function(){return g.apply(this,arguments)})},{key:"unminimize",value:(y=_asyncToGenerator(regeneratorRuntime.mark((function e(){return regeneratorRuntime.wrap((function(e){for(;;)switch(e.prev=e.next){case 0:return e.abrupt("return",s({__tauriModule:"Window",message:{cmd:"manage",data:{label:this.label,cmd:{type:"unminimize"}}}}));case 1:case"end":return e.stop()}}),e,this)}))),function(){return y.apply(this,arguments)})},{key:"show",value:(d=_asyncToGenerator(regeneratorRuntime.mark((function e(){return regeneratorRuntime.wrap((function(e){for(;;)switch(e.prev=e.next){case 0:return e.abrupt("return",s({__tauriModule:"Window",message:{cmd:"manage",data:{label:this.label,cmd:{type:"show"}}}}));case 1:case"end":return e.stop()}}),e,this)}))),function(){return d.apply(this,arguments)})},{key:"hide",value:(m=_asyncToGenerator(regeneratorRuntime.mark((function e(){return regeneratorRuntime.wrap((function(e){for(;;)switch(e.prev=e.next){case 0:return e.abrupt("return",s({__tauriModule:"Window",message:{cmd:"manage",data:{label:this.label,cmd:{type:"hide"}}}}));case 1:case"end":return e.stop()}}),e,this)}))),function(){return m.apply(this,arguments)})},{key:"close",value:(h=_asyncToGenerator(regeneratorRuntime.mark((function e(){return regeneratorRuntime.wrap((function(e){for(;;)switch(e.prev=e.next){case 0:return e.abrupt("return",s({__tauriModule:"Window",message:{cmd:"manage",data:{label:this.label,cmd:{type:"close"}}}}));case 1:case"end":return e.stop()}}),e,this)}))),function(){return h.apply(this,arguments)})},{key:"setDecorations",value:(f=_asyncToGenerator(regeneratorRuntime.mark((function e(t){return regeneratorRuntime.wrap((function(e){for(;;)switch(e.prev=e.next){case 0:return e.abrupt("return",s({__tauriModule:"Window",message:{cmd:"manage",data:{label:this.label,cmd:{type:"setDecorations",payload:t}}}}));case 1:case"end":return e.stop()}}),e,this)}))),function(e){return f.apply(this,arguments)})},{key:"setAlwaysOnTop",value:(l=_asyncToGenerator(regeneratorRuntime.mark((function e(t){return regeneratorRuntime.wrap((function(e){for(;;)switch(e.prev=e.next){case 0:return e.abrupt("return",s({__tauriModule:"Window",message:{cmd:"manage",data:{label:this.label,cmd:{type:"setAlwaysOnTop",payload:t}}}}));case 1:case"end":return e.stop()}}),e,this)}))),function(e){return l.apply(this,arguments)})},{key:"setSize",value:(p=_asyncToGenerator(regeneratorRuntime.mark((function e(t){return regeneratorRuntime.wrap((function(e){for(;;)switch(e.prev=e.next){case 0:if(t&&("Logical"===t.type||"Physical"===t.type)){e.next=2;break}throw new Error("the `size` argument must be either a LogicalSize or a PhysicalSize instance");case 2:return e.abrupt("return",s({__tauriModule:"Window",message:{cmd:"manage",data:{label:this.label,cmd:{type:"setSize",payload:{type:t.type,data:{width:t.width,height:t.height}}}}}}));case 3:case"end":return e.stop()}}),e,this)}))),function(e){return p.apply(this,arguments)})},{key:"setMinSize",value:(c=_asyncToGenerator(regeneratorRuntime.mark((function e(t){return regeneratorRuntime.wrap((function(e){for(;;)switch(e.prev=e.next){case 0:if(!t||"Logical"===t.type||"Physical"===t.type){e.next=2;break}throw new Error("the `size` argument must be either a LogicalSize or a PhysicalSize instance");case 2:return e.abrupt("return",s({__tauriModule:"Window",message:{cmd:"manage",data:{label:this.label,cmd:{type:"setMinSize",payload:t?{type:t.type,data:{width:t.width,height:t.height}}:null}}}}));case 3:case"end":return e.stop()}}),e,this)}))),function(e){return c.apply(this,arguments)})},{key:"setMaxSize",value:(u=_asyncToGenerator(regeneratorRuntime.mark((function e(t){return regeneratorRuntime.wrap((function(e){for(;;)switch(e.prev=e.next){case 0:if(!t||"Logical"===t.type||"Physical"===t.type){e.next=2;break}throw new Error("the `size` argument must be either a LogicalSize or a PhysicalSize instance");case 2:return e.abrupt("return",s({__tauriModule:"Window",message:{cmd:"manage",data:{label:this.label,cmd:{type:"setMaxSize",payload:t?{type:t.type,data:{width:t.width,height:t.height}}:null}}}}));case 3:case"end":return e.stop()}}),e,this)}))),function(e){return u.apply(this,arguments)})},{key:"setPosition",value:(i=_asyncToGenerator(regeneratorRuntime.mark((function e(t){return regeneratorRuntime.wrap((function(e){for(;;)switch(e.prev=e.next){case 0:if(t&&("Logical"===t.type||"Physical"===t.type)){e.next=2;break}throw new Error("the `position` argument must be either a LogicalPosition or a PhysicalPosition instance");case 2:return e.abrupt("return",s({__tauriModule:"Window",message:{cmd:"manage",data:{label:this.label,cmd:{type:"setPosition",payload:{type:t.type,data:{x:t.x,y:t.y}}}}}}));case 3:case"end":return e.stop()}}),e,this)}))),function(e){return i.apply(this,arguments)})},{key:"setFullscreen",value:(o=_asyncToGenerator(regeneratorRuntime.mark((function e(t){return regeneratorRuntime.wrap((function(e){for(;;)switch(e.prev=e.next){case 0:return e.abrupt("return",s({__tauriModule:"Window",message:{cmd:"manage",data:{label:this.label,cmd:{type:"setFullscreen",payload:t}}}}));case 1:case"end":return e.stop()}}),e,this)}))),function(e){return o.apply(this,arguments)})},{key:"setFocus",value:(a=_asyncToGenerator(regeneratorRuntime.mark((function e(){return regeneratorRuntime.wrap((function(e){for(;;)switch(e.prev=e.next){case 0:return e.abrupt("return",s({__tauriModule:"Window",message:{cmd:"manage",data:{label:this.label,cmd:{type:"setFocus"}}}}));case 1:case"end":return e.stop()}}),e,this)}))),function(){return a.apply(this,arguments)})},{key:"setIcon",value:(n=_asyncToGenerator(regeneratorRuntime.mark((function e(t){return regeneratorRuntime.wrap((function(e){for(;;)switch(e.prev=e.next){case 0:return e.abrupt("return",s({__tauriModule:"Window",message:{cmd:"manage",data:{label:this.label,cmd:{type:"setIcon",payload:{icon:t}}}}}));case 1:case"end":return e.stop()}}),e,this)}))),function(e){return n.apply(this,arguments)})},{key:"setSkipTaskbar",value:(r=_asyncToGenerator(regeneratorRuntime.mark((function e(t){return regeneratorRuntime.wrap((function(e){for(;;)switch(e.prev=e.next){case 0:return e.abrupt("return",s({__tauriModule:"Window",message:{cmd:"manage",data:{label:this.label,cmd:{type:"setSkipTaskbar",payload:t}}}}));case 1:case"end":return e.stop()}}),e,this)}))),function(e){return r.apply(this,arguments)})},{key:"startDragging",value:(t=_asyncToGenerator(regeneratorRuntime.mark((function e(){return regeneratorRuntime.wrap((function(e){for(;;)switch(e.prev=e.next){case 0:return e.abrupt("return",s({__tauriModule:"Window",message:{cmd:"manage",data:{label:this.label,cmd:{type:"startDragging"}}}}));case 1:case"end":return e.stop()}}),e,this)}))),function(){return t.apply(this,arguments)})}]),L}(yt),_t=function(e){_inherits(r,e);var t=_createSuper(r);function r(e){var n,a=arguments.length>1&&void 0!==arguments[1]?arguments[1]:{};return _classCallCheck(this,r),n=t.call(this,e),st([a,"optionalAccess",function(e){return e.skip}])||s({__tauriModule:"Window",message:{cmd:"createWebview",data:{options:_objectSpread({label:e},a)}}}).then(_asyncToGenerator(regeneratorRuntime.mark((function e(){return regeneratorRuntime.wrap((function(e){for(;;)switch(e.prev=e.next){case 0:return e.abrupt("return",n.emit("tauri://created"));case 1:case"end":return e.stop()}}),e)})))).catch(function(){var e=_asyncToGenerator(regeneratorRuntime.mark((function e(t){return regeneratorRuntime.wrap((function(e){for(;;)switch(e.prev=e.next){case 0:return e.abrupt("return",n.emit("tauri://error",t));case 1:case"end":return e.stop()}}),e)})));return function(t){return e.apply(this,arguments)}}()),n}return _createClass(r,null,[{key:"getByLabel",value:function(e){return mt().some((function(t){return t.label===e}))?new r(e,{skip:!0}):null}}]),r}(gt),vt=new _t(null,{skip:!0});function wt(){return(wt=_asyncToGenerator(regeneratorRuntime.mark((function e(){return regeneratorRuntime.wrap((function(e){for(;;)switch(e.prev=e.next){case 0:return e.abrupt("return",s({__tauriModule:"Window",message:{cmd:"manage",data:{cmd:{type:"currentMonitor"}}}}));case 1:case"end":return e.stop()}}),e)})))).apply(this,arguments)}function bt(){return(bt=_asyncToGenerator(regeneratorRuntime.mark((function e(){return regeneratorRuntime.wrap((function(e){for(;;)switch(e.prev=e.next){case 0:return e.abrupt("return",s({__tauriModule:"Window",message:{cmd:"manage",data:{cmd:{type:"primaryMonitor"}}}}));case 1:case"end":return e.stop()}}),e)})))).apply(this,arguments)}function Rt(){return(Rt=_asyncToGenerator(regeneratorRuntime.mark((function e(){return regeneratorRuntime.wrap((function(e){for(;;)switch(e.prev=e.next){case 0:return e.abrupt("return",s({__tauriModule:"Window",message:{cmd:"manage",data:{cmd:{type:"availableMonitors"}}}}));case 1:case"end":return e.stop()}}),e)})))).apply(this,arguments)}var kt=Object.freeze({__proto__:null,WebviewWindow:_t,WebviewWindowHandle:yt,WindowManager:gt,getCurrent:function(){return new _t(window.__TAURI__.__currentWindow.label,{skip:!0})},getAll:mt,appWindow:vt,LogicalSize:pt,PhysicalSize:lt,LogicalPosition:ft,PhysicalPosition:ht,get UserAttentionType(){return ct},currentMonitor:function(){return wt.apply(this,arguments)},primaryMonitor:function(){return bt.apply(this,arguments)},availableMonitors:function(){return Rt.apply(this,arguments)}}),xt=ye()?"\r\n":"\n";function Tt(){return(Tt=_asyncToGenerator(regeneratorRuntime.mark((function e(){return regeneratorRuntime.wrap((function(e){for(;;)switch(e.prev=e.next){case 0:return e.abrupt("return",s({__tauriModule:"Os",message:{cmd:"platform"}}));case 1:case"end":return e.stop()}}),e)})))).apply(this,arguments)}function Gt(){return(Gt=_asyncToGenerator(regeneratorRuntime.mark((function e(){return regeneratorRuntime.wrap((function(e){for(;;)switch(e.prev=e.next){case 0:return e.abrupt("return",s({__tauriModule:"Os",message:{cmd:"version"}}));case 1:case"end":return e.stop()}}),e)})))).apply(this,arguments)}function Pt(){return(Pt=_asyncToGenerator(regeneratorRuntime.mark((function e(){return regeneratorRuntime.wrap((function(e){for(;;)switch(e.prev=e.next){case 0:return e.abrupt("return",s({__tauriModule:"Os",message:{cmd:"type"}}));case 1:case"end":return e.stop()}}),e)})))).apply(this,arguments)}function Mt(){return(Mt=_asyncToGenerator(regeneratorRuntime.mark((function e(){return regeneratorRuntime.wrap((function(e){for(;;)switch(e.prev=e.next){case 0:return e.abrupt("return",s({__tauriModule:"Os",message:{cmd:"arch"}}));case 1:case"end":return e.stop()}}),e)})))).apply(this,arguments)}function Ot(){return(Ot=_asyncToGenerator(regeneratorRuntime.mark((function e(){return regeneratorRuntime.wrap((function(e){for(;;)switch(e.prev=e.next){case 0:return e.abrupt("return",s({__tauriModule:"Os",message:{cmd:"tempdir"}}));case 1:case"end":return e.stop()}}),e)})))).apply(this,arguments)}var Ct=Object.freeze({__proto__:null,EOL:xt,platform:function(){return Tt.apply(this,arguments)},version:function(){return Gt.apply(this,arguments)},type:function(){return Pt.apply(this,arguments)},arch:function(){return Mt.apply(this,arguments)},tempdir:function(){return Ot.apply(this,arguments)}}),jt=o;e.app=h,e.cli=d,e.clipboard=_,e.dialog=x,e.event=L,e.fs=Y,e.globalShortcut=re,e.http=fe,e.invoke=jt,e.notification=de,e.os=Ct,e.path=He,e.process=Ye,e.shell=nt,e.tauri=u,e.updater=ut,e.window=kt,Object.defineProperty(e,"__esModule",{value:!0})}));
>>>>>>> b4fcb364
<|MERGE_RESOLUTION|>--- conflicted
+++ resolved
@@ -1,5 +1,5474 @@
-<<<<<<< HEAD
-function _inherits(e,t){if("function"!=typeof t&&null!==t)throw new TypeError("Super expression must either be null or a function");e.prototype=Object.create(t&&t.prototype,{constructor:{value:e,writable:!0,configurable:!0}}),t&&_setPrototypeOf(e,t)}function _setPrototypeOf(e,t){return(_setPrototypeOf=Object.setPrototypeOf||function(e,t){return e.__proto__=t,e})(e,t)}function _createSuper(e){var t=_isNativeReflectConstruct();return function(){var r,n=_getPrototypeOf(e);if(t){var a=_getPrototypeOf(this).constructor;r=Reflect.construct(n,arguments,a)}else r=n.apply(this,arguments);return _possibleConstructorReturn(this,r)}}function _possibleConstructorReturn(e,t){return!t||"object"!==_typeof(t)&&"function"!=typeof t?_assertThisInitialized(e):t}function _assertThisInitialized(e){if(void 0===e)throw new ReferenceError("this hasn't been initialised - super() hasn't been called");return e}function _isNativeReflectConstruct(){if("undefined"==typeof Reflect||!Reflect.construct)return!1;if(Reflect.construct.sham)return!1;if("function"==typeof Proxy)return!0;try{return Boolean.prototype.valueOf.call(Reflect.construct(Boolean,[],(function(){}))),!0}catch(e){return!1}}function _getPrototypeOf(e){return(_getPrototypeOf=Object.setPrototypeOf?Object.getPrototypeOf:function(e){return e.__proto__||Object.getPrototypeOf(e)})(e)}function _createForOfIteratorHelper(e,t){var r="undefined"!=typeof Symbol&&e[Symbol.iterator]||e["@@iterator"];if(!r){if(Array.isArray(e)||(r=_unsupportedIterableToArray(e))||t&&e&&"number"==typeof e.length){r&&(e=r);var n=0,a=function(){};return{s:a,n:function(){return n>=e.length?{done:!0}:{done:!1,value:e[n++]}},e:function(e){throw e},f:a}}throw new TypeError("Invalid attempt to iterate non-iterable instance.\nIn order to be iterable, non-array objects must have a [Symbol.iterator]() method.")}var o,i=!0,u=!1;return{s:function(){r=r.call(e)},n:function(){var e=r.next();return i=e.done,e},e:function(e){u=!0,o=e},f:function(){try{i||null==r.return||r.return()}finally{if(u)throw o}}}}function _unsupportedIterableToArray(e,t){if(e){if("string"==typeof e)return _arrayLikeToArray(e,t);var r=Object.prototype.toString.call(e).slice(8,-1);return"Object"===r&&e.constructor&&(r=e.constructor.name),"Map"===r||"Set"===r?Array.from(e):"Arguments"===r||/^(?:Ui|I)nt(?:8|16|32)(?:Clamped)?Array$/.test(r)?_arrayLikeToArray(e,t):void 0}}function _arrayLikeToArray(e,t){(null==t||t>e.length)&&(t=e.length);for(var r=0,n=new Array(t);r<t;r++)n[r]=e[r];return n}function ownKeys(e,t){var r=Object.keys(e);if(Object.getOwnPropertySymbols){var n=Object.getOwnPropertySymbols(e);t&&(n=n.filter((function(t){return Object.getOwnPropertyDescriptor(e,t).enumerable}))),r.push.apply(r,n)}return r}function _objectSpread(e){for(var t=1;t<arguments.length;t++){var r=null!=arguments[t]?arguments[t]:{};t%2?ownKeys(Object(r),!0).forEach((function(t){_defineProperty(e,t,r[t])})):Object.getOwnPropertyDescriptors?Object.defineProperties(e,Object.getOwnPropertyDescriptors(r)):ownKeys(Object(r)).forEach((function(t){Object.defineProperty(e,t,Object.getOwnPropertyDescriptor(r,t))}))}return e}function _defineProperty(e,t,r){return t in e?Object.defineProperty(e,t,{value:r,enumerable:!0,configurable:!0,writable:!0}):e[t]=r,e}function _classCallCheck(e,t){if(!(e instanceof t))throw new TypeError("Cannot call a class as a function")}function _defineProperties(e,t){for(var r=0;r<t.length;r++){var n=t[r];n.enumerable=n.enumerable||!1,n.configurable=!0,"value"in n&&(n.writable=!0),Object.defineProperty(e,n.key,n)}}function _createClass(e,t,r){return t&&_defineProperties(e.prototype,t),r&&_defineProperties(e,r),e}function asyncGeneratorStep(e,t,r,n,a,o,i){try{var u=e[o](i),s=u.value}catch(e){return void r(e)}u.done?t(s):Promise.resolve(s).then(n,a)}function _asyncToGenerator(e){return function(){var t=this,r=arguments;return new Promise((function(n,a){var o=e.apply(t,r);function i(e){asyncGeneratorStep(o,n,a,i,u,"next",e)}function u(e){asyncGeneratorStep(o,n,a,i,u,"throw",e)}i(void 0)}))}}function _typeof(e){return(_typeof="function"==typeof Symbol&&"symbol"==typeof Symbol.iterator?function(e){return typeof e}:function(e){return e&&"function"==typeof Symbol&&e.constructor===Symbol&&e!==Symbol.prototype?"symbol":typeof e})(e)}!function(e,t){"object"===("undefined"==typeof exports?"undefined":_typeof(exports))&&"undefined"!=typeof module?t(exports):"function"==typeof define&&define.amd?define(["exports"],t):t((e="undefined"!=typeof globalThis?globalThis:e||self).__TAURI__={})}(this,(function(e){"use strict";var t=function(e){var t,r=Object.prototype,n=r.hasOwnProperty,a="function"==typeof Symbol?Symbol:{},o=a.iterator||"@@iterator",i=a.asyncIterator||"@@asyncIterator",u=a.toStringTag||"@@toStringTag";function s(e,t,r){return Object.defineProperty(e,t,{value:r,enumerable:!0,configurable:!0,writable:!0}),e[t]}try{s({},"")}catch(e){s=function(e,t,r){return e[t]=r}}function c(e,t,r,n){var a=t&&t.prototype instanceof y?t:y,o=Object.create(a.prototype),i=new M(n||[]);return o._invoke=function(e,t,r){var n=l;return function(a,o){if(n===h)throw new Error("Generator is already running");if(n===m){if("throw"===a)throw o;return C()}for(r.method=a,r.arg=o;;){var i=r.delegate;if(i){var u=T(i,r);if(u){if(u===d)continue;return u}}if("next"===r.method)r.sent=r._sent=r.arg;else if("throw"===r.method){if(n===l)throw n=m,r.arg;r.dispatchException(r.arg)}else"return"===r.method&&r.abrupt("return",r.arg);n=h;var s=p(e,t,r);if("normal"===s.type){if(n=r.done?m:f,s.arg===d)continue;return{value:s.arg,done:r.done}}"throw"===s.type&&(n=m,r.method="throw",r.arg=s.arg)}}}(e,r,i),o}function p(e,t,r){try{return{type:"normal",arg:e.call(t,r)}}catch(e){return{type:"throw",arg:e}}}e.wrap=c;var l="suspendedStart",f="suspendedYield",h="executing",m="completed",d={};function y(){}function g(){}function _(){}var v={};s(v,o,(function(){return this}));var w=Object.getPrototypeOf,b=w&&w(w(O([])));b&&b!==r&&n.call(b,o)&&(v=b);var R=_.prototype=y.prototype=Object.create(v);function k(e){["next","throw","return"].forEach((function(t){s(e,t,(function(e){return this._invoke(t,e)}))}))}function x(e,t){function r(a,o,i,u){var s=p(e[a],e,o);if("throw"!==s.type){var c=s.arg,l=c.value;return l&&"object"===_typeof(l)&&n.call(l,"__await")?t.resolve(l.__await).then((function(e){r("next",e,i,u)}),(function(e){r("throw",e,i,u)})):t.resolve(l).then((function(e){c.value=e,i(c)}),(function(e){return r("throw",e,i,u)}))}u(s.arg)}var a;this._invoke=function(e,n){function o(){return new t((function(t,a){r(e,n,t,a)}))}return a=a?a.then(o,o):o()}}function T(e,r){var n=e.iterator[r.method];if(n===t){if(r.delegate=null,"throw"===r.method){if(e.iterator.return&&(r.method="return",r.arg=t,T(e,r),"throw"===r.method))return d;r.method="throw",r.arg=new TypeError("The iterator does not provide a 'throw' method")}return d}var a=p(n,e.iterator,r.arg);if("throw"===a.type)return r.method="throw",r.arg=a.arg,r.delegate=null,d;var o=a.arg;return o?o.done?(r[e.resultName]=o.value,r.next=e.nextLoc,"return"!==r.method&&(r.method="next",r.arg=t),r.delegate=null,d):o:(r.method="throw",r.arg=new TypeError("iterator result is not an object"),r.delegate=null,d)}function G(e){var t={tryLoc:e[0]};1 in e&&(t.catchLoc=e[1]),2 in e&&(t.finallyLoc=e[2],t.afterLoc=e[3]),this.tryEntries.push(t)}function P(e){var t=e.completion||{};t.type="normal",delete t.arg,e.completion=t}function M(e){this.tryEntries=[{tryLoc:"root"}],e.forEach(G,this),this.reset(!0)}function O(e){if(e){var r=e[o];if(r)return r.call(e);if("function"==typeof e.next)return e;if(!isNaN(e.length)){var a=-1,i=function r(){for(;++a<e.length;)if(n.call(e,a))return r.value=e[a],r.done=!1,r;return r.value=t,r.done=!0,r};return i.next=i}}return{next:C}}function C(){return{value:t,done:!0}}return g.prototype=_,s(R,"constructor",_),s(_,"constructor",g),g.displayName=s(_,u,"GeneratorFunction"),e.isGeneratorFunction=function(e){var t="function"==typeof e&&e.constructor;return!!t&&(t===g||"GeneratorFunction"===(t.displayName||t.name))},e.mark=function(e){return Object.setPrototypeOf?Object.setPrototypeOf(e,_):(e.__proto__=_,s(e,u,"GeneratorFunction")),e.prototype=Object.create(R),e},e.awrap=function(e){return{__await:e}},k(x.prototype),s(x.prototype,i,(function(){return this})),e.AsyncIterator=x,e.async=function(t,r,n,a,o){void 0===o&&(o=Promise);var i=new x(c(t,r,n,a),o);return e.isGeneratorFunction(r)?i:i.next().then((function(e){return e.done?e.value:i.next()}))},k(R),s(R,u,"Generator"),s(R,o,(function(){return this})),s(R,"toString",(function(){return"[object Generator]"})),e.keys=function(e){var t=[];for(var r in e)t.push(r);return t.reverse(),function r(){for(;t.length;){var n=t.pop();if(n in e)return r.value=n,r.done=!1,r}return r.done=!0,r}},e.values=O,M.prototype={constructor:M,reset:function(e){if(this.prev=0,this.next=0,this.sent=this._sent=t,this.done=!1,this.delegate=null,this.method="next",this.arg=t,this.tryEntries.forEach(P),!e)for(var r in this)"t"===r.charAt(0)&&n.call(this,r)&&!isNaN(+r.slice(1))&&(this[r]=t)},stop:function(){this.done=!0;var e=this.tryEntries[0].completion;if("throw"===e.type)throw e.arg;return this.rval},dispatchException:function(e){if(this.done)throw e;var r=this;function a(n,a){return u.type="throw",u.arg=e,r.next=n,a&&(r.method="next",r.arg=t),!!a}for(var o=this.tryEntries.length-1;o>=0;--o){var i=this.tryEntries[o],u=i.completion;if("root"===i.tryLoc)return a("end");if(i.tryLoc<=this.prev){var s=n.call(i,"catchLoc"),c=n.call(i,"finallyLoc");if(s&&c){if(this.prev<i.catchLoc)return a(i.catchLoc,!0);if(this.prev<i.finallyLoc)return a(i.finallyLoc)}else if(s){if(this.prev<i.catchLoc)return a(i.catchLoc,!0)}else{if(!c)throw new Error("try statement without catch or finally");if(this.prev<i.finallyLoc)return a(i.finallyLoc)}}}},abrupt:function(e,t){for(var r=this.tryEntries.length-1;r>=0;--r){var a=this.tryEntries[r];if(a.tryLoc<=this.prev&&n.call(a,"finallyLoc")&&this.prev<a.finallyLoc){var o=a;break}}o&&("break"===e||"continue"===e)&&o.tryLoc<=t&&t<=o.finallyLoc&&(o=null);var i=o?o.completion:{};return i.type=e,i.arg=t,o?(this.method="next",this.next=o.finallyLoc,d):this.complete(i)},complete:function(e,t){if("throw"===e.type)throw e.arg;return"break"===e.type||"continue"===e.type?this.next=e.arg:"return"===e.type?(this.rval=this.arg=e.arg,this.method="return",this.next="end"):"normal"===e.type&&t&&(this.next=t),d},finish:function(e){for(var t=this.tryEntries.length-1;t>=0;--t){var r=this.tryEntries[t];if(r.finallyLoc===e)return this.complete(r.completion,r.afterLoc),P(r),d}},catch:function(e){for(var t=this.tryEntries.length-1;t>=0;--t){var r=this.tryEntries[t];if(r.tryLoc===e){var n=r.completion;if("throw"===n.type){var a=n.arg;P(r)}return a}}throw new Error("illegal catch attempt")},delegateYield:function(e,r,n){return this.delegate={iterator:O(e),resultName:r,nextLoc:n},"next"===this.method&&(this.arg=t),d}},e}("object"===("undefined"==typeof module?"undefined":_typeof(module))?module.exports:{});try{regeneratorRuntime=t}catch(e){"object"===("undefined"==typeof globalThis?"undefined":_typeof(globalThis))?globalThis.regeneratorRuntime=t:Function("r","regeneratorRuntime = r")(t)}function r(e){for(var t=void 0,r=e[0],n=1;n<e.length;){var a=e[n],o=e[n+1];if(n+=2,("optionalAccess"===a||"optionalCall"===a)&&null==r)return;"access"===a||"optionalAccess"===a?(t=r,r=o(r)):"call"!==a&&"optionalCall"!==a||(r=o((function(){for(var e,n=arguments.length,a=new Array(n),o=0;o<n;o++)a[o]=arguments[o];return(e=r).call.apply(e,[t].concat(a))})),t=void 0)}return r}function n(){var e=new Int8Array(1);window.crypto.getRandomValues(e);var t=new Uint8Array(Math.max(16,Math.abs(e[0])));return window.crypto.getRandomValues(t),t.join("")}function a(e){var t=arguments.length>1&&void 0!==arguments[1]&&arguments[1],a=n();return Object.defineProperty(window,a,{value:function(n){return t&&Reflect.deleteProperty(window,a),r([e,"optionalCall",function(e){return e(n)}])},writable:!1,configurable:!0}),a}function o(e){return i.apply(this,arguments)}function i(){return(i=_asyncToGenerator(regeneratorRuntime.mark((function e(t){var r,n=arguments;return regeneratorRuntime.wrap((function(e){for(;;)switch(e.prev=e.next){case 0:return r=n.length>1&&void 0!==n[1]?n[1]:{},e.abrupt("return",new Promise((function(e,n){var o=a((function(t){e(t),Reflect.deleteProperty(window,i)}),!0),i=a((function(e){n(e),Reflect.deleteProperty(window,o)}),!0);window.rpc.notify(t,_objectSpread({__invokeKey:__TAURI_INVOKE_KEY__,callback:o,error:i},r))})));case 2:case"end":return e.stop()}}),e)})))).apply(this,arguments)}var u=Object.freeze({__proto__:null,transformCallback:a,invoke:o,convertFileSrc:function(e){return navigator.userAgent.includes("Windows")?"https://asset.localhost/".concat(e):"asset://".concat(e)}});function s(e){return c.apply(this,arguments)}function c(){return(c=_asyncToGenerator(regeneratorRuntime.mark((function e(t){return regeneratorRuntime.wrap((function(e){for(;;)switch(e.prev=e.next){case 0:return e.abrupt("return",o("tauri",t));case 1:case"end":return e.stop()}}),e)})))).apply(this,arguments)}function p(){return(p=_asyncToGenerator(regeneratorRuntime.mark((function e(){return regeneratorRuntime.wrap((function(e){for(;;)switch(e.prev=e.next){case 0:return e.abrupt("return",s({__tauriModule:"App",message:{cmd:"getAppVersion"}}));case 1:case"end":return e.stop()}}),e)})))).apply(this,arguments)}function l(){return(l=_asyncToGenerator(regeneratorRuntime.mark((function e(){return regeneratorRuntime.wrap((function(e){for(;;)switch(e.prev=e.next){case 0:return e.abrupt("return",s({__tauriModule:"App",message:{cmd:"getAppName"}}));case 1:case"end":return e.stop()}}),e)})))).apply(this,arguments)}function f(){return(f=_asyncToGenerator(regeneratorRuntime.mark((function e(){return regeneratorRuntime.wrap((function(e){for(;;)switch(e.prev=e.next){case 0:return e.abrupt("return",s({__tauriModule:"App",message:{cmd:"getTauriVersion"}}));case 1:case"end":return e.stop()}}),e)})))).apply(this,arguments)}var h=Object.freeze({__proto__:null,getName:function(){return l.apply(this,arguments)},getVersion:function(){return p.apply(this,arguments)},getTauriVersion:function(){return f.apply(this,arguments)}});function m(){return(m=_asyncToGenerator(regeneratorRuntime.mark((function e(){return regeneratorRuntime.wrap((function(e){for(;;)switch(e.prev=e.next){case 0:return e.abrupt("return",s({__tauriModule:"Cli",message:{cmd:"cliMatches"}}));case 1:case"end":return e.stop()}}),e)})))).apply(this,arguments)}var d=Object.freeze({__proto__:null,getMatches:function(){return m.apply(this,arguments)}});function y(){return(y=_asyncToGenerator(regeneratorRuntime.mark((function e(t){return regeneratorRuntime.wrap((function(e){for(;;)switch(e.prev=e.next){case 0:return e.abrupt("return",s({__tauriModule:"Clipboard",message:{cmd:"writeText",data:t}}));case 1:case"end":return e.stop()}}),e)})))).apply(this,arguments)}function g(){return(g=_asyncToGenerator(regeneratorRuntime.mark((function e(){return regeneratorRuntime.wrap((function(e){for(;;)switch(e.prev=e.next){case 0:return e.abrupt("return",s({__tauriModule:"Clipboard",message:{cmd:"readText"}}));case 1:case"end":return e.stop()}}),e)})))).apply(this,arguments)}var _=Object.freeze({__proto__:null,writeText:function(e){return y.apply(this,arguments)},readText:function(){return g.apply(this,arguments)}});function v(){return(v=_asyncToGenerator(regeneratorRuntime.mark((function e(){var t,r=arguments;return regeneratorRuntime.wrap((function(e){for(;;)switch(e.prev=e.next){case 0:return"object"===_typeof(t=r.length>0&&void 0!==r[0]?r[0]:{})&&Object.freeze(t),e.abrupt("return",s({__tauriModule:"Dialog",message:{cmd:"openDialog",options:t}}));case 3:case"end":return e.stop()}}),e)})))).apply(this,arguments)}function w(){return(w=_asyncToGenerator(regeneratorRuntime.mark((function e(){var t,r=arguments;return regeneratorRuntime.wrap((function(e){for(;;)switch(e.prev=e.next){case 0:return"object"===_typeof(t=r.length>0&&void 0!==r[0]?r[0]:{})&&Object.freeze(t),e.abrupt("return",s({__tauriModule:"Dialog",message:{cmd:"saveDialog",options:t}}));case 3:case"end":return e.stop()}}),e)})))).apply(this,arguments)}var b=Object.freeze({__proto__:null,open:function(){return v.apply(this,arguments)},save:function(){return w.apply(this,arguments)}});function R(e,t,r){return k.apply(this,arguments)}function k(){return(k=_asyncToGenerator(regeneratorRuntime.mark((function e(t,r,n){return regeneratorRuntime.wrap((function(e){for(;;)switch(e.prev=e.next){case 0:return e.next=2,s({__tauriModule:"Event",message:{cmd:"emit",event:t,windowLabel:r,payload:n}});case 2:case"end":return e.stop()}}),e)})))).apply(this,arguments)}function x(e){return T.apply(this,arguments)}function T(){return(T=_asyncToGenerator(regeneratorRuntime.mark((function e(t){return regeneratorRuntime.wrap((function(e){for(;;)switch(e.prev=e.next){case 0:return e.abrupt("return",s({__tauriModule:"Event",message:{cmd:"unlisten",eventId:t}}));case 1:case"end":return e.stop()}}),e)})))).apply(this,arguments)}function G(e,t){return P.apply(this,arguments)}function P(){return(P=_asyncToGenerator(regeneratorRuntime.mark((function e(t,r){return regeneratorRuntime.wrap((function(e){for(;;)switch(e.prev=e.next){case 0:return e.abrupt("return",s({__tauriModule:"Event",message:{cmd:"listen",event:t,handler:a(r)}}).then((function(e){return _asyncToGenerator(regeneratorRuntime.mark((function t(){return regeneratorRuntime.wrap((function(t){for(;;)switch(t.prev=t.next){case 0:return t.abrupt("return",x(e));case 1:case"end":return t.stop()}}),t)})))})));case 1:case"end":return e.stop()}}),e)})))).apply(this,arguments)}function M(e,t){return O.apply(this,arguments)}function O(){return(O=_asyncToGenerator(regeneratorRuntime.mark((function e(t,r){return regeneratorRuntime.wrap((function(e){for(;;)switch(e.prev=e.next){case 0:return e.abrupt("return",G(t,(function(e){r(e),x(e.id).catch((function(){}))})));case 1:case"end":return e.stop()}}),e)})))).apply(this,arguments)}function C(e,t){return j.apply(this,arguments)}function j(){return(j=_asyncToGenerator(regeneratorRuntime.mark((function e(t,r){return regeneratorRuntime.wrap((function(e){for(;;)switch(e.prev=e.next){case 0:return e.abrupt("return",R(t,void 0,r));case 1:case"end":return e.stop()}}),e)})))).apply(this,arguments)}var S,A=Object.freeze({__proto__:null,listen:G,once:M,emit:C});function z(){return(z=_asyncToGenerator(regeneratorRuntime.mark((function e(t){var r,n=arguments;return regeneratorRuntime.wrap((function(e){for(;;)switch(e.prev=e.next){case 0:return r=n.length>1&&void 0!==n[1]?n[1]:{},e.abrupt("return",s({__tauriModule:"Fs",message:{cmd:"readTextFile",path:t,options:r}}));case 2:case"end":return e.stop()}}),e)})))).apply(this,arguments)}function L(){return(L=_asyncToGenerator(regeneratorRuntime.mark((function e(t){var r,n=arguments;return regeneratorRuntime.wrap((function(e){for(;;)switch(e.prev=e.next){case 0:return r=n.length>1&&void 0!==n[1]?n[1]:{},e.abrupt("return",s({__tauriModule:"Fs",message:{cmd:"readBinaryFile",path:t,options:r}}));case 2:case"end":return e.stop()}}),e)})))).apply(this,arguments)}function E(){return(E=_asyncToGenerator(regeneratorRuntime.mark((function e(t){var r,n=arguments;return regeneratorRuntime.wrap((function(e){for(;;)switch(e.prev=e.next){case 0:return"object"===_typeof(r=n.length>1&&void 0!==n[1]?n[1]:{})&&Object.freeze(r),"object"===_typeof(t)&&Object.freeze(t),e.abrupt("return",s({__tauriModule:"Fs",message:{cmd:"writeFile",path:t.path,contents:t.contents,options:r}}));case 4:case"end":return e.stop()}}),e)})))).apply(this,arguments)}!function(e){e[e.Audio=1]="Audio";e[e.Cache=2]="Cache";e[e.Config=3]="Config";e[e.Data=4]="Data";e[e.LocalData=5]="LocalData";e[e.Desktop=6]="Desktop";e[e.Document=7]="Document";e[e.Download=8]="Download";e[e.Executable=9]="Executable";e[e.Font=10]="Font";e[e.Home=11]="Home";e[e.Picture=12]="Picture";e[e.Public=13]="Public";e[e.Runtime=14]="Runtime";e[e.Template=15]="Template";e[e.Video=16]="Video";e[e.Resource=17]="Resource";e[e.App=18]="App";e[e.Current=19]="Current"}(S||(S={}));var F=65536;function W(e){var t=function(e){if(e.length<F)return String.fromCharCode.apply(null,Array.from(e));for(var t="",r=e.length,n=0;n<r;n++){var a=e.subarray(n*F,(n+1)*F);t+=String.fromCharCode.apply(null,Array.from(a))}return t}(new Uint8Array(e));return btoa(t)}function D(){return(D=_asyncToGenerator(regeneratorRuntime.mark((function e(t){var r,n=arguments;return regeneratorRuntime.wrap((function(e){for(;;)switch(e.prev=e.next){case 0:return"object"===_typeof(r=n.length>1&&void 0!==n[1]?n[1]:{})&&Object.freeze(r),"object"===_typeof(t)&&Object.freeze(t),e.abrupt("return",s({__tauriModule:"Fs",message:{cmd:"writeBinaryFile",path:t.path,contents:W(t.contents),options:r}}));case 4:case"end":return e.stop()}}),e)})))).apply(this,arguments)}function I(){return(I=_asyncToGenerator(regeneratorRuntime.mark((function e(t){var r,n=arguments;return regeneratorRuntime.wrap((function(e){for(;;)switch(e.prev=e.next){case 0:return r=n.length>1&&void 0!==n[1]?n[1]:{},e.abrupt("return",s({__tauriModule:"Fs",message:{cmd:"readDir",path:t,options:r}}));case 2:case"end":return e.stop()}}),e)})))).apply(this,arguments)}function N(){return(N=_asyncToGenerator(regeneratorRuntime.mark((function e(t){var r,n=arguments;return regeneratorRuntime.wrap((function(e){for(;;)switch(e.prev=e.next){case 0:return r=n.length>1&&void 0!==n[1]?n[1]:{},e.abrupt("return",s({__tauriModule:"Fs",message:{cmd:"createDir",path:t,options:r}}));case 2:case"end":return e.stop()}}),e)})))).apply(this,arguments)}function U(){return(U=_asyncToGenerator(regeneratorRuntime.mark((function e(t){var r,n=arguments;return regeneratorRuntime.wrap((function(e){for(;;)switch(e.prev=e.next){case 0:return r=n.length>1&&void 0!==n[1]?n[1]:{},e.abrupt("return",s({__tauriModule:"Fs",message:{cmd:"removeDir",path:t,options:r}}));case 2:case"end":return e.stop()}}),e)})))).apply(this,arguments)}function B(){return(B=_asyncToGenerator(regeneratorRuntime.mark((function e(t,r){var n,a=arguments;return regeneratorRuntime.wrap((function(e){for(;;)switch(e.prev=e.next){case 0:return n=a.length>2&&void 0!==a[2]?a[2]:{},e.abrupt("return",s({__tauriModule:"Fs",message:{cmd:"copyFile",source:t,destination:r,options:n}}));case 2:case"end":return e.stop()}}),e)})))).apply(this,arguments)}function V(){return(V=_asyncToGenerator(regeneratorRuntime.mark((function e(t){var r,n=arguments;return regeneratorRuntime.wrap((function(e){for(;;)switch(e.prev=e.next){case 0:return r=n.length>1&&void 0!==n[1]?n[1]:{},e.abrupt("return",s({__tauriModule:"Fs",message:{cmd:"removeFile",path:t,options:r}}));case 2:case"end":return e.stop()}}),e)})))).apply(this,arguments)}function q(){return(q=_asyncToGenerator(regeneratorRuntime.mark((function e(t,r){var n,a=arguments;return regeneratorRuntime.wrap((function(e){for(;;)switch(e.prev=e.next){case 0:return n=a.length>2&&void 0!==a[2]?a[2]:{},e.abrupt("return",s({__tauriModule:"Fs",message:{cmd:"renameFile",oldPath:t,newPath:r,options:n}}));case 2:case"end":return e.stop()}}),e)})))).apply(this,arguments)}var H=Object.freeze({__proto__:null,get BaseDirectory(){return S},get Dir(){return S},readTextFile:function(e){return z.apply(this,arguments)},readBinaryFile:function(e){return L.apply(this,arguments)},writeFile:function(e){return E.apply(this,arguments)},writeBinaryFile:function(e){return D.apply(this,arguments)},readDir:function(e){return I.apply(this,arguments)},createDir:function(e){return N.apply(this,arguments)},removeDir:function(e){return U.apply(this,arguments)},copyFile:function(e,t){return B.apply(this,arguments)},removeFile:function(e){return V.apply(this,arguments)},renameFile:function(e,t){return q.apply(this,arguments)}});function J(){return(J=_asyncToGenerator(regeneratorRuntime.mark((function e(t,r){return regeneratorRuntime.wrap((function(e){for(;;)switch(e.prev=e.next){case 0:return e.abrupt("return",s({__tauriModule:"GlobalShortcut",message:{cmd:"register",shortcut:t,handler:a(r)}}));case 1:case"end":return e.stop()}}),e)})))).apply(this,arguments)}function K(){return(K=_asyncToGenerator(regeneratorRuntime.mark((function e(t,r){return regeneratorRuntime.wrap((function(e){for(;;)switch(e.prev=e.next){case 0:return e.abrupt("return",s({__tauriModule:"GlobalShortcut",message:{cmd:"registerAll",shortcuts:t,handler:a(r)}}));case 1:case"end":return e.stop()}}),e)})))).apply(this,arguments)}function Y(){return(Y=_asyncToGenerator(regeneratorRuntime.mark((function e(t){return regeneratorRuntime.wrap((function(e){for(;;)switch(e.prev=e.next){case 0:return e.abrupt("return",s({__tauriModule:"GlobalShortcut",message:{cmd:"isRegistered",shortcut:t}}));case 1:case"end":return e.stop()}}),e)})))).apply(this,arguments)}function $(){return($=_asyncToGenerator(regeneratorRuntime.mark((function e(t){return regeneratorRuntime.wrap((function(e){for(;;)switch(e.prev=e.next){case 0:return e.abrupt("return",s({__tauriModule:"GlobalShortcut",message:{cmd:"unregister",shortcut:t}}));case 1:case"end":return e.stop()}}),e)})))).apply(this,arguments)}function Q(){return(Q=_asyncToGenerator(regeneratorRuntime.mark((function e(){return regeneratorRuntime.wrap((function(e){for(;;)switch(e.prev=e.next){case 0:return e.abrupt("return",s({__tauriModule:"GlobalShortcut",message:{cmd:"unregisterAll"}}));case 1:case"end":return e.stop()}}),e)})))).apply(this,arguments)}var X,Z=Object.freeze({__proto__:null,register:function(e,t){return J.apply(this,arguments)},registerAll:function(e,t){return K.apply(this,arguments)},isRegistered:function(e){return Y.apply(this,arguments)},unregister:function(e){return $.apply(this,arguments)},unregisterAll:function(){return Q.apply(this,arguments)}});function ee(e,t){return null!=e?e:t()}function te(e){for(var t=void 0,r=e[0],n=1;n<e.length;){var a=e[n],o=e[n+1];if(n+=2,("optionalAccess"===a||"optionalCall"===a)&&null==r)return;"access"===a||"optionalAccess"===a?(t=r,r=o(r)):"call"!==a&&"optionalCall"!==a||(r=o((function(){for(var e,n=arguments.length,a=new Array(n),o=0;o<n;o++)a[o]=arguments[o];return(e=r).call.apply(e,[t].concat(a))})),t=void 0)}return r}!function(e){e[e.JSON=1]="JSON";e[e.Text=2]="Text";e[e.Binary=3]="Binary"}(X||(X={}));var re=function(){function e(t,r){_classCallCheck(this,e),this.type=t,this.payload=r}return _createClass(e,null,[{key:"form",value:function(t){return new e("Form",t)}},{key:"json",value:function(t){return new e("Json",t)}},{key:"text",value:function(t){return new e("Text",t)}},{key:"bytes",value:function(t){return new e("Bytes",t)}}]),e}(),ne=function e(t){_classCallCheck(this,e),this.url=t.url,this.status=t.status,this.ok=this.status>=200&&this.status<300,this.headers=t.headers,this.data=t.data},ae=function(){function e(t){_classCallCheck(this,e),this.id=t}var t,r,n,a,o,i,u;return _createClass(e,[{key:"drop",value:(u=_asyncToGenerator(regeneratorRuntime.mark((function e(){return regeneratorRuntime.wrap((function(e){for(;;)switch(e.prev=e.next){case 0:return e.abrupt("return",s({__tauriModule:"Http",message:{cmd:"dropClient",client:this.id}}));case 1:case"end":return e.stop()}}),e,this)}))),function(){return u.apply(this,arguments)})},{key:"request",value:(i=_asyncToGenerator(regeneratorRuntime.mark((function e(t){var r;return regeneratorRuntime.wrap((function(e){for(;;)switch(e.prev=e.next){case 0:return(r=!t.responseType||t.responseType===X.JSON)&&(t.responseType=X.Text),e.abrupt("return",s({__tauriModule:"Http",message:{cmd:"httpRequest",client:this.id,options:t}}).then((function(e){var t=new ne(e);if(r){try{t.data=JSON.parse(t.data)}catch(e){if(t.ok)throw Error("Failed to parse response `".concat(t.data,"` as JSON: ").concat(e,";\n              try setting the `responseType` option to `ResponseType.Text` or `ResponseType.Binary` if the API does not return a JSON response."))}return t}return t})));case 3:case"end":return e.stop()}}),e,this)}))),function(e){return i.apply(this,arguments)})},{key:"get",value:(o=_asyncToGenerator(regeneratorRuntime.mark((function e(t,r){return regeneratorRuntime.wrap((function(e){for(;;)switch(e.prev=e.next){case 0:return e.abrupt("return",this.request(_objectSpread({method:"GET",url:t},r)));case 1:case"end":return e.stop()}}),e,this)}))),function(e,t){return o.apply(this,arguments)})},{key:"post",value:(a=_asyncToGenerator(regeneratorRuntime.mark((function e(t,r,n){return regeneratorRuntime.wrap((function(e){for(;;)switch(e.prev=e.next){case 0:return e.abrupt("return",this.request(_objectSpread({method:"POST",url:t,body:r},n)));case 1:case"end":return e.stop()}}),e,this)}))),function(e,t,r){return a.apply(this,arguments)})},{key:"put",value:(n=_asyncToGenerator(regeneratorRuntime.mark((function e(t,r,n){return regeneratorRuntime.wrap((function(e){for(;;)switch(e.prev=e.next){case 0:return e.abrupt("return",this.request(_objectSpread({method:"PUT",url:t,body:r},n)));case 1:case"end":return e.stop()}}),e,this)}))),function(e,t,r){return n.apply(this,arguments)})},{key:"patch",value:(r=_asyncToGenerator(regeneratorRuntime.mark((function e(t,r){return regeneratorRuntime.wrap((function(e){for(;;)switch(e.prev=e.next){case 0:return e.abrupt("return",this.request(_objectSpread({method:"PATCH",url:t},r)));case 1:case"end":return e.stop()}}),e,this)}))),function(e,t){return r.apply(this,arguments)})},{key:"delete",value:(t=_asyncToGenerator(regeneratorRuntime.mark((function e(t,r){return regeneratorRuntime.wrap((function(e){for(;;)switch(e.prev=e.next){case 0:return e.abrupt("return",this.request(_objectSpread({method:"DELETE",url:t},r)));case 1:case"end":return e.stop()}}),e,this)}))),function(e,r){return t.apply(this,arguments)})}]),e}();function oe(e){return ie.apply(this,arguments)}function ie(){return(ie=_asyncToGenerator(regeneratorRuntime.mark((function e(t){return regeneratorRuntime.wrap((function(e){for(;;)switch(e.prev=e.next){case 0:return e.abrupt("return",s({__tauriModule:"Http",message:{cmd:"createClient",options:t}}).then((function(e){return new ae(e)})));case 1:case"end":return e.stop()}}),e)})))).apply(this,arguments)}var ue=null;function se(){return(se=_asyncToGenerator(regeneratorRuntime.mark((function e(t,r){return regeneratorRuntime.wrap((function(e){for(;;)switch(e.prev=e.next){case 0:if(null!==ue){e.next=4;break}return e.next=3,oe();case 3:ue=e.sent;case 4:return e.abrupt("return",ue.request(_objectSpread({url:t,method:ee(te([r,"optionalAccess",function(e){return e.method}]),(function(){return"GET"}))},r)));case 5:case"end":return e.stop()}}),e)})))).apply(this,arguments)}var ce=Object.freeze({__proto__:null,getClient:oe,fetch:function(e,t){return se.apply(this,arguments)},Body:re,Client:ae,Response:ne,get ResponseType(){return X}});function pe(){return(pe=_asyncToGenerator(regeneratorRuntime.mark((function e(){return regeneratorRuntime.wrap((function(e){for(;;)switch(e.prev=e.next){case 0:if("default"===window.Notification.permission){e.next=2;break}return e.abrupt("return",Promise.resolve("granted"===window.Notification.permission));case 2:return e.abrupt("return",s({__tauriModule:"Notification",message:{cmd:"isNotificationPermissionGranted"}}));case 3:case"end":return e.stop()}}),e)})))).apply(this,arguments)}function le(){return(le=_asyncToGenerator(regeneratorRuntime.mark((function e(){return regeneratorRuntime.wrap((function(e){for(;;)switch(e.prev=e.next){case 0:return e.abrupt("return",window.Notification.requestPermission());case 1:case"end":return e.stop()}}),e)})))).apply(this,arguments)}var fe=Object.freeze({__proto__:null,sendNotification:function(e){"string"==typeof e?new window.Notification(e):new window.Notification(e.title,e)},requestPermission:function(){return le.apply(this,arguments)},isPermissionGranted:function(){return pe.apply(this,arguments)}});function he(){return navigator.appVersion.includes("Win")}var me=he()?"\r\n":"\n";function de(){return(de=_asyncToGenerator(regeneratorRuntime.mark((function e(){return regeneratorRuntime.wrap((function(e){for(;;)switch(e.prev=e.next){case 0:return e.abrupt("return",s({__tauriModule:"Os",message:{cmd:"platform"}}));case 1:case"end":return e.stop()}}),e)})))).apply(this,arguments)}function ye(){return(ye=_asyncToGenerator(regeneratorRuntime.mark((function e(){return regeneratorRuntime.wrap((function(e){for(;;)switch(e.prev=e.next){case 0:return e.abrupt("return",s({__tauriModule:"Os",message:{cmd:"version"}}));case 1:case"end":return e.stop()}}),e)})))).apply(this,arguments)}function ge(){return(ge=_asyncToGenerator(regeneratorRuntime.mark((function e(){return regeneratorRuntime.wrap((function(e){for(;;)switch(e.prev=e.next){case 0:return e.abrupt("return",s({__tauriModule:"Os",message:{cmd:"type"}}));case 1:case"end":return e.stop()}}),e)})))).apply(this,arguments)}function _e(){return(_e=_asyncToGenerator(regeneratorRuntime.mark((function e(){return regeneratorRuntime.wrap((function(e){for(;;)switch(e.prev=e.next){case 0:return e.abrupt("return",s({__tauriModule:"Os",message:{cmd:"arch"}}));case 1:case"end":return e.stop()}}),e)})))).apply(this,arguments)}function ve(){return we.apply(this,arguments)}function we(){return(we=_asyncToGenerator(regeneratorRuntime.mark((function e(){return regeneratorRuntime.wrap((function(e){for(;;)switch(e.prev=e.next){case 0:return e.abrupt("return",s({__tauriModule:"Os",message:{cmd:"tempdir"}}));case 1:case"end":return e.stop()}}),e)})))).apply(this,arguments)}var be=Object.freeze({__proto__:null,EOL:me,platform:function(){return de.apply(this,arguments)},version:function(){return ye.apply(this,arguments)},type:function(){return ge.apply(this,arguments)},arch:function(){return _e.apply(this,arguments)},tmpdir:ve,homedir:Se});function Re(){return(Re=_asyncToGenerator(regeneratorRuntime.mark((function e(){return regeneratorRuntime.wrap((function(e){for(;;)switch(e.prev=e.next){case 0:return e.abrupt("return",s({__tauriModule:"Path",message:{cmd:"resolvePath",path:"",directory:S.App}}));case 1:case"end":return e.stop()}}),e)})))).apply(this,arguments)}function ke(){return(ke=_asyncToGenerator(regeneratorRuntime.mark((function e(){return regeneratorRuntime.wrap((function(e){for(;;)switch(e.prev=e.next){case 0:return e.abrupt("return",s({__tauriModule:"Path",message:{cmd:"resolvePath",path:"",directory:S.Audio}}));case 1:case"end":return e.stop()}}),e)})))).apply(this,arguments)}function xe(){return(xe=_asyncToGenerator(regeneratorRuntime.mark((function e(){return regeneratorRuntime.wrap((function(e){for(;;)switch(e.prev=e.next){case 0:return e.abrupt("return",s({__tauriModule:"Path",message:{cmd:"resolvePath",path:"",directory:S.Cache}}));case 1:case"end":return e.stop()}}),e)})))).apply(this,arguments)}function Te(){return(Te=_asyncToGenerator(regeneratorRuntime.mark((function e(){return regeneratorRuntime.wrap((function(e){for(;;)switch(e.prev=e.next){case 0:return e.abrupt("return",s({__tauriModule:"Path",message:{cmd:"resolvePath",path:"",directory:S.Config}}));case 1:case"end":return e.stop()}}),e)})))).apply(this,arguments)}function Ge(){return(Ge=_asyncToGenerator(regeneratorRuntime.mark((function e(){return regeneratorRuntime.wrap((function(e){for(;;)switch(e.prev=e.next){case 0:return e.abrupt("return",s({__tauriModule:"Path",message:{cmd:"resolvePath",path:"",directory:S.Data}}));case 1:case"end":return e.stop()}}),e)})))).apply(this,arguments)}function Pe(){return(Pe=_asyncToGenerator(regeneratorRuntime.mark((function e(){return regeneratorRuntime.wrap((function(e){for(;;)switch(e.prev=e.next){case 0:return e.abrupt("return",s({__tauriModule:"Path",message:{cmd:"resolvePath",path:"",directory:S.Desktop}}));case 1:case"end":return e.stop()}}),e)})))).apply(this,arguments)}function Me(){return(Me=_asyncToGenerator(regeneratorRuntime.mark((function e(){return regeneratorRuntime.wrap((function(e){for(;;)switch(e.prev=e.next){case 0:return e.abrupt("return",s({__tauriModule:"Path",message:{cmd:"resolvePath",path:"",directory:S.Document}}));case 1:case"end":return e.stop()}}),e)})))).apply(this,arguments)}function Oe(){return(Oe=_asyncToGenerator(regeneratorRuntime.mark((function e(){return regeneratorRuntime.wrap((function(e){for(;;)switch(e.prev=e.next){case 0:return e.abrupt("return",s({__tauriModule:"Path",message:{cmd:"resolvePath",path:"",directory:S.Download}}));case 1:case"end":return e.stop()}}),e)})))).apply(this,arguments)}function Ce(){return(Ce=_asyncToGenerator(regeneratorRuntime.mark((function e(){return regeneratorRuntime.wrap((function(e){for(;;)switch(e.prev=e.next){case 0:return e.abrupt("return",s({__tauriModule:"Path",message:{cmd:"resolvePath",path:"",directory:S.Executable}}));case 1:case"end":return e.stop()}}),e)})))).apply(this,arguments)}function je(){return(je=_asyncToGenerator(regeneratorRuntime.mark((function e(){return regeneratorRuntime.wrap((function(e){for(;;)switch(e.prev=e.next){case 0:return e.abrupt("return",s({__tauriModule:"Path",message:{cmd:"resolvePath",path:"",directory:S.Font}}));case 1:case"end":return e.stop()}}),e)})))).apply(this,arguments)}function Se(){return Ae.apply(this,arguments)}function Ae(){return(Ae=_asyncToGenerator(regeneratorRuntime.mark((function e(){return regeneratorRuntime.wrap((function(e){for(;;)switch(e.prev=e.next){case 0:return e.abrupt("return",s({__tauriModule:"Path",message:{cmd:"resolvePath",path:"",directory:S.Home}}));case 1:case"end":return e.stop()}}),e)})))).apply(this,arguments)}function ze(){return(ze=_asyncToGenerator(regeneratorRuntime.mark((function e(){return regeneratorRuntime.wrap((function(e){for(;;)switch(e.prev=e.next){case 0:return e.abrupt("return",s({__tauriModule:"Path",message:{cmd:"resolvePath",path:"",directory:S.LocalData}}));case 1:case"end":return e.stop()}}),e)})))).apply(this,arguments)}function Le(){return(Le=_asyncToGenerator(regeneratorRuntime.mark((function e(){return regeneratorRuntime.wrap((function(e){for(;;)switch(e.prev=e.next){case 0:return e.abrupt("return",s({__tauriModule:"Path",message:{cmd:"resolvePath",path:"",directory:S.Picture}}));case 1:case"end":return e.stop()}}),e)})))).apply(this,arguments)}function Ee(){return(Ee=_asyncToGenerator(regeneratorRuntime.mark((function e(){return regeneratorRuntime.wrap((function(e){for(;;)switch(e.prev=e.next){case 0:return e.abrupt("return",s({__tauriModule:"Path",message:{cmd:"resolvePath",path:"",directory:S.Public}}));case 1:case"end":return e.stop()}}),e)})))).apply(this,arguments)}function Fe(){return(Fe=_asyncToGenerator(regeneratorRuntime.mark((function e(){return regeneratorRuntime.wrap((function(e){for(;;)switch(e.prev=e.next){case 0:return e.abrupt("return",s({__tauriModule:"Path",message:{cmd:"resolvePath",path:"",directory:S.Resource}}));case 1:case"end":return e.stop()}}),e)})))).apply(this,arguments)}function We(){return(We=_asyncToGenerator(regeneratorRuntime.mark((function e(){return regeneratorRuntime.wrap((function(e){for(;;)switch(e.prev=e.next){case 0:return e.abrupt("return",s({__tauriModule:"Path",message:{cmd:"resolvePath",path:"",directory:S.Runtime}}));case 1:case"end":return e.stop()}}),e)})))).apply(this,arguments)}function De(){return(De=_asyncToGenerator(regeneratorRuntime.mark((function e(){return regeneratorRuntime.wrap((function(e){for(;;)switch(e.prev=e.next){case 0:return e.abrupt("return",s({__tauriModule:"Path",message:{cmd:"resolvePath",path:"",directory:S.Template}}));case 1:case"end":return e.stop()}}),e)})))).apply(this,arguments)}function Ie(){return(Ie=_asyncToGenerator(regeneratorRuntime.mark((function e(){return regeneratorRuntime.wrap((function(e){for(;;)switch(e.prev=e.next){case 0:return e.abrupt("return",s({__tauriModule:"Path",message:{cmd:"resolvePath",path:"",directory:S.Video}}));case 1:case"end":return e.stop()}}),e)})))).apply(this,arguments)}function Ne(){return(Ne=_asyncToGenerator(regeneratorRuntime.mark((function e(){return regeneratorRuntime.wrap((function(e){for(;;)switch(e.prev=e.next){case 0:return e.abrupt("return",s({__tauriModule:"Path",message:{cmd:"resolvePath",path:"",directory:S.Current}}));case 1:case"end":return e.stop()}}),e)})))).apply(this,arguments)}var Ue=he()?"\\":"/",Be=he()?";":":";function Ve(){return(Ve=_asyncToGenerator(regeneratorRuntime.mark((function e(){var t,r,n,a=arguments;return regeneratorRuntime.wrap((function(e){for(;;)switch(e.prev=e.next){case 0:for(t=a.length,r=new Array(t),n=0;n<t;n++)r[n]=a[n];return e.abrupt("return",s({__tauriModule:"Path",message:{cmd:"resolve",paths:r}}));case 2:case"end":return e.stop()}}),e)})))).apply(this,arguments)}function qe(){return(qe=_asyncToGenerator(regeneratorRuntime.mark((function e(t){return regeneratorRuntime.wrap((function(e){for(;;)switch(e.prev=e.next){case 0:return e.abrupt("return",s({__tauriModule:"Path",message:{cmd:"normalize",path:t}}));case 1:case"end":return e.stop()}}),e)})))).apply(this,arguments)}function He(){return(He=_asyncToGenerator(regeneratorRuntime.mark((function e(){var t,r,n,a=arguments;return regeneratorRuntime.wrap((function(e){for(;;)switch(e.prev=e.next){case 0:for(t=a.length,r=new Array(t),n=0;n<t;n++)r[n]=a[n];return e.abrupt("return",s({__tauriModule:"Path",message:{cmd:"join",paths:r}}));case 2:case"end":return e.stop()}}),e)})))).apply(this,arguments)}function Je(){return(Je=_asyncToGenerator(regeneratorRuntime.mark((function e(t){return regeneratorRuntime.wrap((function(e){for(;;)switch(e.prev=e.next){case 0:return e.abrupt("return",s({__tauriModule:"Path",message:{cmd:"dirname",path:t}}));case 1:case"end":return e.stop()}}),e)})))).apply(this,arguments)}function Ke(){return(Ke=_asyncToGenerator(regeneratorRuntime.mark((function e(t){return regeneratorRuntime.wrap((function(e){for(;;)switch(e.prev=e.next){case 0:return e.abrupt("return",s({__tauriModule:"Path",message:{cmd:"extname",path:t}}));case 1:case"end":return e.stop()}}),e)})))).apply(this,arguments)}function Ye(){return(Ye=_asyncToGenerator(regeneratorRuntime.mark((function e(t,r){return regeneratorRuntime.wrap((function(e){for(;;)switch(e.prev=e.next){case 0:return e.abrupt("return",s({__tauriModule:"Path",message:{cmd:"basename",path:t,ext:r}}));case 1:case"end":return e.stop()}}),e)})))).apply(this,arguments)}function $e(){return($e=_asyncToGenerator(regeneratorRuntime.mark((function e(t){return regeneratorRuntime.wrap((function(e){for(;;)switch(e.prev=e.next){case 0:return e.abrupt("return",s({__tauriModule:"Path",message:{cmd:"isAbsolute",path:t}}));case 1:case"end":return e.stop()}}),e)})))).apply(this,arguments)}var Qe=Object.freeze({__proto__:null,appdir:function(){return Re.apply(this,arguments)},audiodir:function(){return ke.apply(this,arguments)},cachedir:function(){return xe.apply(this,arguments)},configdir:function(){return Te.apply(this,arguments)},datadir:function(){return Ge.apply(this,arguments)},desktopdir:function(){return Pe.apply(this,arguments)},documentdir:function(){return Me.apply(this,arguments)},downloaddir:function(){return Oe.apply(this,arguments)},executabledir:function(){return Ce.apply(this,arguments)},fontdir:function(){return je.apply(this,arguments)},homedir:Se,localdatadir:function(){return ze.apply(this,arguments)},picturedir:function(){return Le.apply(this,arguments)},publicdir:function(){return Ee.apply(this,arguments)},resourcedir:function(){return Fe.apply(this,arguments)},runtimedir:function(){return We.apply(this,arguments)},templatedir:function(){return De.apply(this,arguments)},videodir:function(){return Ie.apply(this,arguments)},currentdir:function(){return Ne.apply(this,arguments)},tmpdir:ve,get BaseDirectory(){return S},sep:Ue,delimiter:Be,resolve:function(){return Ve.apply(this,arguments)},normalize:function(e){return qe.apply(this,arguments)},join:function(){return He.apply(this,arguments)},dirname:function(e){return Je.apply(this,arguments)},extname:function(e){return Ke.apply(this,arguments)},basename:function(e,t){return Ye.apply(this,arguments)},isAbsolute:function(e){return $e.apply(this,arguments)}});function Xe(){return(Xe=_asyncToGenerator(regeneratorRuntime.mark((function e(){var t,r=arguments;return regeneratorRuntime.wrap((function(e){for(;;)switch(e.prev=e.next){case 0:return t=r.length>0&&void 0!==r[0]?r[0]:0,e.abrupt("return",s({__tauriModule:"Process",message:{cmd:"exit",exitCode:t}}));case 2:case"end":return e.stop()}}),e)})))).apply(this,arguments)}function Ze(){return(Ze=_asyncToGenerator(regeneratorRuntime.mark((function e(){return regeneratorRuntime.wrap((function(e){for(;;)switch(e.prev=e.next){case 0:return e.abrupt("return",s({__tauriModule:"Process",message:{cmd:"relaunch"}}));case 1:case"end":return e.stop()}}),e)})))).apply(this,arguments)}var et=Object.freeze({__proto__:null,exit:function(){return Xe.apply(this,arguments)},relaunch:function(){return Ze.apply(this,arguments)}});function tt(e,t){return null!=e?e:t()}function rt(e,t,r,n){return nt.apply(this,arguments)}function nt(){return(nt=_asyncToGenerator(regeneratorRuntime.mark((function e(t,r,n,o){return regeneratorRuntime.wrap((function(e){for(;;)switch(e.prev=e.next){case 0:return"object"===_typeof(n)&&Object.freeze(n),e.abrupt("return",s({__tauriModule:"Shell",message:{cmd:"execute",program:r,args:"string"==typeof n?[n]:n,options:o,onEventFn:a(t)}}));case 2:case"end":return e.stop()}}),e)})))).apply(this,arguments)}var at=function(){function e(){_classCallCheck(this,e),e.prototype.__init.call(this)}return _createClass(e,[{key:"__init",value:function(){this.eventListeners=Object.create(null)}},{key:"addEventListener",value:function(e,t){e in this.eventListeners?this.eventListeners[e].push(t):this.eventListeners[e]=[t]}},{key:"_emit",value:function(e,t){if(e in this.eventListeners){var r,n=_createForOfIteratorHelper(this.eventListeners[e]);try{for(n.s();!(r=n.n()).done;){(0,r.value)(t)}}catch(e){n.e(e)}finally{n.f()}}}},{key:"on",value:function(e,t){return this.addEventListener(e,t),this}}]),e}(),ot=function(){function e(t){_classCallCheck(this,e),this.pid=t}var t,r;return _createClass(e,[{key:"write",value:(r=_asyncToGenerator(regeneratorRuntime.mark((function e(t){return regeneratorRuntime.wrap((function(e){for(;;)switch(e.prev=e.next){case 0:return e.abrupt("return",s({__tauriModule:"Shell",message:{cmd:"stdinWrite",pid:this.pid,buffer:t}}));case 1:case"end":return e.stop()}}),e,this)}))),function(e){return r.apply(this,arguments)})},{key:"kill",value:(t=_asyncToGenerator(regeneratorRuntime.mark((function e(){return regeneratorRuntime.wrap((function(e){for(;;)switch(e.prev=e.next){case 0:return e.abrupt("return",s({__tauriModule:"Shell",message:{cmd:"killChild",pid:this.pid}}));case 1:case"end":return e.stop()}}),e,this)}))),function(){return t.apply(this,arguments)})}]),e}(),it=function(e){_inherits(a,e);var t,r,n=_createSuper(a);function a(e){var t,r=arguments.length>1&&void 0!==arguments[1]?arguments[1]:[],o=arguments.length>2?arguments[2]:void 0;return _classCallCheck(this,a),t=n.call(this),a.prototype.__init2.call(_assertThisInitialized(t)),a.prototype.__init3.call(_assertThisInitialized(t)),t.program=e,t.args="string"==typeof r?[r]:r,t.options=tt(o,(function(){return{}})),t}return _createClass(a,[{key:"__init2",value:function(){this.stdout=new at}},{key:"__init3",value:function(){this.stderr=new at}},{key:"spawn",value:(r=_asyncToGenerator(regeneratorRuntime.mark((function e(){var t=this;return regeneratorRuntime.wrap((function(e){for(;;)switch(e.prev=e.next){case 0:return e.abrupt("return",rt((function(e){switch(e.event){case"Error":t._emit("error",e.payload);break;case"Terminated":t._emit("close",e.payload);break;case"Stdout":t.stdout._emit("data",e.payload);break;case"Stderr":t.stderr._emit("data",e.payload)}}),this.program,this.args,this.options).then((function(e){return new ot(e)})));case 1:case"end":return e.stop()}}),e,this)}))),function(){return r.apply(this,arguments)})},{key:"execute",value:(t=_asyncToGenerator(regeneratorRuntime.mark((function e(){var t=this;return regeneratorRuntime.wrap((function(e){for(;;)switch(e.prev=e.next){case 0:return e.abrupt("return",new Promise((function(e,r){t.on("error",r);var n=[],a=[];t.stdout.on("data",(function(e){n.push(e)})),t.stderr.on("data",(function(e){a.push(e)})),t.on("close",(function(t){e({code:t.code,signal:t.signal,stdout:n.join("\n"),stderr:a.join("\n")})})),t.spawn().catch(r)})));case 1:case"end":return e.stop()}}),e)}))),function(){return t.apply(this,arguments)})}],[{key:"sidecar",value:function(e){var t=arguments.length>1&&void 0!==arguments[1]?arguments[1]:[],r=arguments.length>2?arguments[2]:void 0,n=new a(e,t,r);return n.options.sidecar=!0,n}}]),a}(at);function ut(){return(ut=_asyncToGenerator(regeneratorRuntime.mark((function e(t,r){return regeneratorRuntime.wrap((function(e){for(;;)switch(e.prev=e.next){case 0:return e.abrupt("return",s({__tauriModule:"Shell",message:{cmd:"open",path:t,with:r}}));case 1:case"end":return e.stop()}}),e)})))).apply(this,arguments)}var st=Object.freeze({__proto__:null,Command:it,Child:ot,open:function(e,t){return ut.apply(this,arguments)}});function ct(e){for(var t=void 0,r=e[0],n=1;n<e.length;){var a=e[n],o=e[n+1];if(n+=2,("optionalAccess"===a||"optionalCall"===a)&&null==r)return;"access"===a||"optionalAccess"===a?(t=r,r=o(r)):"call"!==a&&"optionalCall"!==a||(r=o((function(){for(var e,n=arguments.length,a=new Array(n),o=0;o<n;o++)a[o]=arguments[o];return(e=r).call.apply(e,[t].concat(a))})),t=void 0)}return r}function pt(){return(pt=_asyncToGenerator(regeneratorRuntime.mark((function e(){var t,r;return regeneratorRuntime.wrap((function(e){for(;;)switch(e.prev=e.next){case 0:return r=function(){t&&t(),t=void 0},e.abrupt("return",new Promise((function(e,n){G("tauri://update-status",(function(t){var a;(a=ct([t,"optionalAccess",function(e){return e.payload}])).error?(r(),n(a.error)):"DONE"===a.status&&(r(),e())})).then((function(e){t=e})).catch((function(e){throw r(),e})),C("tauri://update-install").catch((function(e){throw r(),e}))})));case 2:case"end":return e.stop()}}),e)})))).apply(this,arguments)}function lt(){return(lt=_asyncToGenerator(regeneratorRuntime.mark((function e(){var t,r;return regeneratorRuntime.wrap((function(e){for(;;)switch(e.prev=e.next){case 0:return r=function(){t&&t(),t=void 0},e.abrupt("return",new Promise((function(e,n){M("tauri://update-available",(function(t){var n;n=ct([t,"optionalAccess",function(e){return e.payload}]),r(),e({manifest:n,shouldUpdate:!0})})).catch((function(e){throw r(),e})),G("tauri://update-status",(function(t){var a;(a=ct([t,"optionalAccess",function(e){return e.payload}])).error?(r(),n(a.error)):"UPTODATE"===a.status&&(r(),e({shouldUpdate:!1}))})).then((function(e){t=e})).catch((function(e){throw r(),e})),C("tauri://update").catch((function(e){throw r(),e}))})));case 2:case"end":return e.stop()}}),e)})))).apply(this,arguments)}var ft=Object.freeze({__proto__:null,installUpdate:function(){return pt.apply(this,arguments)},checkUpdate:function(){return lt.apply(this,arguments)}});function ht(e){for(var t=void 0,r=e[0],n=1;n<e.length;){var a=e[n],o=e[n+1];if(n+=2,("optionalAccess"===a||"optionalCall"===a)&&null==r)return;"access"===a||"optionalAccess"===a?(t=r,r=o(r)):"call"!==a&&"optionalCall"!==a||(r=o((function(){for(var e,n=arguments.length,a=new Array(n),o=0;o<n;o++)a[o]=arguments[o];return(e=r).call.apply(e,[t].concat(a))})),t=void 0)}return r}var mt,dt=function(){function e(t,r){_classCallCheck(this,e),e.prototype.__init.call(this),this.width=t,this.height=r}return _createClass(e,[{key:"__init",value:function(){this.type="Logical"}}]),e}(),yt=function(){function e(t,r){_classCallCheck(this,e),e.prototype.__init2.call(this),this.width=t,this.height=r}return _createClass(e,[{key:"__init2",value:function(){this.type="Physical"}},{key:"toLogical",value:function(e){return new dt(this.width/e,this.height/e)}}]),e}(),gt=function(){function e(t,r){_classCallCheck(this,e),e.prototype.__init3.call(this),this.x=t,this.y=r}return _createClass(e,[{key:"__init3",value:function(){this.type="Logical"}}]),e}(),_t=function(){function e(t,r){_classCallCheck(this,e),e.prototype.__init4.call(this),this.x=t,this.y=r}return _createClass(e,[{key:"__init4",value:function(){this.type="Physical"}},{key:"toLogical",value:function(e){return new gt(this.x/e,this.y/e)}}]),e}();function vt(){return window.__TAURI__.__windows.map((function(e){return new kt(e.label,{skip:!0})}))}!function(e){e[e.Critical=1]="Critical";e[e.Informational=2]="Informational"}(mt||(mt={}));var wt=["tauri://created","tauri://error"],bt=function(){function e(t){_classCallCheck(this,e),this.label=t,this.listeners=Object.create(null)}var t,r,n;return _createClass(e,[{key:"listen",value:(n=_asyncToGenerator(regeneratorRuntime.mark((function e(t,r){var n=this;return regeneratorRuntime.wrap((function(e){for(;;)switch(e.prev=e.next){case 0:if(!this._handleTauriEvent(t,r)){e.next=2;break}return e.abrupt("return",Promise.resolve((function(){var e=n.listeners[t];e.splice(e.indexOf(r),1)})));case 2:return e.abrupt("return",G(t,r));case 3:case"end":return e.stop()}}),e,this)}))),function(e,t){return n.apply(this,arguments)})},{key:"once",value:(r=_asyncToGenerator(regeneratorRuntime.mark((function e(t,r){var n=this;return regeneratorRuntime.wrap((function(e){for(;;)switch(e.prev=e.next){case 0:if(!this._handleTauriEvent(t,r)){e.next=2;break}return e.abrupt("return",Promise.resolve((function(){var e=n.listeners[t];e.splice(e.indexOf(r),1)})));case 2:return e.abrupt("return",M(t,r));case 3:case"end":return e.stop()}}),e,this)}))),function(e,t){return r.apply(this,arguments)})},{key:"emit",value:(t=_asyncToGenerator(regeneratorRuntime.mark((function e(t,r){var n,a;return regeneratorRuntime.wrap((function(e){for(;;)switch(e.prev=e.next){case 0:if(!wt.includes(t)){e.next=4;break}n=_createForOfIteratorHelper(this.listeners[t]||[]);try{for(n.s();!(a=n.n()).done;)(0,a.value)({event:t,id:-1,payload:r})}catch(e){n.e(e)}finally{n.f()}return e.abrupt("return",Promise.resolve());case 4:return e.abrupt("return",R(t,this.label,r));case 5:case"end":return e.stop()}}),e,this)}))),function(e,r){return t.apply(this,arguments)})},{key:"_handleTauriEvent",value:function(e,t){return!!wt.includes(e)&&(e in this.listeners?this.listeners[e].push(t):this.listeners[e]=[t],!0)}}]),e}(),Rt=function(e){_inherits(E,e);var t,r,n,a,o,i,u,c,p,l,f,h,m,d,y,g,_,v,w,b,R,k,x,T,G,P,M,O,C,j,S,A,z,L=_createSuper(E);function E(){return _classCallCheck(this,E),L.apply(this,arguments)}return _createClass(E,[{key:"scaleFactor",value:(z=_asyncToGenerator(regeneratorRuntime.mark((function e(){return regeneratorRuntime.wrap((function(e){for(;;)switch(e.prev=e.next){case 0:return e.abrupt("return",s({__tauriModule:"Window",message:{cmd:"manage",data:{label:this.label,cmd:{type:"scaleFactor"}}}}));case 1:case"end":return e.stop()}}),e,this)}))),function(){return z.apply(this,arguments)})},{key:"innerPosition",value:(A=_asyncToGenerator(regeneratorRuntime.mark((function e(){return regeneratorRuntime.wrap((function(e){for(;;)switch(e.prev=e.next){case 0:return e.abrupt("return",s({__tauriModule:"Window",message:{cmd:"manage",data:{label:this.label,cmd:{type:"innerPosition"}}}}));case 1:case"end":return e.stop()}}),e,this)}))),function(){return A.apply(this,arguments)})},{key:"outerPosition",value:(S=_asyncToGenerator(regeneratorRuntime.mark((function e(){return regeneratorRuntime.wrap((function(e){for(;;)switch(e.prev=e.next){case 0:return e.abrupt("return",s({__tauriModule:"Window",message:{cmd:"manage",data:{label:this.label,cmd:{type:"outerPosition"}}}}));case 1:case"end":return e.stop()}}),e,this)}))),function(){return S.apply(this,arguments)})},{key:"innerSize",value:(j=_asyncToGenerator(regeneratorRuntime.mark((function e(){return regeneratorRuntime.wrap((function(e){for(;;)switch(e.prev=e.next){case 0:return e.abrupt("return",s({__tauriModule:"Window",message:{cmd:"manage",data:{label:this.label,cmd:{type:"innerSize"}}}}));case 1:case"end":return e.stop()}}),e,this)}))),function(){return j.apply(this,arguments)})},{key:"outerSize",value:(C=_asyncToGenerator(regeneratorRuntime.mark((function e(){return regeneratorRuntime.wrap((function(e){for(;;)switch(e.prev=e.next){case 0:return e.abrupt("return",s({__tauriModule:"Window",message:{cmd:"manage",data:{label:this.label,cmd:{type:"outerSize"}}}}));case 1:case"end":return e.stop()}}),e,this)}))),function(){return C.apply(this,arguments)})},{key:"isFullscreen",value:(O=_asyncToGenerator(regeneratorRuntime.mark((function e(){return regeneratorRuntime.wrap((function(e){for(;;)switch(e.prev=e.next){case 0:return e.abrupt("return",s({__tauriModule:"Window",message:{cmd:"manage",data:{label:this.label,cmd:{type:"isFullscreen"}}}}));case 1:case"end":return e.stop()}}),e,this)}))),function(){return O.apply(this,arguments)})},{key:"isMaximized",value:(M=_asyncToGenerator(regeneratorRuntime.mark((function e(){return regeneratorRuntime.wrap((function(e){for(;;)switch(e.prev=e.next){case 0:return e.abrupt("return",s({__tauriModule:"Window",message:{cmd:"manage",data:{label:this.label,cmd:{type:"isMaximized"}}}}));case 1:case"end":return e.stop()}}),e,this)}))),function(){return M.apply(this,arguments)})},{key:"isDecorated",value:(P=_asyncToGenerator(regeneratorRuntime.mark((function e(){return regeneratorRuntime.wrap((function(e){for(;;)switch(e.prev=e.next){case 0:return e.abrupt("return",s({__tauriModule:"Window",message:{cmd:"manage",data:{label:this.label,cmd:{type:"isDecorated"}}}}));case 1:case"end":return e.stop()}}),e,this)}))),function(){return P.apply(this,arguments)})},{key:"isResizable",value:(G=_asyncToGenerator(regeneratorRuntime.mark((function e(){return regeneratorRuntime.wrap((function(e){for(;;)switch(e.prev=e.next){case 0:return e.abrupt("return",s({__tauriModule:"Window",message:{cmd:"manage",data:{label:this.label,cmd:{type:"isResizable"}}}}));case 1:case"end":return e.stop()}}),e,this)}))),function(){return G.apply(this,arguments)})},{key:"isVisible",value:(T=_asyncToGenerator(regeneratorRuntime.mark((function e(){return regeneratorRuntime.wrap((function(e){for(;;)switch(e.prev=e.next){case 0:return e.abrupt("return",s({__tauriModule:"Window",message:{cmd:"manage",data:{label:this.label,cmd:{type:"isVisible"}}}}));case 1:case"end":return e.stop()}}),e,this)}))),function(){return T.apply(this,arguments)})},{key:"center",value:(x=_asyncToGenerator(regeneratorRuntime.mark((function e(){return regeneratorRuntime.wrap((function(e){for(;;)switch(e.prev=e.next){case 0:return e.abrupt("return",s({__tauriModule:"Window",message:{cmd:"manage",data:{label:this.label,cmd:{type:"center"}}}}));case 1:case"end":return e.stop()}}),e,this)}))),function(){return x.apply(this,arguments)})},{key:"requestUserAttention",value:(k=_asyncToGenerator(regeneratorRuntime.mark((function e(t){var r;return regeneratorRuntime.wrap((function(e){for(;;)switch(e.prev=e.next){case 0:return r=null,t&&(r=t===mt.Critical?{type:"Critical"}:{type:"Informational"}),e.abrupt("return",s({__tauriModule:"Window",message:{cmd:"manage",data:{label:this.label,cmd:{type:"requestUserAttention",payload:r}}}}));case 3:case"end":return e.stop()}}),e,this)}))),function(e){return k.apply(this,arguments)})},{key:"setResizable",value:(R=_asyncToGenerator(regeneratorRuntime.mark((function e(t){return regeneratorRuntime.wrap((function(e){for(;;)switch(e.prev=e.next){case 0:return e.abrupt("return",s({__tauriModule:"Window",message:{cmd:"manage",data:{label:this.label,cmd:{type:"setResizable",payload:t}}}}));case 1:case"end":return e.stop()}}),e,this)}))),function(e){return R.apply(this,arguments)})},{key:"setTitle",value:(b=_asyncToGenerator(regeneratorRuntime.mark((function e(t){return regeneratorRuntime.wrap((function(e){for(;;)switch(e.prev=e.next){case 0:return e.abrupt("return",s({__tauriModule:"Window",message:{cmd:"manage",data:{label:this.label,cmd:{type:"setTitle",payload:t}}}}));case 1:case"end":return e.stop()}}),e,this)}))),function(e){return b.apply(this,arguments)})},{key:"maximize",value:(w=_asyncToGenerator(regeneratorRuntime.mark((function e(){return regeneratorRuntime.wrap((function(e){for(;;)switch(e.prev=e.next){case 0:return e.abrupt("return",s({__tauriModule:"Window",message:{cmd:"manage",data:{label:this.label,cmd:{type:"maximize"}}}}));case 1:case"end":return e.stop()}}),e,this)}))),function(){return w.apply(this,arguments)})},{key:"unmaximize",value:(v=_asyncToGenerator(regeneratorRuntime.mark((function e(){return regeneratorRuntime.wrap((function(e){for(;;)switch(e.prev=e.next){case 0:return e.abrupt("return",s({__tauriModule:"Window",message:{cmd:"manage",data:{label:this.label,cmd:{type:"unmaximize"}}}}));case 1:case"end":return e.stop()}}),e,this)}))),function(){return v.apply(this,arguments)})},{key:"toggleMaximize",value:(_=_asyncToGenerator(regeneratorRuntime.mark((function e(){return regeneratorRuntime.wrap((function(e){for(;;)switch(e.prev=e.next){case 0:return e.abrupt("return",s({__tauriModule:"Window",message:{cmd:"manage",data:{label:this.label,cmd:{type:"toggleMaximize"}}}}));case 1:case"end":return e.stop()}}),e,this)}))),function(){return _.apply(this,arguments)})},{key:"minimize",value:(g=_asyncToGenerator(regeneratorRuntime.mark((function e(){return regeneratorRuntime.wrap((function(e){for(;;)switch(e.prev=e.next){case 0:return e.abrupt("return",s({__tauriModule:"Window",message:{cmd:"manage",data:{label:this.label,cmd:{type:"minimize"}}}}));case 1:case"end":return e.stop()}}),e,this)}))),function(){return g.apply(this,arguments)})},{key:"unminimize",value:(y=_asyncToGenerator(regeneratorRuntime.mark((function e(){return regeneratorRuntime.wrap((function(e){for(;;)switch(e.prev=e.next){case 0:return e.abrupt("return",s({__tauriModule:"Window",message:{cmd:"manage",data:{label:this.label,cmd:{type:"unminimize"}}}}));case 1:case"end":return e.stop()}}),e,this)}))),function(){return y.apply(this,arguments)})},{key:"show",value:(d=_asyncToGenerator(regeneratorRuntime.mark((function e(){return regeneratorRuntime.wrap((function(e){for(;;)switch(e.prev=e.next){case 0:return e.abrupt("return",s({__tauriModule:"Window",message:{cmd:"manage",data:{label:this.label,cmd:{type:"show"}}}}));case 1:case"end":return e.stop()}}),e,this)}))),function(){return d.apply(this,arguments)})},{key:"hide",value:(m=_asyncToGenerator(regeneratorRuntime.mark((function e(){return regeneratorRuntime.wrap((function(e){for(;;)switch(e.prev=e.next){case 0:return e.abrupt("return",s({__tauriModule:"Window",message:{cmd:"manage",data:{label:this.label,cmd:{type:"hide"}}}}));case 1:case"end":return e.stop()}}),e,this)}))),function(){return m.apply(this,arguments)})},{key:"close",value:(h=_asyncToGenerator(regeneratorRuntime.mark((function e(){return regeneratorRuntime.wrap((function(e){for(;;)switch(e.prev=e.next){case 0:return e.abrupt("return",s({__tauriModule:"Window",message:{cmd:"manage",data:{label:this.label,cmd:{type:"close"}}}}));case 1:case"end":return e.stop()}}),e,this)}))),function(){return h.apply(this,arguments)})},{key:"setDecorations",value:(f=_asyncToGenerator(regeneratorRuntime.mark((function e(t){return regeneratorRuntime.wrap((function(e){for(;;)switch(e.prev=e.next){case 0:return e.abrupt("return",s({__tauriModule:"Window",message:{cmd:"manage",data:{label:this.label,cmd:{type:"setDecorations",payload:t}}}}));case 1:case"end":return e.stop()}}),e,this)}))),function(e){return f.apply(this,arguments)})},{key:"setAlwaysOnTop",value:(l=_asyncToGenerator(regeneratorRuntime.mark((function e(t){return regeneratorRuntime.wrap((function(e){for(;;)switch(e.prev=e.next){case 0:return e.abrupt("return",s({__tauriModule:"Window",message:{cmd:"manage",data:{label:this.label,cmd:{type:"setAlwaysOnTop",payload:t}}}}));case 1:case"end":return e.stop()}}),e,this)}))),function(e){return l.apply(this,arguments)})},{key:"setSize",value:(p=_asyncToGenerator(regeneratorRuntime.mark((function e(t){return regeneratorRuntime.wrap((function(e){for(;;)switch(e.prev=e.next){case 0:if(t&&("Logical"===t.type||"Physical"===t.type)){e.next=2;break}throw new Error("the `size` argument must be either a LogicalSize or a PhysicalSize instance");case 2:return e.abrupt("return",s({__tauriModule:"Window",message:{cmd:"manage",data:{label:this.label,cmd:{type:"setSize",payload:{type:t.type,data:{width:t.width,height:t.height}}}}}}));case 3:case"end":return e.stop()}}),e,this)}))),function(e){return p.apply(this,arguments)})},{key:"setMinSize",value:(c=_asyncToGenerator(regeneratorRuntime.mark((function e(t){return regeneratorRuntime.wrap((function(e){for(;;)switch(e.prev=e.next){case 0:if(!t||"Logical"===t.type||"Physical"===t.type){e.next=2;break}throw new Error("the `size` argument must be either a LogicalSize or a PhysicalSize instance");case 2:return e.abrupt("return",s({__tauriModule:"Window",message:{cmd:"manage",data:{label:this.label,cmd:{type:"setMinSize",payload:t?{type:t.type,data:{width:t.width,height:t.height}}:null}}}}));case 3:case"end":return e.stop()}}),e,this)}))),function(e){return c.apply(this,arguments)})},{key:"setMaxSize",value:(u=_asyncToGenerator(regeneratorRuntime.mark((function e(t){return regeneratorRuntime.wrap((function(e){for(;;)switch(e.prev=e.next){case 0:if(!t||"Logical"===t.type||"Physical"===t.type){e.next=2;break}throw new Error("the `size` argument must be either a LogicalSize or a PhysicalSize instance");case 2:return e.abrupt("return",s({__tauriModule:"Window",message:{cmd:"manage",data:{label:this.label,cmd:{type:"setMaxSize",payload:t?{type:t.type,data:{width:t.width,height:t.height}}:null}}}}));case 3:case"end":return e.stop()}}),e,this)}))),function(e){return u.apply(this,arguments)})},{key:"setPosition",value:(i=_asyncToGenerator(regeneratorRuntime.mark((function e(t){return regeneratorRuntime.wrap((function(e){for(;;)switch(e.prev=e.next){case 0:if(t&&("Logical"===t.type||"Physical"===t.type)){e.next=2;break}throw new Error("the `position` argument must be either a LogicalPosition or a PhysicalPosition instance");case 2:return e.abrupt("return",s({__tauriModule:"Window",message:{cmd:"manage",data:{label:this.label,cmd:{type:"setPosition",payload:{type:t.type,data:{x:t.x,y:t.y}}}}}}));case 3:case"end":return e.stop()}}),e,this)}))),function(e){return i.apply(this,arguments)})},{key:"setFullscreen",value:(o=_asyncToGenerator(regeneratorRuntime.mark((function e(t){return regeneratorRuntime.wrap((function(e){for(;;)switch(e.prev=e.next){case 0:return e.abrupt("return",s({__tauriModule:"Window",message:{cmd:"manage",data:{label:this.label,cmd:{type:"setFullscreen",payload:t}}}}));case 1:case"end":return e.stop()}}),e,this)}))),function(e){return o.apply(this,arguments)})},{key:"setFocus",value:(a=_asyncToGenerator(regeneratorRuntime.mark((function e(){return regeneratorRuntime.wrap((function(e){for(;;)switch(e.prev=e.next){case 0:return e.abrupt("return",s({__tauriModule:"Window",message:{cmd:"manage",data:{label:this.label,cmd:{type:"setFocus"}}}}));case 1:case"end":return e.stop()}}),e,this)}))),function(){return a.apply(this,arguments)})},{key:"setIcon",value:(n=_asyncToGenerator(regeneratorRuntime.mark((function e(t){return regeneratorRuntime.wrap((function(e){for(;;)switch(e.prev=e.next){case 0:return e.abrupt("return",s({__tauriModule:"Window",message:{cmd:"manage",data:{label:this.label,cmd:{type:"setIcon",payload:{icon:t}}}}}));case 1:case"end":return e.stop()}}),e,this)}))),function(e){return n.apply(this,arguments)})},{key:"setSkipTaskbar",value:(r=_asyncToGenerator(regeneratorRuntime.mark((function e(t){return regeneratorRuntime.wrap((function(e){for(;;)switch(e.prev=e.next){case 0:return e.abrupt("return",s({__tauriModule:"Window",message:{cmd:"manage",data:{label:this.label,cmd:{type:"setSkipTaskbar",payload:t}}}}));case 1:case"end":return e.stop()}}),e,this)}))),function(e){return r.apply(this,arguments)})},{key:"startDragging",value:(t=_asyncToGenerator(regeneratorRuntime.mark((function e(){return regeneratorRuntime.wrap((function(e){for(;;)switch(e.prev=e.next){case 0:return e.abrupt("return",s({__tauriModule:"Window",message:{cmd:"manage",data:{label:this.label,cmd:{type:"startDragging"}}}}));case 1:case"end":return e.stop()}}),e,this)}))),function(){return t.apply(this,arguments)})}]),E}(bt),kt=function(e){_inherits(r,e);var t=_createSuper(r);function r(e){var n,a=arguments.length>1&&void 0!==arguments[1]?arguments[1]:{};return _classCallCheck(this,r),n=t.call(this,e),ht([a,"optionalAccess",function(e){return e.skip}])||s({__tauriModule:"Window",message:{cmd:"createWebview",data:{options:_objectSpread({label:e},a)}}}).then(_asyncToGenerator(regeneratorRuntime.mark((function e(){return regeneratorRuntime.wrap((function(e){for(;;)switch(e.prev=e.next){case 0:return e.abrupt("return",n.emit("tauri://created"));case 1:case"end":return e.stop()}}),e)})))).catch(function(){var e=_asyncToGenerator(regeneratorRuntime.mark((function e(t){return regeneratorRuntime.wrap((function(e){for(;;)switch(e.prev=e.next){case 0:return e.abrupt("return",n.emit("tauri://error",t));case 1:case"end":return e.stop()}}),e)})));return function(t){return e.apply(this,arguments)}}()),n}return _createClass(r,null,[{key:"getByLabel",value:function(e){return vt().some((function(t){return t.label===e}))?new r(e,{skip:!0}):null}}]),r}(Rt),xt=new kt(null,{skip:!0});function Tt(){return(Tt=_asyncToGenerator(regeneratorRuntime.mark((function e(){return regeneratorRuntime.wrap((function(e){for(;;)switch(e.prev=e.next){case 0:return e.abrupt("return",s({__tauriModule:"Window",message:{cmd:"manage",data:{cmd:{type:"currentMonitor"}}}}));case 1:case"end":return e.stop()}}),e)})))).apply(this,arguments)}function Gt(){return(Gt=_asyncToGenerator(regeneratorRuntime.mark((function e(){return regeneratorRuntime.wrap((function(e){for(;;)switch(e.prev=e.next){case 0:return e.abrupt("return",s({__tauriModule:"Window",message:{cmd:"manage",data:{cmd:{type:"primaryMonitor"}}}}));case 1:case"end":return e.stop()}}),e)})))).apply(this,arguments)}function Pt(){return(Pt=_asyncToGenerator(regeneratorRuntime.mark((function e(){return regeneratorRuntime.wrap((function(e){for(;;)switch(e.prev=e.next){case 0:return e.abrupt("return",s({__tauriModule:"Window",message:{cmd:"manage",data:{cmd:{type:"availableMonitors"}}}}));case 1:case"end":return e.stop()}}),e)})))).apply(this,arguments)}var Mt=Object.freeze({__proto__:null,WebviewWindow:kt,WebviewWindowHandle:bt,WindowManager:Rt,getCurrent:function(){return new kt(window.__TAURI__.__currentWindow.label,{skip:!0})},getAll:vt,appWindow:xt,LogicalSize:dt,PhysicalSize:yt,LogicalPosition:gt,PhysicalPosition:_t,get UserAttentionType(){return mt},currentMonitor:function(){return Tt.apply(this,arguments)},primaryMonitor:function(){return Gt.apply(this,arguments)},availableMonitors:function(){return Pt.apply(this,arguments)}}),Ot=o;e.app=h,e.cli=d,e.clipboard=_,e.dialog=b,e.event=A,e.fs=H,e.globalShortcut=Z,e.http=ce,e.invoke=Ot,e.notification=fe,e.os=be,e.path=Qe,e.process=et,e.shell=st,e.tauri=u,e.updater=ft,e.window=Mt,Object.defineProperty(e,"__esModule",{value:!0})}));
-=======
-function _inherits(e,t){if("function"!=typeof t&&null!==t)throw new TypeError("Super expression must either be null or a function");e.prototype=Object.create(t&&t.prototype,{constructor:{value:e,writable:!0,configurable:!0}}),t&&_setPrototypeOf(e,t)}function _setPrototypeOf(e,t){return(_setPrototypeOf=Object.setPrototypeOf||function(e,t){return e.__proto__=t,e})(e,t)}function _createSuper(e){var t=_isNativeReflectConstruct();return function(){var r,n=_getPrototypeOf(e);if(t){var a=_getPrototypeOf(this).constructor;r=Reflect.construct(n,arguments,a)}else r=n.apply(this,arguments);return _possibleConstructorReturn(this,r)}}function _possibleConstructorReturn(e,t){if(t&&("object"===_typeof(t)||"function"==typeof t))return t;if(void 0!==t)throw new TypeError("Derived constructors may only return object or undefined");return _assertThisInitialized(e)}function _assertThisInitialized(e){if(void 0===e)throw new ReferenceError("this hasn't been initialised - super() hasn't been called");return e}function _isNativeReflectConstruct(){if("undefined"==typeof Reflect||!Reflect.construct)return!1;if(Reflect.construct.sham)return!1;if("function"==typeof Proxy)return!0;try{return Boolean.prototype.valueOf.call(Reflect.construct(Boolean,[],(function(){}))),!0}catch(e){return!1}}function _getPrototypeOf(e){return(_getPrototypeOf=Object.setPrototypeOf?Object.getPrototypeOf:function(e){return e.__proto__||Object.getPrototypeOf(e)})(e)}function _createForOfIteratorHelper(e,t){var r="undefined"!=typeof Symbol&&e[Symbol.iterator]||e["@@iterator"];if(!r){if(Array.isArray(e)||(r=_unsupportedIterableToArray(e))||t&&e&&"number"==typeof e.length){r&&(e=r);var n=0,a=function(){};return{s:a,n:function(){return n>=e.length?{done:!0}:{done:!1,value:e[n++]}},e:function(e){throw e},f:a}}throw new TypeError("Invalid attempt to iterate non-iterable instance.\nIn order to be iterable, non-array objects must have a [Symbol.iterator]() method.")}var o,i=!0,u=!1;return{s:function(){r=r.call(e)},n:function(){var e=r.next();return i=e.done,e},e:function(e){u=!0,o=e},f:function(){try{i||null==r.return||r.return()}finally{if(u)throw o}}}}function _unsupportedIterableToArray(e,t){if(e){if("string"==typeof e)return _arrayLikeToArray(e,t);var r=Object.prototype.toString.call(e).slice(8,-1);return"Object"===r&&e.constructor&&(r=e.constructor.name),"Map"===r||"Set"===r?Array.from(e):"Arguments"===r||/^(?:Ui|I)nt(?:8|16|32)(?:Clamped)?Array$/.test(r)?_arrayLikeToArray(e,t):void 0}}function _arrayLikeToArray(e,t){(null==t||t>e.length)&&(t=e.length);for(var r=0,n=new Array(t);r<t;r++)n[r]=e[r];return n}function ownKeys(e,t){var r=Object.keys(e);if(Object.getOwnPropertySymbols){var n=Object.getOwnPropertySymbols(e);t&&(n=n.filter((function(t){return Object.getOwnPropertyDescriptor(e,t).enumerable}))),r.push.apply(r,n)}return r}function _objectSpread(e){for(var t=1;t<arguments.length;t++){var r=null!=arguments[t]?arguments[t]:{};t%2?ownKeys(Object(r),!0).forEach((function(t){_defineProperty(e,t,r[t])})):Object.getOwnPropertyDescriptors?Object.defineProperties(e,Object.getOwnPropertyDescriptors(r)):ownKeys(Object(r)).forEach((function(t){Object.defineProperty(e,t,Object.getOwnPropertyDescriptor(r,t))}))}return e}function _defineProperty(e,t,r){return t in e?Object.defineProperty(e,t,{value:r,enumerable:!0,configurable:!0,writable:!0}):e[t]=r,e}function _classCallCheck(e,t){if(!(e instanceof t))throw new TypeError("Cannot call a class as a function")}function _defineProperties(e,t){for(var r=0;r<t.length;r++){var n=t[r];n.enumerable=n.enumerable||!1,n.configurable=!0,"value"in n&&(n.writable=!0),Object.defineProperty(e,n.key,n)}}function _createClass(e,t,r){return t&&_defineProperties(e.prototype,t),r&&_defineProperties(e,r),e}function asyncGeneratorStep(e,t,r,n,a,o,i){try{var u=e[o](i),s=u.value}catch(e){return void r(e)}u.done?t(s):Promise.resolve(s).then(n,a)}function _asyncToGenerator(e){return function(){var t=this,r=arguments;return new Promise((function(n,a){var o=e.apply(t,r);function i(e){asyncGeneratorStep(o,n,a,i,u,"next",e)}function u(e){asyncGeneratorStep(o,n,a,i,u,"throw",e)}i(void 0)}))}}function _typeof(e){return(_typeof="function"==typeof Symbol&&"symbol"==typeof Symbol.iterator?function(e){return typeof e}:function(e){return e&&"function"==typeof Symbol&&e.constructor===Symbol&&e!==Symbol.prototype?"symbol":typeof e})(e)}!function(e,t){"object"===("undefined"==typeof exports?"undefined":_typeof(exports))&&"undefined"!=typeof module?t(exports):"function"==typeof define&&define.amd?define(["exports"],t):t((e="undefined"!=typeof globalThis?globalThis:e||self).__TAURI__={})}(this,(function(e){"use strict";var t=function(e){var t,r=Object.prototype,n=r.hasOwnProperty,a="function"==typeof Symbol?Symbol:{},o=a.iterator||"@@iterator",i=a.asyncIterator||"@@asyncIterator",u=a.toStringTag||"@@toStringTag";function s(e,t,r){return Object.defineProperty(e,t,{value:r,enumerable:!0,configurable:!0,writable:!0}),e[t]}try{s({},"")}catch(e){s=function(e,t,r){return e[t]=r}}function c(e,t,r,n){var a=t&&t.prototype instanceof y?t:y,o=Object.create(a.prototype),i=new M(n||[]);return o._invoke=function(e,t,r){var n=l;return function(a,o){if(n===h)throw new Error("Generator is already running");if(n===m){if("throw"===a)throw o;return C()}for(r.method=a,r.arg=o;;){var i=r.delegate;if(i){var u=T(i,r);if(u){if(u===d)continue;return u}}if("next"===r.method)r.sent=r._sent=r.arg;else if("throw"===r.method){if(n===l)throw n=m,r.arg;r.dispatchException(r.arg)}else"return"===r.method&&r.abrupt("return",r.arg);n=h;var s=p(e,t,r);if("normal"===s.type){if(n=r.done?m:f,s.arg===d)continue;return{value:s.arg,done:r.done}}"throw"===s.type&&(n=m,r.method="throw",r.arg=s.arg)}}}(e,r,i),o}function p(e,t,r){try{return{type:"normal",arg:e.call(t,r)}}catch(e){return{type:"throw",arg:e}}}e.wrap=c;var l="suspendedStart",f="suspendedYield",h="executing",m="completed",d={};function y(){}function g(){}function _(){}var v={};s(v,o,(function(){return this}));var w=Object.getPrototypeOf,b=w&&w(w(O([])));b&&b!==r&&n.call(b,o)&&(v=b);var R=_.prototype=y.prototype=Object.create(v);function k(e){["next","throw","return"].forEach((function(t){s(e,t,(function(e){return this._invoke(t,e)}))}))}function x(e,t){function r(a,o,i,u){var s=p(e[a],e,o);if("throw"!==s.type){var c=s.arg,l=c.value;return l&&"object"===_typeof(l)&&n.call(l,"__await")?t.resolve(l.__await).then((function(e){r("next",e,i,u)}),(function(e){r("throw",e,i,u)})):t.resolve(l).then((function(e){c.value=e,i(c)}),(function(e){return r("throw",e,i,u)}))}u(s.arg)}var a;this._invoke=function(e,n){function o(){return new t((function(t,a){r(e,n,t,a)}))}return a=a?a.then(o,o):o()}}function T(e,r){var n=e.iterator[r.method];if(n===t){if(r.delegate=null,"throw"===r.method){if(e.iterator.return&&(r.method="return",r.arg=t,T(e,r),"throw"===r.method))return d;r.method="throw",r.arg=new TypeError("The iterator does not provide a 'throw' method")}return d}var a=p(n,e.iterator,r.arg);if("throw"===a.type)return r.method="throw",r.arg=a.arg,r.delegate=null,d;var o=a.arg;return o?o.done?(r[e.resultName]=o.value,r.next=e.nextLoc,"return"!==r.method&&(r.method="next",r.arg=t),r.delegate=null,d):o:(r.method="throw",r.arg=new TypeError("iterator result is not an object"),r.delegate=null,d)}function G(e){var t={tryLoc:e[0]};1 in e&&(t.catchLoc=e[1]),2 in e&&(t.finallyLoc=e[2],t.afterLoc=e[3]),this.tryEntries.push(t)}function P(e){var t=e.completion||{};t.type="normal",delete t.arg,e.completion=t}function M(e){this.tryEntries=[{tryLoc:"root"}],e.forEach(G,this),this.reset(!0)}function O(e){if(e){var r=e[o];if(r)return r.call(e);if("function"==typeof e.next)return e;if(!isNaN(e.length)){var a=-1,i=function r(){for(;++a<e.length;)if(n.call(e,a))return r.value=e[a],r.done=!1,r;return r.value=t,r.done=!0,r};return i.next=i}}return{next:C}}function C(){return{value:t,done:!0}}return g.prototype=_,s(R,"constructor",_),s(_,"constructor",g),g.displayName=s(_,u,"GeneratorFunction"),e.isGeneratorFunction=function(e){var t="function"==typeof e&&e.constructor;return!!t&&(t===g||"GeneratorFunction"===(t.displayName||t.name))},e.mark=function(e){return Object.setPrototypeOf?Object.setPrototypeOf(e,_):(e.__proto__=_,s(e,u,"GeneratorFunction")),e.prototype=Object.create(R),e},e.awrap=function(e){return{__await:e}},k(x.prototype),s(x.prototype,i,(function(){return this})),e.AsyncIterator=x,e.async=function(t,r,n,a,o){void 0===o&&(o=Promise);var i=new x(c(t,r,n,a),o);return e.isGeneratorFunction(r)?i:i.next().then((function(e){return e.done?e.value:i.next()}))},k(R),s(R,u,"Generator"),s(R,o,(function(){return this})),s(R,"toString",(function(){return"[object Generator]"})),e.keys=function(e){var t=[];for(var r in e)t.push(r);return t.reverse(),function r(){for(;t.length;){var n=t.pop();if(n in e)return r.value=n,r.done=!1,r}return r.done=!0,r}},e.values=O,M.prototype={constructor:M,reset:function(e){if(this.prev=0,this.next=0,this.sent=this._sent=t,this.done=!1,this.delegate=null,this.method="next",this.arg=t,this.tryEntries.forEach(P),!e)for(var r in this)"t"===r.charAt(0)&&n.call(this,r)&&!isNaN(+r.slice(1))&&(this[r]=t)},stop:function(){this.done=!0;var e=this.tryEntries[0].completion;if("throw"===e.type)throw e.arg;return this.rval},dispatchException:function(e){if(this.done)throw e;var r=this;function a(n,a){return u.type="throw",u.arg=e,r.next=n,a&&(r.method="next",r.arg=t),!!a}for(var o=this.tryEntries.length-1;o>=0;--o){var i=this.tryEntries[o],u=i.completion;if("root"===i.tryLoc)return a("end");if(i.tryLoc<=this.prev){var s=n.call(i,"catchLoc"),c=n.call(i,"finallyLoc");if(s&&c){if(this.prev<i.catchLoc)return a(i.catchLoc,!0);if(this.prev<i.finallyLoc)return a(i.finallyLoc)}else if(s){if(this.prev<i.catchLoc)return a(i.catchLoc,!0)}else{if(!c)throw new Error("try statement without catch or finally");if(this.prev<i.finallyLoc)return a(i.finallyLoc)}}}},abrupt:function(e,t){for(var r=this.tryEntries.length-1;r>=0;--r){var a=this.tryEntries[r];if(a.tryLoc<=this.prev&&n.call(a,"finallyLoc")&&this.prev<a.finallyLoc){var o=a;break}}o&&("break"===e||"continue"===e)&&o.tryLoc<=t&&t<=o.finallyLoc&&(o=null);var i=o?o.completion:{};return i.type=e,i.arg=t,o?(this.method="next",this.next=o.finallyLoc,d):this.complete(i)},complete:function(e,t){if("throw"===e.type)throw e.arg;return"break"===e.type||"continue"===e.type?this.next=e.arg:"return"===e.type?(this.rval=this.arg=e.arg,this.method="return",this.next="end"):"normal"===e.type&&t&&(this.next=t),d},finish:function(e){for(var t=this.tryEntries.length-1;t>=0;--t){var r=this.tryEntries[t];if(r.finallyLoc===e)return this.complete(r.completion,r.afterLoc),P(r),d}},catch:function(e){for(var t=this.tryEntries.length-1;t>=0;--t){var r=this.tryEntries[t];if(r.tryLoc===e){var n=r.completion;if("throw"===n.type){var a=n.arg;P(r)}return a}}throw new Error("illegal catch attempt")},delegateYield:function(e,r,n){return this.delegate={iterator:O(e),resultName:r,nextLoc:n},"next"===this.method&&(this.arg=t),d}},e}("object"===("undefined"==typeof module?"undefined":_typeof(module))?module.exports:{});try{regeneratorRuntime=t}catch(e){"object"===("undefined"==typeof globalThis?"undefined":_typeof(globalThis))?globalThis.regeneratorRuntime=t:Function("r","regeneratorRuntime = r")(t)}function r(e){for(var t=void 0,r=e[0],n=1;n<e.length;){var a=e[n],o=e[n+1];if(n+=2,("optionalAccess"===a||"optionalCall"===a)&&null==r)return;"access"===a||"optionalAccess"===a?(t=r,r=o(r)):"call"!==a&&"optionalCall"!==a||(r=o((function(){for(var e,n=arguments.length,a=new Array(n),o=0;o<n;o++)a[o]=arguments[o];return(e=r).call.apply(e,[t].concat(a))})),t=void 0)}return r}function n(){var e=new Int8Array(1);window.crypto.getRandomValues(e);var t=new Uint8Array(Math.max(16,Math.abs(e[0])));return window.crypto.getRandomValues(t),t.join("")}function a(e){var t=arguments.length>1&&void 0!==arguments[1]&&arguments[1],a=n();return Object.defineProperty(window,a,{value:function(n){return t&&Reflect.deleteProperty(window,a),r([e,"optionalCall",function(e){return e(n)}])},writable:!1,configurable:!0}),a}function o(e){return i.apply(this,arguments)}function i(){return(i=_asyncToGenerator(regeneratorRuntime.mark((function e(t){var r,n=arguments;return regeneratorRuntime.wrap((function(e){for(;;)switch(e.prev=e.next){case 0:return r=n.length>1&&void 0!==n[1]?n[1]:{},e.abrupt("return",new Promise((function(e,n){var o=a((function(t){e(t),Reflect.deleteProperty(window,i)}),!0),i=a((function(e){n(e),Reflect.deleteProperty(window,o)}),!0);window.__TAURI_POST_MESSAGE__(t,_objectSpread({__invokeKey:__TAURI_INVOKE_KEY__,callback:o,error:i},r))})));case 2:case"end":return e.stop()}}),e)})))).apply(this,arguments)}var u=Object.freeze({__proto__:null,transformCallback:a,invoke:o,convertFileSrc:function(e){return navigator.userAgent.includes("Windows")?"https://asset.localhost/".concat(e):"asset://".concat(e)}});function s(e){return c.apply(this,arguments)}function c(){return(c=_asyncToGenerator(regeneratorRuntime.mark((function e(t){return regeneratorRuntime.wrap((function(e){for(;;)switch(e.prev=e.next){case 0:return e.abrupt("return",o("tauri",t));case 1:case"end":return e.stop()}}),e)})))).apply(this,arguments)}function p(){return(p=_asyncToGenerator(regeneratorRuntime.mark((function e(){return regeneratorRuntime.wrap((function(e){for(;;)switch(e.prev=e.next){case 0:return e.abrupt("return",s({__tauriModule:"App",message:{cmd:"getAppVersion"}}));case 1:case"end":return e.stop()}}),e)})))).apply(this,arguments)}function l(){return(l=_asyncToGenerator(regeneratorRuntime.mark((function e(){return regeneratorRuntime.wrap((function(e){for(;;)switch(e.prev=e.next){case 0:return e.abrupt("return",s({__tauriModule:"App",message:{cmd:"getAppName"}}));case 1:case"end":return e.stop()}}),e)})))).apply(this,arguments)}function f(){return(f=_asyncToGenerator(regeneratorRuntime.mark((function e(){return regeneratorRuntime.wrap((function(e){for(;;)switch(e.prev=e.next){case 0:return e.abrupt("return",s({__tauriModule:"App",message:{cmd:"getTauriVersion"}}));case 1:case"end":return e.stop()}}),e)})))).apply(this,arguments)}var h=Object.freeze({__proto__:null,getName:function(){return l.apply(this,arguments)},getVersion:function(){return p.apply(this,arguments)},getTauriVersion:function(){return f.apply(this,arguments)}});function m(){return(m=_asyncToGenerator(regeneratorRuntime.mark((function e(){return regeneratorRuntime.wrap((function(e){for(;;)switch(e.prev=e.next){case 0:return e.abrupt("return",s({__tauriModule:"Cli",message:{cmd:"cliMatches"}}));case 1:case"end":return e.stop()}}),e)})))).apply(this,arguments)}var d=Object.freeze({__proto__:null,getMatches:function(){return m.apply(this,arguments)}});function y(){return(y=_asyncToGenerator(regeneratorRuntime.mark((function e(t){return regeneratorRuntime.wrap((function(e){for(;;)switch(e.prev=e.next){case 0:return e.abrupt("return",s({__tauriModule:"Clipboard",message:{cmd:"writeText",data:t}}));case 1:case"end":return e.stop()}}),e)})))).apply(this,arguments)}function g(){return(g=_asyncToGenerator(regeneratorRuntime.mark((function e(){return regeneratorRuntime.wrap((function(e){for(;;)switch(e.prev=e.next){case 0:return e.abrupt("return",s({__tauriModule:"Clipboard",message:{cmd:"readText"}}));case 1:case"end":return e.stop()}}),e)})))).apply(this,arguments)}var _=Object.freeze({__proto__:null,writeText:function(e){return y.apply(this,arguments)},readText:function(){return g.apply(this,arguments)}});function v(){return(v=_asyncToGenerator(regeneratorRuntime.mark((function e(){var t,r=arguments;return regeneratorRuntime.wrap((function(e){for(;;)switch(e.prev=e.next){case 0:return"object"===_typeof(t=r.length>0&&void 0!==r[0]?r[0]:{})&&Object.freeze(t),e.abrupt("return",s({__tauriModule:"Dialog",message:{cmd:"openDialog",options:t}}));case 3:case"end":return e.stop()}}),e)})))).apply(this,arguments)}function w(){return(w=_asyncToGenerator(regeneratorRuntime.mark((function e(){var t,r=arguments;return regeneratorRuntime.wrap((function(e){for(;;)switch(e.prev=e.next){case 0:return"object"===_typeof(t=r.length>0&&void 0!==r[0]?r[0]:{})&&Object.freeze(t),e.abrupt("return",s({__tauriModule:"Dialog",message:{cmd:"saveDialog",options:t}}));case 3:case"end":return e.stop()}}),e)})))).apply(this,arguments)}function b(){return(b=_asyncToGenerator(regeneratorRuntime.mark((function e(t){return regeneratorRuntime.wrap((function(e){for(;;)switch(e.prev=e.next){case 0:return e.abrupt("return",s({__tauriModule:"Dialog",message:{cmd:"messageDialog",message:t}}));case 1:case"end":return e.stop()}}),e)})))).apply(this,arguments)}function R(){return(R=_asyncToGenerator(regeneratorRuntime.mark((function e(t,r){return regeneratorRuntime.wrap((function(e){for(;;)switch(e.prev=e.next){case 0:return e.abrupt("return",s({__tauriModule:"Dialog",message:{cmd:"askDialog",title:r,message:t}}));case 1:case"end":return e.stop()}}),e)})))).apply(this,arguments)}function k(){return(k=_asyncToGenerator(regeneratorRuntime.mark((function e(t,r){return regeneratorRuntime.wrap((function(e){for(;;)switch(e.prev=e.next){case 0:return e.abrupt("return",s({__tauriModule:"Dialog",message:{cmd:"confirmDialog",title:r,message:t}}));case 1:case"end":return e.stop()}}),e)})))).apply(this,arguments)}var x=Object.freeze({__proto__:null,open:function(){return v.apply(this,arguments)},save:function(){return w.apply(this,arguments)},message:function(e){return b.apply(this,arguments)},ask:function(e,t){return R.apply(this,arguments)},confirm:function(e,t){return k.apply(this,arguments)}});function T(e,t,r){return G.apply(this,arguments)}function G(){return(G=_asyncToGenerator(regeneratorRuntime.mark((function e(t,r,n){return regeneratorRuntime.wrap((function(e){for(;;)switch(e.prev=e.next){case 0:return e.next=2,s({__tauriModule:"Event",message:{cmd:"emit",event:t,windowLabel:r,payload:n}});case 2:case"end":return e.stop()}}),e)})))).apply(this,arguments)}function P(e){return M.apply(this,arguments)}function M(){return(M=_asyncToGenerator(regeneratorRuntime.mark((function e(t){return regeneratorRuntime.wrap((function(e){for(;;)switch(e.prev=e.next){case 0:return e.abrupt("return",s({__tauriModule:"Event",message:{cmd:"unlisten",eventId:t}}));case 1:case"end":return e.stop()}}),e)})))).apply(this,arguments)}function O(e,t){return C.apply(this,arguments)}function C(){return(C=_asyncToGenerator(regeneratorRuntime.mark((function e(t,r){return regeneratorRuntime.wrap((function(e){for(;;)switch(e.prev=e.next){case 0:return e.abrupt("return",s({__tauriModule:"Event",message:{cmd:"listen",event:t,handler:a(r)}}).then((function(e){return _asyncToGenerator(regeneratorRuntime.mark((function t(){return regeneratorRuntime.wrap((function(t){for(;;)switch(t.prev=t.next){case 0:return t.abrupt("return",P(e));case 1:case"end":return t.stop()}}),t)})))})));case 1:case"end":return e.stop()}}),e)})))).apply(this,arguments)}function j(e,t){return S.apply(this,arguments)}function S(){return(S=_asyncToGenerator(regeneratorRuntime.mark((function e(t,r){return regeneratorRuntime.wrap((function(e){for(;;)switch(e.prev=e.next){case 0:return e.abrupt("return",O(t,(function(e){r(e),P(e.id).catch((function(){}))})));case 1:case"end":return e.stop()}}),e)})))).apply(this,arguments)}function A(e,t){return D.apply(this,arguments)}function D(){return(D=_asyncToGenerator(regeneratorRuntime.mark((function e(t,r){return regeneratorRuntime.wrap((function(e){for(;;)switch(e.prev=e.next){case 0:return e.abrupt("return",T(t,void 0,r));case 1:case"end":return e.stop()}}),e)})))).apply(this,arguments)}var z,L=Object.freeze({__proto__:null,listen:O,once:j,emit:A});function E(){return(E=_asyncToGenerator(regeneratorRuntime.mark((function e(t){var r,n=arguments;return regeneratorRuntime.wrap((function(e){for(;;)switch(e.prev=e.next){case 0:return r=n.length>1&&void 0!==n[1]?n[1]:{},e.abrupt("return",s({__tauriModule:"Fs",message:{cmd:"readTextFile",path:t,options:r}}));case 2:case"end":return e.stop()}}),e)})))).apply(this,arguments)}function W(){return(W=_asyncToGenerator(regeneratorRuntime.mark((function e(t){var r,n=arguments;return regeneratorRuntime.wrap((function(e){for(;;)switch(e.prev=e.next){case 0:return r=n.length>1&&void 0!==n[1]?n[1]:{},e.abrupt("return",s({__tauriModule:"Fs",message:{cmd:"readBinaryFile",path:t,options:r}}));case 2:case"end":return e.stop()}}),e)})))).apply(this,arguments)}function F(){return(F=_asyncToGenerator(regeneratorRuntime.mark((function e(t){var r,n=arguments;return regeneratorRuntime.wrap((function(e){for(;;)switch(e.prev=e.next){case 0:return"object"===_typeof(r=n.length>1&&void 0!==n[1]?n[1]:{})&&Object.freeze(r),"object"===_typeof(t)&&Object.freeze(t),e.abrupt("return",s({__tauriModule:"Fs",message:{cmd:"writeFile",path:t.path,contents:t.contents,options:r}}));case 4:case"end":return e.stop()}}),e)})))).apply(this,arguments)}!function(e){e[e.Audio=1]="Audio";e[e.Cache=2]="Cache";e[e.Config=3]="Config";e[e.Data=4]="Data";e[e.LocalData=5]="LocalData";e[e.Desktop=6]="Desktop";e[e.Document=7]="Document";e[e.Download=8]="Download";e[e.Executable=9]="Executable";e[e.Font=10]="Font";e[e.Home=11]="Home";e[e.Picture=12]="Picture";e[e.Public=13]="Public";e[e.Runtime=14]="Runtime";e[e.Template=15]="Template";e[e.Video=16]="Video";e[e.Resource=17]="Resource";e[e.App=18]="App";e[e.Current=19]="Current";e[e.Log=20]="Log"}(z||(z={}));var I=65536;function N(e){var t=function(e){if(e.length<I)return String.fromCharCode.apply(null,Array.from(e));for(var t="",r=e.length,n=0;n<r;n++){var a=e.subarray(n*I,(n+1)*I);t+=String.fromCharCode.apply(null,Array.from(a))}return t}(new Uint8Array(e));return btoa(t)}function U(){return(U=_asyncToGenerator(regeneratorRuntime.mark((function e(t){var r,n=arguments;return regeneratorRuntime.wrap((function(e){for(;;)switch(e.prev=e.next){case 0:return"object"===_typeof(r=n.length>1&&void 0!==n[1]?n[1]:{})&&Object.freeze(r),"object"===_typeof(t)&&Object.freeze(t),e.abrupt("return",s({__tauriModule:"Fs",message:{cmd:"writeBinaryFile",path:t.path,contents:N(t.contents),options:r}}));case 4:case"end":return e.stop()}}),e)})))).apply(this,arguments)}function B(){return(B=_asyncToGenerator(regeneratorRuntime.mark((function e(t){var r,n=arguments;return regeneratorRuntime.wrap((function(e){for(;;)switch(e.prev=e.next){case 0:return r=n.length>1&&void 0!==n[1]?n[1]:{},e.abrupt("return",s({__tauriModule:"Fs",message:{cmd:"readDir",path:t,options:r}}));case 2:case"end":return e.stop()}}),e)})))).apply(this,arguments)}function V(){return(V=_asyncToGenerator(regeneratorRuntime.mark((function e(t){var r,n=arguments;return regeneratorRuntime.wrap((function(e){for(;;)switch(e.prev=e.next){case 0:return r=n.length>1&&void 0!==n[1]?n[1]:{},e.abrupt("return",s({__tauriModule:"Fs",message:{cmd:"createDir",path:t,options:r}}));case 2:case"end":return e.stop()}}),e)})))).apply(this,arguments)}function q(){return(q=_asyncToGenerator(regeneratorRuntime.mark((function e(t){var r,n=arguments;return regeneratorRuntime.wrap((function(e){for(;;)switch(e.prev=e.next){case 0:return r=n.length>1&&void 0!==n[1]?n[1]:{},e.abrupt("return",s({__tauriModule:"Fs",message:{cmd:"removeDir",path:t,options:r}}));case 2:case"end":return e.stop()}}),e)})))).apply(this,arguments)}function H(){return(H=_asyncToGenerator(regeneratorRuntime.mark((function e(t,r){var n,a=arguments;return regeneratorRuntime.wrap((function(e){for(;;)switch(e.prev=e.next){case 0:return n=a.length>2&&void 0!==a[2]?a[2]:{},e.abrupt("return",s({__tauriModule:"Fs",message:{cmd:"copyFile",source:t,destination:r,options:n}}));case 2:case"end":return e.stop()}}),e)})))).apply(this,arguments)}function J(){return(J=_asyncToGenerator(regeneratorRuntime.mark((function e(t){var r,n=arguments;return regeneratorRuntime.wrap((function(e){for(;;)switch(e.prev=e.next){case 0:return r=n.length>1&&void 0!==n[1]?n[1]:{},e.abrupt("return",s({__tauriModule:"Fs",message:{cmd:"removeFile",path:t,options:r}}));case 2:case"end":return e.stop()}}),e)})))).apply(this,arguments)}function K(){return(K=_asyncToGenerator(regeneratorRuntime.mark((function e(t,r){var n,a=arguments;return regeneratorRuntime.wrap((function(e){for(;;)switch(e.prev=e.next){case 0:return n=a.length>2&&void 0!==a[2]?a[2]:{},e.abrupt("return",s({__tauriModule:"Fs",message:{cmd:"renameFile",oldPath:t,newPath:r,options:n}}));case 2:case"end":return e.stop()}}),e)})))).apply(this,arguments)}var Y=Object.freeze({__proto__:null,get BaseDirectory(){return z},get Dir(){return z},readTextFile:function(e){return E.apply(this,arguments)},readBinaryFile:function(e){return W.apply(this,arguments)},writeFile:function(e){return F.apply(this,arguments)},writeBinaryFile:function(e){return U.apply(this,arguments)},readDir:function(e){return B.apply(this,arguments)},createDir:function(e){return V.apply(this,arguments)},removeDir:function(e){return q.apply(this,arguments)},copyFile:function(e,t){return H.apply(this,arguments)},removeFile:function(e){return J.apply(this,arguments)},renameFile:function(e,t){return K.apply(this,arguments)}});function $(){return($=_asyncToGenerator(regeneratorRuntime.mark((function e(t,r){return regeneratorRuntime.wrap((function(e){for(;;)switch(e.prev=e.next){case 0:return e.abrupt("return",s({__tauriModule:"GlobalShortcut",message:{cmd:"register",shortcut:t,handler:a(r)}}));case 1:case"end":return e.stop()}}),e)})))).apply(this,arguments)}function Q(){return(Q=_asyncToGenerator(regeneratorRuntime.mark((function e(t,r){return regeneratorRuntime.wrap((function(e){for(;;)switch(e.prev=e.next){case 0:return e.abrupt("return",s({__tauriModule:"GlobalShortcut",message:{cmd:"registerAll",shortcuts:t,handler:a(r)}}));case 1:case"end":return e.stop()}}),e)})))).apply(this,arguments)}function X(){return(X=_asyncToGenerator(regeneratorRuntime.mark((function e(t){return regeneratorRuntime.wrap((function(e){for(;;)switch(e.prev=e.next){case 0:return e.abrupt("return",s({__tauriModule:"GlobalShortcut",message:{cmd:"isRegistered",shortcut:t}}));case 1:case"end":return e.stop()}}),e)})))).apply(this,arguments)}function Z(){return(Z=_asyncToGenerator(regeneratorRuntime.mark((function e(t){return regeneratorRuntime.wrap((function(e){for(;;)switch(e.prev=e.next){case 0:return e.abrupt("return",s({__tauriModule:"GlobalShortcut",message:{cmd:"unregister",shortcut:t}}));case 1:case"end":return e.stop()}}),e)})))).apply(this,arguments)}function ee(){return(ee=_asyncToGenerator(regeneratorRuntime.mark((function e(){return regeneratorRuntime.wrap((function(e){for(;;)switch(e.prev=e.next){case 0:return e.abrupt("return",s({__tauriModule:"GlobalShortcut",message:{cmd:"unregisterAll"}}));case 1:case"end":return e.stop()}}),e)})))).apply(this,arguments)}var te,re=Object.freeze({__proto__:null,register:function(e,t){return $.apply(this,arguments)},registerAll:function(e,t){return Q.apply(this,arguments)},isRegistered:function(e){return X.apply(this,arguments)},unregister:function(e){return Z.apply(this,arguments)},unregisterAll:function(){return ee.apply(this,arguments)}});function ne(e,t){return null!=e?e:t()}function ae(e){for(var t=void 0,r=e[0],n=1;n<e.length;){var a=e[n],o=e[n+1];if(n+=2,("optionalAccess"===a||"optionalCall"===a)&&null==r)return;"access"===a||"optionalAccess"===a?(t=r,r=o(r)):"call"!==a&&"optionalCall"!==a||(r=o((function(){for(var e,n=arguments.length,a=new Array(n),o=0;o<n;o++)a[o]=arguments[o];return(e=r).call.apply(e,[t].concat(a))})),t=void 0)}return r}!function(e){e[e.JSON=1]="JSON";e[e.Text=2]="Text";e[e.Binary=3]="Binary"}(te||(te={}));var oe=function(){function e(t,r){_classCallCheck(this,e),this.type=t,this.payload=r}return _createClass(e,null,[{key:"form",value:function(t){return new e("Form",t)}},{key:"json",value:function(t){return new e("Json",t)}},{key:"text",value:function(t){return new e("Text",t)}},{key:"bytes",value:function(t){return new e("Bytes",t)}}]),e}(),ie=function e(t){_classCallCheck(this,e),this.url=t.url,this.status=t.status,this.ok=this.status>=200&&this.status<300,this.headers=t.headers,this.data=t.data},ue=function(){function e(t){_classCallCheck(this,e),this.id=t}var t,r,n,a,o,i,u;return _createClass(e,[{key:"drop",value:(u=_asyncToGenerator(regeneratorRuntime.mark((function e(){return regeneratorRuntime.wrap((function(e){for(;;)switch(e.prev=e.next){case 0:return e.abrupt("return",s({__tauriModule:"Http",message:{cmd:"dropClient",client:this.id}}));case 1:case"end":return e.stop()}}),e,this)}))),function(){return u.apply(this,arguments)})},{key:"request",value:(i=_asyncToGenerator(regeneratorRuntime.mark((function e(t){var r;return regeneratorRuntime.wrap((function(e){for(;;)switch(e.prev=e.next){case 0:return(r=!t.responseType||t.responseType===te.JSON)&&(t.responseType=te.Text),e.abrupt("return",s({__tauriModule:"Http",message:{cmd:"httpRequest",client:this.id,options:t}}).then((function(e){var t=new ie(e);if(r){try{t.data=JSON.parse(t.data)}catch(e){if(t.ok)throw Error("Failed to parse response `".concat(t.data,"` as JSON: ").concat(e,";\n              try setting the `responseType` option to `ResponseType.Text` or `ResponseType.Binary` if the API does not return a JSON response."))}return t}return t})));case 3:case"end":return e.stop()}}),e,this)}))),function(e){return i.apply(this,arguments)})},{key:"get",value:(o=_asyncToGenerator(regeneratorRuntime.mark((function e(t,r){return regeneratorRuntime.wrap((function(e){for(;;)switch(e.prev=e.next){case 0:return e.abrupt("return",this.request(_objectSpread({method:"GET",url:t},r)));case 1:case"end":return e.stop()}}),e,this)}))),function(e,t){return o.apply(this,arguments)})},{key:"post",value:(a=_asyncToGenerator(regeneratorRuntime.mark((function e(t,r,n){return regeneratorRuntime.wrap((function(e){for(;;)switch(e.prev=e.next){case 0:return e.abrupt("return",this.request(_objectSpread({method:"POST",url:t,body:r},n)));case 1:case"end":return e.stop()}}),e,this)}))),function(e,t,r){return a.apply(this,arguments)})},{key:"put",value:(n=_asyncToGenerator(regeneratorRuntime.mark((function e(t,r,n){return regeneratorRuntime.wrap((function(e){for(;;)switch(e.prev=e.next){case 0:return e.abrupt("return",this.request(_objectSpread({method:"PUT",url:t,body:r},n)));case 1:case"end":return e.stop()}}),e,this)}))),function(e,t,r){return n.apply(this,arguments)})},{key:"patch",value:(r=_asyncToGenerator(regeneratorRuntime.mark((function e(t,r){return regeneratorRuntime.wrap((function(e){for(;;)switch(e.prev=e.next){case 0:return e.abrupt("return",this.request(_objectSpread({method:"PATCH",url:t},r)));case 1:case"end":return e.stop()}}),e,this)}))),function(e,t){return r.apply(this,arguments)})},{key:"delete",value:(t=_asyncToGenerator(regeneratorRuntime.mark((function e(t,r){return regeneratorRuntime.wrap((function(e){for(;;)switch(e.prev=e.next){case 0:return e.abrupt("return",this.request(_objectSpread({method:"DELETE",url:t},r)));case 1:case"end":return e.stop()}}),e,this)}))),function(e,r){return t.apply(this,arguments)})}]),e}();function se(e){return ce.apply(this,arguments)}function ce(){return(ce=_asyncToGenerator(regeneratorRuntime.mark((function e(t){return regeneratorRuntime.wrap((function(e){for(;;)switch(e.prev=e.next){case 0:return e.abrupt("return",s({__tauriModule:"Http",message:{cmd:"createClient",options:t}}).then((function(e){return new ue(e)})));case 1:case"end":return e.stop()}}),e)})))).apply(this,arguments)}var pe=null;function le(){return(le=_asyncToGenerator(regeneratorRuntime.mark((function e(t,r){return regeneratorRuntime.wrap((function(e){for(;;)switch(e.prev=e.next){case 0:if(null!==pe){e.next=4;break}return e.next=3,se();case 3:pe=e.sent;case 4:return e.abrupt("return",pe.request(_objectSpread({url:t,method:ne(ae([r,"optionalAccess",function(e){return e.method}]),(function(){return"GET"}))},r)));case 5:case"end":return e.stop()}}),e)})))).apply(this,arguments)}var fe=Object.freeze({__proto__:null,getClient:se,fetch:function(e,t){return le.apply(this,arguments)},Body:oe,Client:ue,Response:ie,get ResponseType(){return te}});function he(){return(he=_asyncToGenerator(regeneratorRuntime.mark((function e(){return regeneratorRuntime.wrap((function(e){for(;;)switch(e.prev=e.next){case 0:if("default"===window.Notification.permission){e.next=2;break}return e.abrupt("return",Promise.resolve("granted"===window.Notification.permission));case 2:return e.abrupt("return",s({__tauriModule:"Notification",message:{cmd:"isNotificationPermissionGranted"}}));case 3:case"end":return e.stop()}}),e)})))).apply(this,arguments)}function me(){return(me=_asyncToGenerator(regeneratorRuntime.mark((function e(){return regeneratorRuntime.wrap((function(e){for(;;)switch(e.prev=e.next){case 0:return e.abrupt("return",window.Notification.requestPermission());case 1:case"end":return e.stop()}}),e)})))).apply(this,arguments)}var de=Object.freeze({__proto__:null,sendNotification:function(e){"string"==typeof e?new window.Notification(e):new window.Notification(e.title,e)},requestPermission:function(){return me.apply(this,arguments)},isPermissionGranted:function(){return he.apply(this,arguments)}});function ye(){return navigator.appVersion.includes("Win")}function ge(){return(ge=_asyncToGenerator(regeneratorRuntime.mark((function e(){return regeneratorRuntime.wrap((function(e){for(;;)switch(e.prev=e.next){case 0:return e.abrupt("return",s({__tauriModule:"Path",message:{cmd:"resolvePath",path:"",directory:z.App}}));case 1:case"end":return e.stop()}}),e)})))).apply(this,arguments)}function _e(){return(_e=_asyncToGenerator(regeneratorRuntime.mark((function e(){return regeneratorRuntime.wrap((function(e){for(;;)switch(e.prev=e.next){case 0:return e.abrupt("return",s({__tauriModule:"Path",message:{cmd:"resolvePath",path:"",directory:z.Audio}}));case 1:case"end":return e.stop()}}),e)})))).apply(this,arguments)}function ve(){return(ve=_asyncToGenerator(regeneratorRuntime.mark((function e(){return regeneratorRuntime.wrap((function(e){for(;;)switch(e.prev=e.next){case 0:return e.abrupt("return",s({__tauriModule:"Path",message:{cmd:"resolvePath",path:"",directory:z.Cache}}));case 1:case"end":return e.stop()}}),e)})))).apply(this,arguments)}function we(){return(we=_asyncToGenerator(regeneratorRuntime.mark((function e(){return regeneratorRuntime.wrap((function(e){for(;;)switch(e.prev=e.next){case 0:return e.abrupt("return",s({__tauriModule:"Path",message:{cmd:"resolvePath",path:"",directory:z.Config}}));case 1:case"end":return e.stop()}}),e)})))).apply(this,arguments)}function be(){return(be=_asyncToGenerator(regeneratorRuntime.mark((function e(){return regeneratorRuntime.wrap((function(e){for(;;)switch(e.prev=e.next){case 0:return e.abrupt("return",s({__tauriModule:"Path",message:{cmd:"resolvePath",path:"",directory:z.Data}}));case 1:case"end":return e.stop()}}),e)})))).apply(this,arguments)}function Re(){return(Re=_asyncToGenerator(regeneratorRuntime.mark((function e(){return regeneratorRuntime.wrap((function(e){for(;;)switch(e.prev=e.next){case 0:return e.abrupt("return",s({__tauriModule:"Path",message:{cmd:"resolvePath",path:"",directory:z.Desktop}}));case 1:case"end":return e.stop()}}),e)})))).apply(this,arguments)}function ke(){return(ke=_asyncToGenerator(regeneratorRuntime.mark((function e(){return regeneratorRuntime.wrap((function(e){for(;;)switch(e.prev=e.next){case 0:return e.abrupt("return",s({__tauriModule:"Path",message:{cmd:"resolvePath",path:"",directory:z.Document}}));case 1:case"end":return e.stop()}}),e)})))).apply(this,arguments)}function xe(){return(xe=_asyncToGenerator(regeneratorRuntime.mark((function e(){return regeneratorRuntime.wrap((function(e){for(;;)switch(e.prev=e.next){case 0:return e.abrupt("return",s({__tauriModule:"Path",message:{cmd:"resolvePath",path:"",directory:z.Download}}));case 1:case"end":return e.stop()}}),e)})))).apply(this,arguments)}function Te(){return(Te=_asyncToGenerator(regeneratorRuntime.mark((function e(){return regeneratorRuntime.wrap((function(e){for(;;)switch(e.prev=e.next){case 0:return e.abrupt("return",s({__tauriModule:"Path",message:{cmd:"resolvePath",path:"",directory:z.Executable}}));case 1:case"end":return e.stop()}}),e)})))).apply(this,arguments)}function Ge(){return(Ge=_asyncToGenerator(regeneratorRuntime.mark((function e(){return regeneratorRuntime.wrap((function(e){for(;;)switch(e.prev=e.next){case 0:return e.abrupt("return",s({__tauriModule:"Path",message:{cmd:"resolvePath",path:"",directory:z.Font}}));case 1:case"end":return e.stop()}}),e)})))).apply(this,arguments)}function Pe(){return(Pe=_asyncToGenerator(regeneratorRuntime.mark((function e(){return regeneratorRuntime.wrap((function(e){for(;;)switch(e.prev=e.next){case 0:return e.abrupt("return",s({__tauriModule:"Path",message:{cmd:"resolvePath",path:"",directory:z.Home}}));case 1:case"end":return e.stop()}}),e)})))).apply(this,arguments)}function Me(){return(Me=_asyncToGenerator(regeneratorRuntime.mark((function e(){return regeneratorRuntime.wrap((function(e){for(;;)switch(e.prev=e.next){case 0:return e.abrupt("return",s({__tauriModule:"Path",message:{cmd:"resolvePath",path:"",directory:z.LocalData}}));case 1:case"end":return e.stop()}}),e)})))).apply(this,arguments)}function Oe(){return(Oe=_asyncToGenerator(regeneratorRuntime.mark((function e(){return regeneratorRuntime.wrap((function(e){for(;;)switch(e.prev=e.next){case 0:return e.abrupt("return",s({__tauriModule:"Path",message:{cmd:"resolvePath",path:"",directory:z.Picture}}));case 1:case"end":return e.stop()}}),e)})))).apply(this,arguments)}function Ce(){return(Ce=_asyncToGenerator(regeneratorRuntime.mark((function e(){return regeneratorRuntime.wrap((function(e){for(;;)switch(e.prev=e.next){case 0:return e.abrupt("return",s({__tauriModule:"Path",message:{cmd:"resolvePath",path:"",directory:z.Public}}));case 1:case"end":return e.stop()}}),e)})))).apply(this,arguments)}function je(){return(je=_asyncToGenerator(regeneratorRuntime.mark((function e(){return regeneratorRuntime.wrap((function(e){for(;;)switch(e.prev=e.next){case 0:return e.abrupt("return",s({__tauriModule:"Path",message:{cmd:"resolvePath",path:"",directory:z.Resource}}));case 1:case"end":return e.stop()}}),e)})))).apply(this,arguments)}function Se(){return(Se=_asyncToGenerator(regeneratorRuntime.mark((function e(){return regeneratorRuntime.wrap((function(e){for(;;)switch(e.prev=e.next){case 0:return e.abrupt("return",s({__tauriModule:"Path",message:{cmd:"resolvePath",path:"",directory:z.Runtime}}));case 1:case"end":return e.stop()}}),e)})))).apply(this,arguments)}function Ae(){return(Ae=_asyncToGenerator(regeneratorRuntime.mark((function e(){return regeneratorRuntime.wrap((function(e){for(;;)switch(e.prev=e.next){case 0:return e.abrupt("return",s({__tauriModule:"Path",message:{cmd:"resolvePath",path:"",directory:z.Template}}));case 1:case"end":return e.stop()}}),e)})))).apply(this,arguments)}function De(){return(De=_asyncToGenerator(regeneratorRuntime.mark((function e(){return regeneratorRuntime.wrap((function(e){for(;;)switch(e.prev=e.next){case 0:return e.abrupt("return",s({__tauriModule:"Path",message:{cmd:"resolvePath",path:"",directory:z.Video}}));case 1:case"end":return e.stop()}}),e)})))).apply(this,arguments)}function ze(){return(ze=_asyncToGenerator(regeneratorRuntime.mark((function e(){return regeneratorRuntime.wrap((function(e){for(;;)switch(e.prev=e.next){case 0:return e.abrupt("return",s({__tauriModule:"Path",message:{cmd:"resolvePath",path:"",directory:z.Current}}));case 1:case"end":return e.stop()}}),e)})))).apply(this,arguments)}function Le(){return(Le=_asyncToGenerator(regeneratorRuntime.mark((function e(){return regeneratorRuntime.wrap((function(e){for(;;)switch(e.prev=e.next){case 0:return e.abrupt("return",s({__tauriModule:"Path",message:{cmd:"resolvePath",path:"",directory:z.Log}}));case 1:case"end":return e.stop()}}),e)})))).apply(this,arguments)}var Ee=ye()?"\\":"/",We=ye()?";":":";function Fe(){return(Fe=_asyncToGenerator(regeneratorRuntime.mark((function e(){var t,r,n,a=arguments;return regeneratorRuntime.wrap((function(e){for(;;)switch(e.prev=e.next){case 0:for(t=a.length,r=new Array(t),n=0;n<t;n++)r[n]=a[n];return e.abrupt("return",s({__tauriModule:"Path",message:{cmd:"resolve",paths:r}}));case 2:case"end":return e.stop()}}),e)})))).apply(this,arguments)}function Ie(){return(Ie=_asyncToGenerator(regeneratorRuntime.mark((function e(t){return regeneratorRuntime.wrap((function(e){for(;;)switch(e.prev=e.next){case 0:return e.abrupt("return",s({__tauriModule:"Path",message:{cmd:"normalize",path:t}}));case 1:case"end":return e.stop()}}),e)})))).apply(this,arguments)}function Ne(){return(Ne=_asyncToGenerator(regeneratorRuntime.mark((function e(){var t,r,n,a=arguments;return regeneratorRuntime.wrap((function(e){for(;;)switch(e.prev=e.next){case 0:for(t=a.length,r=new Array(t),n=0;n<t;n++)r[n]=a[n];return e.abrupt("return",s({__tauriModule:"Path",message:{cmd:"join",paths:r}}));case 2:case"end":return e.stop()}}),e)})))).apply(this,arguments)}function Ue(){return(Ue=_asyncToGenerator(regeneratorRuntime.mark((function e(t){return regeneratorRuntime.wrap((function(e){for(;;)switch(e.prev=e.next){case 0:return e.abrupt("return",s({__tauriModule:"Path",message:{cmd:"dirname",path:t}}));case 1:case"end":return e.stop()}}),e)})))).apply(this,arguments)}function Be(){return(Be=_asyncToGenerator(regeneratorRuntime.mark((function e(t){return regeneratorRuntime.wrap((function(e){for(;;)switch(e.prev=e.next){case 0:return e.abrupt("return",s({__tauriModule:"Path",message:{cmd:"extname",path:t}}));case 1:case"end":return e.stop()}}),e)})))).apply(this,arguments)}function Ve(){return(Ve=_asyncToGenerator(regeneratorRuntime.mark((function e(t,r){return regeneratorRuntime.wrap((function(e){for(;;)switch(e.prev=e.next){case 0:return e.abrupt("return",s({__tauriModule:"Path",message:{cmd:"basename",path:t,ext:r}}));case 1:case"end":return e.stop()}}),e)})))).apply(this,arguments)}function qe(){return(qe=_asyncToGenerator(regeneratorRuntime.mark((function e(t){return regeneratorRuntime.wrap((function(e){for(;;)switch(e.prev=e.next){case 0:return e.abrupt("return",s({__tauriModule:"Path",message:{cmd:"isAbsolute",path:t}}));case 1:case"end":return e.stop()}}),e)})))).apply(this,arguments)}var He=Object.freeze({__proto__:null,appDir:function(){return ge.apply(this,arguments)},audioDir:function(){return _e.apply(this,arguments)},cacheDir:function(){return ve.apply(this,arguments)},configDir:function(){return we.apply(this,arguments)},dataDir:function(){return be.apply(this,arguments)},desktopDir:function(){return Re.apply(this,arguments)},documentDir:function(){return ke.apply(this,arguments)},downloadDir:function(){return xe.apply(this,arguments)},executableDir:function(){return Te.apply(this,arguments)},fontDir:function(){return Ge.apply(this,arguments)},homeDir:function(){return Pe.apply(this,arguments)},localDataDir:function(){return Me.apply(this,arguments)},pictureDir:function(){return Oe.apply(this,arguments)},publicDir:function(){return Ce.apply(this,arguments)},resourceDir:function(){return je.apply(this,arguments)},runtimeDir:function(){return Se.apply(this,arguments)},templateDir:function(){return Ae.apply(this,arguments)},videoDir:function(){return De.apply(this,arguments)},currentDir:function(){return ze.apply(this,arguments)},logDir:function(){return Le.apply(this,arguments)},get BaseDirectory(){return z},sep:Ee,delimiter:We,resolve:function(){return Fe.apply(this,arguments)},normalize:function(e){return Ie.apply(this,arguments)},join:function(){return Ne.apply(this,arguments)},dirname:function(e){return Ue.apply(this,arguments)},extname:function(e){return Be.apply(this,arguments)},basename:function(e,t){return Ve.apply(this,arguments)},isAbsolute:function(e){return qe.apply(this,arguments)}});function Je(){return(Je=_asyncToGenerator(regeneratorRuntime.mark((function e(){var t,r=arguments;return regeneratorRuntime.wrap((function(e){for(;;)switch(e.prev=e.next){case 0:return t=r.length>0&&void 0!==r[0]?r[0]:0,e.abrupt("return",s({__tauriModule:"Process",message:{cmd:"exit",exitCode:t}}));case 2:case"end":return e.stop()}}),e)})))).apply(this,arguments)}function Ke(){return(Ke=_asyncToGenerator(regeneratorRuntime.mark((function e(){return regeneratorRuntime.wrap((function(e){for(;;)switch(e.prev=e.next){case 0:return e.abrupt("return",s({__tauriModule:"Process",message:{cmd:"relaunch"}}));case 1:case"end":return e.stop()}}),e)})))).apply(this,arguments)}var Ye=Object.freeze({__proto__:null,exit:function(){return Je.apply(this,arguments)},relaunch:function(){return Ke.apply(this,arguments)}});function $e(e,t){return null!=e?e:t()}function Qe(e,t,r,n){return Xe.apply(this,arguments)}function Xe(){return(Xe=_asyncToGenerator(regeneratorRuntime.mark((function e(t,r,n,o){return regeneratorRuntime.wrap((function(e){for(;;)switch(e.prev=e.next){case 0:return"object"===_typeof(n)&&Object.freeze(n),e.abrupt("return",s({__tauriModule:"Shell",message:{cmd:"execute",program:r,args:"string"==typeof n?[n]:n,options:o,onEventFn:a(t)}}));case 2:case"end":return e.stop()}}),e)})))).apply(this,arguments)}var Ze=function(){function e(){_classCallCheck(this,e),e.prototype.__init.call(this)}return _createClass(e,[{key:"__init",value:function(){this.eventListeners=Object.create(null)}},{key:"addEventListener",value:function(e,t){e in this.eventListeners?this.eventListeners[e].push(t):this.eventListeners[e]=[t]}},{key:"_emit",value:function(e,t){if(e in this.eventListeners){var r,n=_createForOfIteratorHelper(this.eventListeners[e]);try{for(n.s();!(r=n.n()).done;){(0,r.value)(t)}}catch(e){n.e(e)}finally{n.f()}}}},{key:"on",value:function(e,t){return this.addEventListener(e,t),this}}]),e}(),et=function(){function e(t){_classCallCheck(this,e),this.pid=t}var t,r;return _createClass(e,[{key:"write",value:(r=_asyncToGenerator(regeneratorRuntime.mark((function e(t){return regeneratorRuntime.wrap((function(e){for(;;)switch(e.prev=e.next){case 0:return e.abrupt("return",s({__tauriModule:"Shell",message:{cmd:"stdinWrite",pid:this.pid,buffer:t}}));case 1:case"end":return e.stop()}}),e,this)}))),function(e){return r.apply(this,arguments)})},{key:"kill",value:(t=_asyncToGenerator(regeneratorRuntime.mark((function e(){return regeneratorRuntime.wrap((function(e){for(;;)switch(e.prev=e.next){case 0:return e.abrupt("return",s({__tauriModule:"Shell",message:{cmd:"killChild",pid:this.pid}}));case 1:case"end":return e.stop()}}),e,this)}))),function(){return t.apply(this,arguments)})}]),e}(),tt=function(e){_inherits(a,e);var t,r,n=_createSuper(a);function a(e){var t,r=arguments.length>1&&void 0!==arguments[1]?arguments[1]:[],o=arguments.length>2?arguments[2]:void 0;return _classCallCheck(this,a),t=n.call(this),a.prototype.__init2.call(_assertThisInitialized(t)),a.prototype.__init3.call(_assertThisInitialized(t)),t.program=e,t.args="string"==typeof r?[r]:r,t.options=$e(o,(function(){return{}})),t}return _createClass(a,[{key:"__init2",value:function(){this.stdout=new Ze}},{key:"__init3",value:function(){this.stderr=new Ze}},{key:"spawn",value:(r=_asyncToGenerator(regeneratorRuntime.mark((function e(){var t=this;return regeneratorRuntime.wrap((function(e){for(;;)switch(e.prev=e.next){case 0:return e.abrupt("return",Qe((function(e){switch(e.event){case"Error":t._emit("error",e.payload);break;case"Terminated":t._emit("close",e.payload);break;case"Stdout":t.stdout._emit("data",e.payload);break;case"Stderr":t.stderr._emit("data",e.payload)}}),this.program,this.args,this.options).then((function(e){return new et(e)})));case 1:case"end":return e.stop()}}),e,this)}))),function(){return r.apply(this,arguments)})},{key:"execute",value:(t=_asyncToGenerator(regeneratorRuntime.mark((function e(){var t=this;return regeneratorRuntime.wrap((function(e){for(;;)switch(e.prev=e.next){case 0:return e.abrupt("return",new Promise((function(e,r){t.on("error",r);var n=[],a=[];t.stdout.on("data",(function(e){n.push(e)})),t.stderr.on("data",(function(e){a.push(e)})),t.on("close",(function(t){e({code:t.code,signal:t.signal,stdout:n.join("\n"),stderr:a.join("\n")})})),t.spawn().catch(r)})));case 1:case"end":return e.stop()}}),e)}))),function(){return t.apply(this,arguments)})}],[{key:"sidecar",value:function(e){var t=arguments.length>1&&void 0!==arguments[1]?arguments[1]:[],r=arguments.length>2?arguments[2]:void 0,n=new a(e,t,r);return n.options.sidecar=!0,n}}]),a}(Ze);function rt(){return(rt=_asyncToGenerator(regeneratorRuntime.mark((function e(t,r){return regeneratorRuntime.wrap((function(e){for(;;)switch(e.prev=e.next){case 0:return e.abrupt("return",s({__tauriModule:"Shell",message:{cmd:"open",path:t,with:r}}));case 1:case"end":return e.stop()}}),e)})))).apply(this,arguments)}var nt=Object.freeze({__proto__:null,Command:tt,Child:et,open:function(e,t){return rt.apply(this,arguments)}});function at(e){for(var t=void 0,r=e[0],n=1;n<e.length;){var a=e[n],o=e[n+1];if(n+=2,("optionalAccess"===a||"optionalCall"===a)&&null==r)return;"access"===a||"optionalAccess"===a?(t=r,r=o(r)):"call"!==a&&"optionalCall"!==a||(r=o((function(){for(var e,n=arguments.length,a=new Array(n),o=0;o<n;o++)a[o]=arguments[o];return(e=r).call.apply(e,[t].concat(a))})),t=void 0)}return r}function ot(){return(ot=_asyncToGenerator(regeneratorRuntime.mark((function e(){var t,r;return regeneratorRuntime.wrap((function(e){for(;;)switch(e.prev=e.next){case 0:return r=function(){t&&t(),t=void 0},e.abrupt("return",new Promise((function(e,n){O("tauri://update-status",(function(t){var a;(a=at([t,"optionalAccess",function(e){return e.payload}])).error?(r(),n(a.error)):"DONE"===a.status&&(r(),e())})).then((function(e){t=e})).catch((function(e){throw r(),e})),A("tauri://update-install").catch((function(e){throw r(),e}))})));case 2:case"end":return e.stop()}}),e)})))).apply(this,arguments)}function it(){return(it=_asyncToGenerator(regeneratorRuntime.mark((function e(){var t,r;return regeneratorRuntime.wrap((function(e){for(;;)switch(e.prev=e.next){case 0:return r=function(){t&&t(),t=void 0},e.abrupt("return",new Promise((function(e,n){j("tauri://update-available",(function(t){var n;n=at([t,"optionalAccess",function(e){return e.payload}]),r(),e({manifest:n,shouldUpdate:!0})})).catch((function(e){throw r(),e})),O("tauri://update-status",(function(t){var a;(a=at([t,"optionalAccess",function(e){return e.payload}])).error?(r(),n(a.error)):"UPTODATE"===a.status&&(r(),e({shouldUpdate:!1}))})).then((function(e){t=e})).catch((function(e){throw r(),e})),A("tauri://update").catch((function(e){throw r(),e}))})));case 2:case"end":return e.stop()}}),e)})))).apply(this,arguments)}var ut=Object.freeze({__proto__:null,installUpdate:function(){return ot.apply(this,arguments)},checkUpdate:function(){return it.apply(this,arguments)}});function st(e){for(var t=void 0,r=e[0],n=1;n<e.length;){var a=e[n],o=e[n+1];if(n+=2,("optionalAccess"===a||"optionalCall"===a)&&null==r)return;"access"===a||"optionalAccess"===a?(t=r,r=o(r)):"call"!==a&&"optionalCall"!==a||(r=o((function(){for(var e,n=arguments.length,a=new Array(n),o=0;o<n;o++)a[o]=arguments[o];return(e=r).call.apply(e,[t].concat(a))})),t=void 0)}return r}var ct,pt=function(){function e(t,r){_classCallCheck(this,e),e.prototype.__init.call(this),this.width=t,this.height=r}return _createClass(e,[{key:"__init",value:function(){this.type="Logical"}}]),e}(),lt=function(){function e(t,r){_classCallCheck(this,e),e.prototype.__init2.call(this),this.width=t,this.height=r}return _createClass(e,[{key:"__init2",value:function(){this.type="Physical"}},{key:"toLogical",value:function(e){return new pt(this.width/e,this.height/e)}}]),e}(),ft=function(){function e(t,r){_classCallCheck(this,e),e.prototype.__init3.call(this),this.x=t,this.y=r}return _createClass(e,[{key:"__init3",value:function(){this.type="Logical"}}]),e}(),ht=function(){function e(t,r){_classCallCheck(this,e),e.prototype.__init4.call(this),this.x=t,this.y=r}return _createClass(e,[{key:"__init4",value:function(){this.type="Physical"}},{key:"toLogical",value:function(e){return new ft(this.x/e,this.y/e)}}]),e}();function mt(){return window.__TAURI__.__windows.map((function(e){return new _t(e.label,{skip:!0})}))}!function(e){e[e.Critical=1]="Critical";e[e.Informational=2]="Informational"}(ct||(ct={}));var dt=["tauri://created","tauri://error"],yt=function(){function e(t){_classCallCheck(this,e);try{this.label=(n=function(){return window.__TAURI__.__currentWindow.label},null!=(r=t)?r:n())}catch(e){this.label=""}var r,n;this.listeners=Object.create(null)}var t,r,n;return _createClass(e,[{key:"listen",value:(n=_asyncToGenerator(regeneratorRuntime.mark((function e(t,r){var n=this;return regeneratorRuntime.wrap((function(e){for(;;)switch(e.prev=e.next){case 0:if(!this._handleTauriEvent(t,r)){e.next=2;break}return e.abrupt("return",Promise.resolve((function(){var e=n.listeners[t];e.splice(e.indexOf(r),1)})));case 2:return e.abrupt("return",O(t,r));case 3:case"end":return e.stop()}}),e,this)}))),function(e,t){return n.apply(this,arguments)})},{key:"once",value:(r=_asyncToGenerator(regeneratorRuntime.mark((function e(t,r){var n=this;return regeneratorRuntime.wrap((function(e){for(;;)switch(e.prev=e.next){case 0:if(!this._handleTauriEvent(t,r)){e.next=2;break}return e.abrupt("return",Promise.resolve((function(){var e=n.listeners[t];e.splice(e.indexOf(r),1)})));case 2:return e.abrupt("return",j(t,r));case 3:case"end":return e.stop()}}),e,this)}))),function(e,t){return r.apply(this,arguments)})},{key:"emit",value:(t=_asyncToGenerator(regeneratorRuntime.mark((function e(t,r){var n,a;return regeneratorRuntime.wrap((function(e){for(;;)switch(e.prev=e.next){case 0:if(!dt.includes(t)){e.next=4;break}n=_createForOfIteratorHelper(this.listeners[t]||[]);try{for(n.s();!(a=n.n()).done;)(0,a.value)({event:t,id:-1,payload:r})}catch(e){n.e(e)}finally{n.f()}return e.abrupt("return",Promise.resolve());case 4:return e.abrupt("return",T(t,this.label,r));case 5:case"end":return e.stop()}}),e,this)}))),function(e,r){return t.apply(this,arguments)})},{key:"_handleTauriEvent",value:function(e,t){return!!dt.includes(e)&&(e in this.listeners?this.listeners[e].push(t):this.listeners[e]=[t],!0)}}]),e}(),gt=function(e){_inherits(L,e);var t,r,n,a,o,i,u,c,p,l,f,h,m,d,y,g,_,v,w,b,R,k,x,T,G,P,M,O,C,j,S,A,D,z=_createSuper(L);function L(){return _classCallCheck(this,L),z.apply(this,arguments)}return _createClass(L,[{key:"scaleFactor",value:(D=_asyncToGenerator(regeneratorRuntime.mark((function e(){return regeneratorRuntime.wrap((function(e){for(;;)switch(e.prev=e.next){case 0:return e.abrupt("return",s({__tauriModule:"Window",message:{cmd:"manage",data:{label:this.label,cmd:{type:"scaleFactor"}}}}));case 1:case"end":return e.stop()}}),e,this)}))),function(){return D.apply(this,arguments)})},{key:"innerPosition",value:(A=_asyncToGenerator(regeneratorRuntime.mark((function e(){return regeneratorRuntime.wrap((function(e){for(;;)switch(e.prev=e.next){case 0:return e.abrupt("return",s({__tauriModule:"Window",message:{cmd:"manage",data:{label:this.label,cmd:{type:"innerPosition"}}}}).then((function(e){var t=e.x,r=e.y;return new ht(t,r)})));case 1:case"end":return e.stop()}}),e,this)}))),function(){return A.apply(this,arguments)})},{key:"outerPosition",value:(S=_asyncToGenerator(regeneratorRuntime.mark((function e(){return regeneratorRuntime.wrap((function(e){for(;;)switch(e.prev=e.next){case 0:return e.abrupt("return",s({__tauriModule:"Window",message:{cmd:"manage",data:{label:this.label,cmd:{type:"outerPosition"}}}}).then((function(e){var t=e.x,r=e.y;return new ht(t,r)})));case 1:case"end":return e.stop()}}),e,this)}))),function(){return S.apply(this,arguments)})},{key:"innerSize",value:(j=_asyncToGenerator(regeneratorRuntime.mark((function e(){return regeneratorRuntime.wrap((function(e){for(;;)switch(e.prev=e.next){case 0:return e.abrupt("return",s({__tauriModule:"Window",message:{cmd:"manage",data:{label:this.label,cmd:{type:"innerSize"}}}}).then((function(e){var t=e.width,r=e.height;return new lt(t,r)})));case 1:case"end":return e.stop()}}),e,this)}))),function(){return j.apply(this,arguments)})},{key:"outerSize",value:(C=_asyncToGenerator(regeneratorRuntime.mark((function e(){return regeneratorRuntime.wrap((function(e){for(;;)switch(e.prev=e.next){case 0:return e.abrupt("return",s({__tauriModule:"Window",message:{cmd:"manage",data:{label:this.label,cmd:{type:"outerSize"}}}}).then((function(e){var t=e.width,r=e.height;return new lt(t,r)})));case 1:case"end":return e.stop()}}),e,this)}))),function(){return C.apply(this,arguments)})},{key:"isFullscreen",value:(O=_asyncToGenerator(regeneratorRuntime.mark((function e(){return regeneratorRuntime.wrap((function(e){for(;;)switch(e.prev=e.next){case 0:return e.abrupt("return",s({__tauriModule:"Window",message:{cmd:"manage",data:{label:this.label,cmd:{type:"isFullscreen"}}}}));case 1:case"end":return e.stop()}}),e,this)}))),function(){return O.apply(this,arguments)})},{key:"isMaximized",value:(M=_asyncToGenerator(regeneratorRuntime.mark((function e(){return regeneratorRuntime.wrap((function(e){for(;;)switch(e.prev=e.next){case 0:return e.abrupt("return",s({__tauriModule:"Window",message:{cmd:"manage",data:{label:this.label,cmd:{type:"isMaximized"}}}}));case 1:case"end":return e.stop()}}),e,this)}))),function(){return M.apply(this,arguments)})},{key:"isDecorated",value:(P=_asyncToGenerator(regeneratorRuntime.mark((function e(){return regeneratorRuntime.wrap((function(e){for(;;)switch(e.prev=e.next){case 0:return e.abrupt("return",s({__tauriModule:"Window",message:{cmd:"manage",data:{label:this.label,cmd:{type:"isDecorated"}}}}));case 1:case"end":return e.stop()}}),e,this)}))),function(){return P.apply(this,arguments)})},{key:"isResizable",value:(G=_asyncToGenerator(regeneratorRuntime.mark((function e(){return regeneratorRuntime.wrap((function(e){for(;;)switch(e.prev=e.next){case 0:return e.abrupt("return",s({__tauriModule:"Window",message:{cmd:"manage",data:{label:this.label,cmd:{type:"isResizable"}}}}));case 1:case"end":return e.stop()}}),e,this)}))),function(){return G.apply(this,arguments)})},{key:"isVisible",value:(T=_asyncToGenerator(regeneratorRuntime.mark((function e(){return regeneratorRuntime.wrap((function(e){for(;;)switch(e.prev=e.next){case 0:return e.abrupt("return",s({__tauriModule:"Window",message:{cmd:"manage",data:{label:this.label,cmd:{type:"isVisible"}}}}));case 1:case"end":return e.stop()}}),e,this)}))),function(){return T.apply(this,arguments)})},{key:"center",value:(x=_asyncToGenerator(regeneratorRuntime.mark((function e(){return regeneratorRuntime.wrap((function(e){for(;;)switch(e.prev=e.next){case 0:return e.abrupt("return",s({__tauriModule:"Window",message:{cmd:"manage",data:{label:this.label,cmd:{type:"center"}}}}));case 1:case"end":return e.stop()}}),e,this)}))),function(){return x.apply(this,arguments)})},{key:"requestUserAttention",value:(k=_asyncToGenerator(regeneratorRuntime.mark((function e(t){var r;return regeneratorRuntime.wrap((function(e){for(;;)switch(e.prev=e.next){case 0:return r=null,t&&(r=t===ct.Critical?{type:"Critical"}:{type:"Informational"}),e.abrupt("return",s({__tauriModule:"Window",message:{cmd:"manage",data:{label:this.label,cmd:{type:"requestUserAttention",payload:r}}}}));case 3:case"end":return e.stop()}}),e,this)}))),function(e){return k.apply(this,arguments)})},{key:"setResizable",value:(R=_asyncToGenerator(regeneratorRuntime.mark((function e(t){return regeneratorRuntime.wrap((function(e){for(;;)switch(e.prev=e.next){case 0:return e.abrupt("return",s({__tauriModule:"Window",message:{cmd:"manage",data:{label:this.label,cmd:{type:"setResizable",payload:t}}}}));case 1:case"end":return e.stop()}}),e,this)}))),function(e){return R.apply(this,arguments)})},{key:"setTitle",value:(b=_asyncToGenerator(regeneratorRuntime.mark((function e(t){return regeneratorRuntime.wrap((function(e){for(;;)switch(e.prev=e.next){case 0:return e.abrupt("return",s({__tauriModule:"Window",message:{cmd:"manage",data:{label:this.label,cmd:{type:"setTitle",payload:t}}}}));case 1:case"end":return e.stop()}}),e,this)}))),function(e){return b.apply(this,arguments)})},{key:"maximize",value:(w=_asyncToGenerator(regeneratorRuntime.mark((function e(){return regeneratorRuntime.wrap((function(e){for(;;)switch(e.prev=e.next){case 0:return e.abrupt("return",s({__tauriModule:"Window",message:{cmd:"manage",data:{label:this.label,cmd:{type:"maximize"}}}}));case 1:case"end":return e.stop()}}),e,this)}))),function(){return w.apply(this,arguments)})},{key:"unmaximize",value:(v=_asyncToGenerator(regeneratorRuntime.mark((function e(){return regeneratorRuntime.wrap((function(e){for(;;)switch(e.prev=e.next){case 0:return e.abrupt("return",s({__tauriModule:"Window",message:{cmd:"manage",data:{label:this.label,cmd:{type:"unmaximize"}}}}));case 1:case"end":return e.stop()}}),e,this)}))),function(){return v.apply(this,arguments)})},{key:"toggleMaximize",value:(_=_asyncToGenerator(regeneratorRuntime.mark((function e(){return regeneratorRuntime.wrap((function(e){for(;;)switch(e.prev=e.next){case 0:return e.abrupt("return",s({__tauriModule:"Window",message:{cmd:"manage",data:{label:this.label,cmd:{type:"toggleMaximize"}}}}));case 1:case"end":return e.stop()}}),e,this)}))),function(){return _.apply(this,arguments)})},{key:"minimize",value:(g=_asyncToGenerator(regeneratorRuntime.mark((function e(){return regeneratorRuntime.wrap((function(e){for(;;)switch(e.prev=e.next){case 0:return e.abrupt("return",s({__tauriModule:"Window",message:{cmd:"manage",data:{label:this.label,cmd:{type:"minimize"}}}}));case 1:case"end":return e.stop()}}),e,this)}))),function(){return g.apply(this,arguments)})},{key:"unminimize",value:(y=_asyncToGenerator(regeneratorRuntime.mark((function e(){return regeneratorRuntime.wrap((function(e){for(;;)switch(e.prev=e.next){case 0:return e.abrupt("return",s({__tauriModule:"Window",message:{cmd:"manage",data:{label:this.label,cmd:{type:"unminimize"}}}}));case 1:case"end":return e.stop()}}),e,this)}))),function(){return y.apply(this,arguments)})},{key:"show",value:(d=_asyncToGenerator(regeneratorRuntime.mark((function e(){return regeneratorRuntime.wrap((function(e){for(;;)switch(e.prev=e.next){case 0:return e.abrupt("return",s({__tauriModule:"Window",message:{cmd:"manage",data:{label:this.label,cmd:{type:"show"}}}}));case 1:case"end":return e.stop()}}),e,this)}))),function(){return d.apply(this,arguments)})},{key:"hide",value:(m=_asyncToGenerator(regeneratorRuntime.mark((function e(){return regeneratorRuntime.wrap((function(e){for(;;)switch(e.prev=e.next){case 0:return e.abrupt("return",s({__tauriModule:"Window",message:{cmd:"manage",data:{label:this.label,cmd:{type:"hide"}}}}));case 1:case"end":return e.stop()}}),e,this)}))),function(){return m.apply(this,arguments)})},{key:"close",value:(h=_asyncToGenerator(regeneratorRuntime.mark((function e(){return regeneratorRuntime.wrap((function(e){for(;;)switch(e.prev=e.next){case 0:return e.abrupt("return",s({__tauriModule:"Window",message:{cmd:"manage",data:{label:this.label,cmd:{type:"close"}}}}));case 1:case"end":return e.stop()}}),e,this)}))),function(){return h.apply(this,arguments)})},{key:"setDecorations",value:(f=_asyncToGenerator(regeneratorRuntime.mark((function e(t){return regeneratorRuntime.wrap((function(e){for(;;)switch(e.prev=e.next){case 0:return e.abrupt("return",s({__tauriModule:"Window",message:{cmd:"manage",data:{label:this.label,cmd:{type:"setDecorations",payload:t}}}}));case 1:case"end":return e.stop()}}),e,this)}))),function(e){return f.apply(this,arguments)})},{key:"setAlwaysOnTop",value:(l=_asyncToGenerator(regeneratorRuntime.mark((function e(t){return regeneratorRuntime.wrap((function(e){for(;;)switch(e.prev=e.next){case 0:return e.abrupt("return",s({__tauriModule:"Window",message:{cmd:"manage",data:{label:this.label,cmd:{type:"setAlwaysOnTop",payload:t}}}}));case 1:case"end":return e.stop()}}),e,this)}))),function(e){return l.apply(this,arguments)})},{key:"setSize",value:(p=_asyncToGenerator(regeneratorRuntime.mark((function e(t){return regeneratorRuntime.wrap((function(e){for(;;)switch(e.prev=e.next){case 0:if(t&&("Logical"===t.type||"Physical"===t.type)){e.next=2;break}throw new Error("the `size` argument must be either a LogicalSize or a PhysicalSize instance");case 2:return e.abrupt("return",s({__tauriModule:"Window",message:{cmd:"manage",data:{label:this.label,cmd:{type:"setSize",payload:{type:t.type,data:{width:t.width,height:t.height}}}}}}));case 3:case"end":return e.stop()}}),e,this)}))),function(e){return p.apply(this,arguments)})},{key:"setMinSize",value:(c=_asyncToGenerator(regeneratorRuntime.mark((function e(t){return regeneratorRuntime.wrap((function(e){for(;;)switch(e.prev=e.next){case 0:if(!t||"Logical"===t.type||"Physical"===t.type){e.next=2;break}throw new Error("the `size` argument must be either a LogicalSize or a PhysicalSize instance");case 2:return e.abrupt("return",s({__tauriModule:"Window",message:{cmd:"manage",data:{label:this.label,cmd:{type:"setMinSize",payload:t?{type:t.type,data:{width:t.width,height:t.height}}:null}}}}));case 3:case"end":return e.stop()}}),e,this)}))),function(e){return c.apply(this,arguments)})},{key:"setMaxSize",value:(u=_asyncToGenerator(regeneratorRuntime.mark((function e(t){return regeneratorRuntime.wrap((function(e){for(;;)switch(e.prev=e.next){case 0:if(!t||"Logical"===t.type||"Physical"===t.type){e.next=2;break}throw new Error("the `size` argument must be either a LogicalSize or a PhysicalSize instance");case 2:return e.abrupt("return",s({__tauriModule:"Window",message:{cmd:"manage",data:{label:this.label,cmd:{type:"setMaxSize",payload:t?{type:t.type,data:{width:t.width,height:t.height}}:null}}}}));case 3:case"end":return e.stop()}}),e,this)}))),function(e){return u.apply(this,arguments)})},{key:"setPosition",value:(i=_asyncToGenerator(regeneratorRuntime.mark((function e(t){return regeneratorRuntime.wrap((function(e){for(;;)switch(e.prev=e.next){case 0:if(t&&("Logical"===t.type||"Physical"===t.type)){e.next=2;break}throw new Error("the `position` argument must be either a LogicalPosition or a PhysicalPosition instance");case 2:return e.abrupt("return",s({__tauriModule:"Window",message:{cmd:"manage",data:{label:this.label,cmd:{type:"setPosition",payload:{type:t.type,data:{x:t.x,y:t.y}}}}}}));case 3:case"end":return e.stop()}}),e,this)}))),function(e){return i.apply(this,arguments)})},{key:"setFullscreen",value:(o=_asyncToGenerator(regeneratorRuntime.mark((function e(t){return regeneratorRuntime.wrap((function(e){for(;;)switch(e.prev=e.next){case 0:return e.abrupt("return",s({__tauriModule:"Window",message:{cmd:"manage",data:{label:this.label,cmd:{type:"setFullscreen",payload:t}}}}));case 1:case"end":return e.stop()}}),e,this)}))),function(e){return o.apply(this,arguments)})},{key:"setFocus",value:(a=_asyncToGenerator(regeneratorRuntime.mark((function e(){return regeneratorRuntime.wrap((function(e){for(;;)switch(e.prev=e.next){case 0:return e.abrupt("return",s({__tauriModule:"Window",message:{cmd:"manage",data:{label:this.label,cmd:{type:"setFocus"}}}}));case 1:case"end":return e.stop()}}),e,this)}))),function(){return a.apply(this,arguments)})},{key:"setIcon",value:(n=_asyncToGenerator(regeneratorRuntime.mark((function e(t){return regeneratorRuntime.wrap((function(e){for(;;)switch(e.prev=e.next){case 0:return e.abrupt("return",s({__tauriModule:"Window",message:{cmd:"manage",data:{label:this.label,cmd:{type:"setIcon",payload:{icon:t}}}}}));case 1:case"end":return e.stop()}}),e,this)}))),function(e){return n.apply(this,arguments)})},{key:"setSkipTaskbar",value:(r=_asyncToGenerator(regeneratorRuntime.mark((function e(t){return regeneratorRuntime.wrap((function(e){for(;;)switch(e.prev=e.next){case 0:return e.abrupt("return",s({__tauriModule:"Window",message:{cmd:"manage",data:{label:this.label,cmd:{type:"setSkipTaskbar",payload:t}}}}));case 1:case"end":return e.stop()}}),e,this)}))),function(e){return r.apply(this,arguments)})},{key:"startDragging",value:(t=_asyncToGenerator(regeneratorRuntime.mark((function e(){return regeneratorRuntime.wrap((function(e){for(;;)switch(e.prev=e.next){case 0:return e.abrupt("return",s({__tauriModule:"Window",message:{cmd:"manage",data:{label:this.label,cmd:{type:"startDragging"}}}}));case 1:case"end":return e.stop()}}),e,this)}))),function(){return t.apply(this,arguments)})}]),L}(yt),_t=function(e){_inherits(r,e);var t=_createSuper(r);function r(e){var n,a=arguments.length>1&&void 0!==arguments[1]?arguments[1]:{};return _classCallCheck(this,r),n=t.call(this,e),st([a,"optionalAccess",function(e){return e.skip}])||s({__tauriModule:"Window",message:{cmd:"createWebview",data:{options:_objectSpread({label:e},a)}}}).then(_asyncToGenerator(regeneratorRuntime.mark((function e(){return regeneratorRuntime.wrap((function(e){for(;;)switch(e.prev=e.next){case 0:return e.abrupt("return",n.emit("tauri://created"));case 1:case"end":return e.stop()}}),e)})))).catch(function(){var e=_asyncToGenerator(regeneratorRuntime.mark((function e(t){return regeneratorRuntime.wrap((function(e){for(;;)switch(e.prev=e.next){case 0:return e.abrupt("return",n.emit("tauri://error",t));case 1:case"end":return e.stop()}}),e)})));return function(t){return e.apply(this,arguments)}}()),n}return _createClass(r,null,[{key:"getByLabel",value:function(e){return mt().some((function(t){return t.label===e}))?new r(e,{skip:!0}):null}}]),r}(gt),vt=new _t(null,{skip:!0});function wt(){return(wt=_asyncToGenerator(regeneratorRuntime.mark((function e(){return regeneratorRuntime.wrap((function(e){for(;;)switch(e.prev=e.next){case 0:return e.abrupt("return",s({__tauriModule:"Window",message:{cmd:"manage",data:{cmd:{type:"currentMonitor"}}}}));case 1:case"end":return e.stop()}}),e)})))).apply(this,arguments)}function bt(){return(bt=_asyncToGenerator(regeneratorRuntime.mark((function e(){return regeneratorRuntime.wrap((function(e){for(;;)switch(e.prev=e.next){case 0:return e.abrupt("return",s({__tauriModule:"Window",message:{cmd:"manage",data:{cmd:{type:"primaryMonitor"}}}}));case 1:case"end":return e.stop()}}),e)})))).apply(this,arguments)}function Rt(){return(Rt=_asyncToGenerator(regeneratorRuntime.mark((function e(){return regeneratorRuntime.wrap((function(e){for(;;)switch(e.prev=e.next){case 0:return e.abrupt("return",s({__tauriModule:"Window",message:{cmd:"manage",data:{cmd:{type:"availableMonitors"}}}}));case 1:case"end":return e.stop()}}),e)})))).apply(this,arguments)}var kt=Object.freeze({__proto__:null,WebviewWindow:_t,WebviewWindowHandle:yt,WindowManager:gt,getCurrent:function(){return new _t(window.__TAURI__.__currentWindow.label,{skip:!0})},getAll:mt,appWindow:vt,LogicalSize:pt,PhysicalSize:lt,LogicalPosition:ft,PhysicalPosition:ht,get UserAttentionType(){return ct},currentMonitor:function(){return wt.apply(this,arguments)},primaryMonitor:function(){return bt.apply(this,arguments)},availableMonitors:function(){return Rt.apply(this,arguments)}}),xt=ye()?"\r\n":"\n";function Tt(){return(Tt=_asyncToGenerator(regeneratorRuntime.mark((function e(){return regeneratorRuntime.wrap((function(e){for(;;)switch(e.prev=e.next){case 0:return e.abrupt("return",s({__tauriModule:"Os",message:{cmd:"platform"}}));case 1:case"end":return e.stop()}}),e)})))).apply(this,arguments)}function Gt(){return(Gt=_asyncToGenerator(regeneratorRuntime.mark((function e(){return regeneratorRuntime.wrap((function(e){for(;;)switch(e.prev=e.next){case 0:return e.abrupt("return",s({__tauriModule:"Os",message:{cmd:"version"}}));case 1:case"end":return e.stop()}}),e)})))).apply(this,arguments)}function Pt(){return(Pt=_asyncToGenerator(regeneratorRuntime.mark((function e(){return regeneratorRuntime.wrap((function(e){for(;;)switch(e.prev=e.next){case 0:return e.abrupt("return",s({__tauriModule:"Os",message:{cmd:"type"}}));case 1:case"end":return e.stop()}}),e)})))).apply(this,arguments)}function Mt(){return(Mt=_asyncToGenerator(regeneratorRuntime.mark((function e(){return regeneratorRuntime.wrap((function(e){for(;;)switch(e.prev=e.next){case 0:return e.abrupt("return",s({__tauriModule:"Os",message:{cmd:"arch"}}));case 1:case"end":return e.stop()}}),e)})))).apply(this,arguments)}function Ot(){return(Ot=_asyncToGenerator(regeneratorRuntime.mark((function e(){return regeneratorRuntime.wrap((function(e){for(;;)switch(e.prev=e.next){case 0:return e.abrupt("return",s({__tauriModule:"Os",message:{cmd:"tempdir"}}));case 1:case"end":return e.stop()}}),e)})))).apply(this,arguments)}var Ct=Object.freeze({__proto__:null,EOL:xt,platform:function(){return Tt.apply(this,arguments)},version:function(){return Gt.apply(this,arguments)},type:function(){return Pt.apply(this,arguments)},arch:function(){return Mt.apply(this,arguments)},tempdir:function(){return Ot.apply(this,arguments)}}),jt=o;e.app=h,e.cli=d,e.clipboard=_,e.dialog=x,e.event=L,e.fs=Y,e.globalShortcut=re,e.http=fe,e.invoke=jt,e.notification=de,e.os=Ct,e.path=He,e.process=Ye,e.shell=nt,e.tauri=u,e.updater=ut,e.window=kt,Object.defineProperty(e,"__esModule",{value:!0})}));
->>>>>>> b4fcb364
+function _inherits(e, t) {
+  if ('function' != typeof t && null !== t)
+    throw new TypeError('Super expression must either be null or a function')
+  ;(e.prototype = Object.create(t && t.prototype, {
+    constructor: { value: e, writable: !0, configurable: !0 }
+  })),
+    t && _setPrototypeOf(e, t)
+}
+function _setPrototypeOf(e, t) {
+  return (_setPrototypeOf =
+    Object.setPrototypeOf ||
+    function (e, t) {
+      return (e.__proto__ = t), e
+    })(e, t)
+}
+function _createSuper(e) {
+  var t = _isNativeReflectConstruct()
+  return function () {
+    var r,
+      n = _getPrototypeOf(e)
+    if (t) {
+      var a = _getPrototypeOf(this).constructor
+      r = Reflect.construct(n, arguments, a)
+    } else r = n.apply(this, arguments)
+    return _possibleConstructorReturn(this, r)
+  }
+}
+function _possibleConstructorReturn(e, t) {
+  if (t && ('object' === _typeof(t) || 'function' == typeof t)) return t
+  if (void 0 !== t)
+    throw new TypeError(
+      'Derived constructors may only return object or undefined'
+    )
+  return _assertThisInitialized(e)
+}
+function _assertThisInitialized(e) {
+  if (void 0 === e)
+    throw new ReferenceError(
+      "this hasn't been initialised - super() hasn't been called"
+    )
+  return e
+}
+function _isNativeReflectConstruct() {
+  if ('undefined' == typeof Reflect || !Reflect.construct) return !1
+  if (Reflect.construct.sham) return !1
+  if ('function' == typeof Proxy) return !0
+  try {
+    return (
+      Boolean.prototype.valueOf.call(
+        Reflect.construct(Boolean, [], function () {})
+      ),
+      !0
+    )
+  } catch (e) {
+    return !1
+  }
+}
+function _getPrototypeOf(e) {
+  return (_getPrototypeOf = Object.setPrototypeOf
+    ? Object.getPrototypeOf
+    : function (e) {
+        return e.__proto__ || Object.getPrototypeOf(e)
+      })(e)
+}
+function _createForOfIteratorHelper(e, t) {
+  var r =
+    ('undefined' != typeof Symbol && e[Symbol.iterator]) || e['@@iterator']
+  if (!r) {
+    if (
+      Array.isArray(e) ||
+      (r = _unsupportedIterableToArray(e)) ||
+      (t && e && 'number' == typeof e.length)
+    ) {
+      r && (e = r)
+      var n = 0,
+        a = function () {}
+      return {
+        s: a,
+        n: function () {
+          return n >= e.length ? { done: !0 } : { done: !1, value: e[n++] }
+        },
+        e: function (e) {
+          throw e
+        },
+        f: a
+      }
+    }
+    throw new TypeError(
+      'Invalid attempt to iterate non-iterable instance.\nIn order to be iterable, non-array objects must have a [Symbol.iterator]() method.'
+    )
+  }
+  var o,
+    i = !0,
+    u = !1
+  return {
+    s: function () {
+      r = r.call(e)
+    },
+    n: function () {
+      var e = r.next()
+      return (i = e.done), e
+    },
+    e: function (e) {
+      ;(u = !0), (o = e)
+    },
+    f: function () {
+      try {
+        i || null == r.return || r.return()
+      } finally {
+        if (u) throw o
+      }
+    }
+  }
+}
+function _unsupportedIterableToArray(e, t) {
+  if (e) {
+    if ('string' == typeof e) return _arrayLikeToArray(e, t)
+    var r = Object.prototype.toString.call(e).slice(8, -1)
+    return (
+      'Object' === r && e.constructor && (r = e.constructor.name),
+      'Map' === r || 'Set' === r
+        ? Array.from(e)
+        : 'Arguments' === r ||
+          /^(?:Ui|I)nt(?:8|16|32)(?:Clamped)?Array$/.test(r)
+        ? _arrayLikeToArray(e, t)
+        : void 0
+    )
+  }
+}
+function _arrayLikeToArray(e, t) {
+  ;(null == t || t > e.length) && (t = e.length)
+  for (var r = 0, n = new Array(t); r < t; r++) n[r] = e[r]
+  return n
+}
+function ownKeys(e, t) {
+  var r = Object.keys(e)
+  if (Object.getOwnPropertySymbols) {
+    var n = Object.getOwnPropertySymbols(e)
+    t &&
+      (n = n.filter(function (t) {
+        return Object.getOwnPropertyDescriptor(e, t).enumerable
+      })),
+      r.push.apply(r, n)
+  }
+  return r
+}
+function _objectSpread(e) {
+  for (var t = 1; t < arguments.length; t++) {
+    var r = null != arguments[t] ? arguments[t] : {}
+    t % 2
+      ? ownKeys(Object(r), !0).forEach(function (t) {
+          _defineProperty(e, t, r[t])
+        })
+      : Object.getOwnPropertyDescriptors
+      ? Object.defineProperties(e, Object.getOwnPropertyDescriptors(r))
+      : ownKeys(Object(r)).forEach(function (t) {
+          Object.defineProperty(e, t, Object.getOwnPropertyDescriptor(r, t))
+        })
+  }
+  return e
+}
+function _defineProperty(e, t, r) {
+  return (
+    t in e
+      ? Object.defineProperty(e, t, {
+          value: r,
+          enumerable: !0,
+          configurable: !0,
+          writable: !0
+        })
+      : (e[t] = r),
+    e
+  )
+}
+function _classCallCheck(e, t) {
+  if (!(e instanceof t))
+    throw new TypeError('Cannot call a class as a function')
+}
+function _defineProperties(e, t) {
+  for (var r = 0; r < t.length; r++) {
+    var n = t[r]
+    ;(n.enumerable = n.enumerable || !1),
+      (n.configurable = !0),
+      'value' in n && (n.writable = !0),
+      Object.defineProperty(e, n.key, n)
+  }
+}
+function _createClass(e, t, r) {
+  return t && _defineProperties(e.prototype, t), r && _defineProperties(e, r), e
+}
+function asyncGeneratorStep(e, t, r, n, a, o, i) {
+  try {
+    var u = e[o](i),
+      s = u.value
+  } catch (e) {
+    return void r(e)
+  }
+  u.done ? t(s) : Promise.resolve(s).then(n, a)
+}
+function _asyncToGenerator(e) {
+  return function () {
+    var t = this,
+      r = arguments
+    return new Promise(function (n, a) {
+      var o = e.apply(t, r)
+      function i(e) {
+        asyncGeneratorStep(o, n, a, i, u, 'next', e)
+      }
+      function u(e) {
+        asyncGeneratorStep(o, n, a, i, u, 'throw', e)
+      }
+      i(void 0)
+    })
+  }
+}
+function _typeof(e) {
+  return (_typeof =
+    'function' == typeof Symbol && 'symbol' == typeof Symbol.iterator
+      ? function (e) {
+          return typeof e
+        }
+      : function (e) {
+          return e &&
+            'function' == typeof Symbol &&
+            e.constructor === Symbol &&
+            e !== Symbol.prototype
+            ? 'symbol'
+            : typeof e
+        })(e)
+}
+!(function (e, t) {
+  'object' ===
+    ('undefined' == typeof exports ? 'undefined' : _typeof(exports)) &&
+  'undefined' != typeof module
+    ? t(exports)
+    : 'function' == typeof define && define.amd
+    ? define(['exports'], t)
+    : t(
+        ((e =
+          'undefined' != typeof globalThis ? globalThis : e || self).__TAURI__ =
+          {})
+      )
+})(this, function (e) {
+  'use strict'
+  var t = (function (e) {
+    var t,
+      r = Object.prototype,
+      n = r.hasOwnProperty,
+      a = 'function' == typeof Symbol ? Symbol : {},
+      o = a.iterator || '@@iterator',
+      i = a.asyncIterator || '@@asyncIterator',
+      u = a.toStringTag || '@@toStringTag'
+    function s(e, t, r) {
+      return (
+        Object.defineProperty(e, t, {
+          value: r,
+          enumerable: !0,
+          configurable: !0,
+          writable: !0
+        }),
+        e[t]
+      )
+    }
+    try {
+      s({}, '')
+    } catch (e) {
+      s = function (e, t, r) {
+        return (e[t] = r)
+      }
+    }
+    function c(e, t, r, n) {
+      var a = t && t.prototype instanceof y ? t : y,
+        o = Object.create(a.prototype),
+        i = new M(n || [])
+      return (
+        (o._invoke = (function (e, t, r) {
+          var n = l
+          return function (a, o) {
+            if (n === h) throw new Error('Generator is already running')
+            if (n === m) {
+              if ('throw' === a) throw o
+              return C()
+            }
+            for (r.method = a, r.arg = o; ; ) {
+              var i = r.delegate
+              if (i) {
+                var u = T(i, r)
+                if (u) {
+                  if (u === d) continue
+                  return u
+                }
+              }
+              if ('next' === r.method) r.sent = r._sent = r.arg
+              else if ('throw' === r.method) {
+                if (n === l) throw ((n = m), r.arg)
+                r.dispatchException(r.arg)
+              } else 'return' === r.method && r.abrupt('return', r.arg)
+              n = h
+              var s = p(e, t, r)
+              if ('normal' === s.type) {
+                if (((n = r.done ? m : f), s.arg === d)) continue
+                return { value: s.arg, done: r.done }
+              }
+              'throw' === s.type &&
+                ((n = m), (r.method = 'throw'), (r.arg = s.arg))
+            }
+          }
+        })(e, r, i)),
+        o
+      )
+    }
+    function p(e, t, r) {
+      try {
+        return { type: 'normal', arg: e.call(t, r) }
+      } catch (e) {
+        return { type: 'throw', arg: e }
+      }
+    }
+    e.wrap = c
+    var l = 'suspendedStart',
+      f = 'suspendedYield',
+      h = 'executing',
+      m = 'completed',
+      d = {}
+    function y() {}
+    function g() {}
+    function _() {}
+    var v = {}
+    s(v, o, function () {
+      return this
+    })
+    var w = Object.getPrototypeOf,
+      b = w && w(w(O([])))
+    b && b !== r && n.call(b, o) && (v = b)
+    var R = (_.prototype = y.prototype = Object.create(v))
+    function k(e) {
+      ;['next', 'throw', 'return'].forEach(function (t) {
+        s(e, t, function (e) {
+          return this._invoke(t, e)
+        })
+      })
+    }
+    function x(e, t) {
+      function r(a, o, i, u) {
+        var s = p(e[a], e, o)
+        if ('throw' !== s.type) {
+          var c = s.arg,
+            l = c.value
+          return l && 'object' === _typeof(l) && n.call(l, '__await')
+            ? t.resolve(l.__await).then(
+                function (e) {
+                  r('next', e, i, u)
+                },
+                function (e) {
+                  r('throw', e, i, u)
+                }
+              )
+            : t.resolve(l).then(
+                function (e) {
+                  ;(c.value = e), i(c)
+                },
+                function (e) {
+                  return r('throw', e, i, u)
+                }
+              )
+        }
+        u(s.arg)
+      }
+      var a
+      this._invoke = function (e, n) {
+        function o() {
+          return new t(function (t, a) {
+            r(e, n, t, a)
+          })
+        }
+        return (a = a ? a.then(o, o) : o())
+      }
+    }
+    function T(e, r) {
+      var n = e.iterator[r.method]
+      if (n === t) {
+        if (((r.delegate = null), 'throw' === r.method)) {
+          if (
+            e.iterator.return &&
+            ((r.method = 'return'), (r.arg = t), T(e, r), 'throw' === r.method)
+          )
+            return d
+          ;(r.method = 'throw'),
+            (r.arg = new TypeError(
+              "The iterator does not provide a 'throw' method"
+            ))
+        }
+        return d
+      }
+      var a = p(n, e.iterator, r.arg)
+      if ('throw' === a.type)
+        return (r.method = 'throw'), (r.arg = a.arg), (r.delegate = null), d
+      var o = a.arg
+      return o
+        ? o.done
+          ? ((r[e.resultName] = o.value),
+            (r.next = e.nextLoc),
+            'return' !== r.method && ((r.method = 'next'), (r.arg = t)),
+            (r.delegate = null),
+            d)
+          : o
+        : ((r.method = 'throw'),
+          (r.arg = new TypeError('iterator result is not an object')),
+          (r.delegate = null),
+          d)
+    }
+    function G(e) {
+      var t = { tryLoc: e[0] }
+      1 in e && (t.catchLoc = e[1]),
+        2 in e && ((t.finallyLoc = e[2]), (t.afterLoc = e[3])),
+        this.tryEntries.push(t)
+    }
+    function P(e) {
+      var t = e.completion || {}
+      ;(t.type = 'normal'), delete t.arg, (e.completion = t)
+    }
+    function M(e) {
+      ;(this.tryEntries = [{ tryLoc: 'root' }]),
+        e.forEach(G, this),
+        this.reset(!0)
+    }
+    function O(e) {
+      if (e) {
+        var r = e[o]
+        if (r) return r.call(e)
+        if ('function' == typeof e.next) return e
+        if (!isNaN(e.length)) {
+          var a = -1,
+            i = function r() {
+              for (; ++a < e.length; )
+                if (n.call(e, a)) return (r.value = e[a]), (r.done = !1), r
+              return (r.value = t), (r.done = !0), r
+            }
+          return (i.next = i)
+        }
+      }
+      return { next: C }
+    }
+    function C() {
+      return { value: t, done: !0 }
+    }
+    return (
+      (g.prototype = _),
+      s(R, 'constructor', _),
+      s(_, 'constructor', g),
+      (g.displayName = s(_, u, 'GeneratorFunction')),
+      (e.isGeneratorFunction = function (e) {
+        var t = 'function' == typeof e && e.constructor
+        return (
+          !!t && (t === g || 'GeneratorFunction' === (t.displayName || t.name))
+        )
+      }),
+      (e.mark = function (e) {
+        return (
+          Object.setPrototypeOf
+            ? Object.setPrototypeOf(e, _)
+            : ((e.__proto__ = _), s(e, u, 'GeneratorFunction')),
+          (e.prototype = Object.create(R)),
+          e
+        )
+      }),
+      (e.awrap = function (e) {
+        return { __await: e }
+      }),
+      k(x.prototype),
+      s(x.prototype, i, function () {
+        return this
+      }),
+      (e.AsyncIterator = x),
+      (e.async = function (t, r, n, a, o) {
+        void 0 === o && (o = Promise)
+        var i = new x(c(t, r, n, a), o)
+        return e.isGeneratorFunction(r)
+          ? i
+          : i.next().then(function (e) {
+              return e.done ? e.value : i.next()
+            })
+      }),
+      k(R),
+      s(R, u, 'Generator'),
+      s(R, o, function () {
+        return this
+      }),
+      s(R, 'toString', function () {
+        return '[object Generator]'
+      }),
+      (e.keys = function (e) {
+        var t = []
+        for (var r in e) t.push(r)
+        return (
+          t.reverse(),
+          function r() {
+            for (; t.length; ) {
+              var n = t.pop()
+              if (n in e) return (r.value = n), (r.done = !1), r
+            }
+            return (r.done = !0), r
+          }
+        )
+      }),
+      (e.values = O),
+      (M.prototype = {
+        constructor: M,
+        reset: function (e) {
+          if (
+            ((this.prev = 0),
+            (this.next = 0),
+            (this.sent = this._sent = t),
+            (this.done = !1),
+            (this.delegate = null),
+            (this.method = 'next'),
+            (this.arg = t),
+            this.tryEntries.forEach(P),
+            !e)
+          )
+            for (var r in this)
+              't' === r.charAt(0) &&
+                n.call(this, r) &&
+                !isNaN(+r.slice(1)) &&
+                (this[r] = t)
+        },
+        stop: function () {
+          this.done = !0
+          var e = this.tryEntries[0].completion
+          if ('throw' === e.type) throw e.arg
+          return this.rval
+        },
+        dispatchException: function (e) {
+          if (this.done) throw e
+          var r = this
+          function a(n, a) {
+            return (
+              (u.type = 'throw'),
+              (u.arg = e),
+              (r.next = n),
+              a && ((r.method = 'next'), (r.arg = t)),
+              !!a
+            )
+          }
+          for (var o = this.tryEntries.length - 1; o >= 0; --o) {
+            var i = this.tryEntries[o],
+              u = i.completion
+            if ('root' === i.tryLoc) return a('end')
+            if (i.tryLoc <= this.prev) {
+              var s = n.call(i, 'catchLoc'),
+                c = n.call(i, 'finallyLoc')
+              if (s && c) {
+                if (this.prev < i.catchLoc) return a(i.catchLoc, !0)
+                if (this.prev < i.finallyLoc) return a(i.finallyLoc)
+              } else if (s) {
+                if (this.prev < i.catchLoc) return a(i.catchLoc, !0)
+              } else {
+                if (!c)
+                  throw new Error('try statement without catch or finally')
+                if (this.prev < i.finallyLoc) return a(i.finallyLoc)
+              }
+            }
+          }
+        },
+        abrupt: function (e, t) {
+          for (var r = this.tryEntries.length - 1; r >= 0; --r) {
+            var a = this.tryEntries[r]
+            if (
+              a.tryLoc <= this.prev &&
+              n.call(a, 'finallyLoc') &&
+              this.prev < a.finallyLoc
+            ) {
+              var o = a
+              break
+            }
+          }
+          o &&
+            ('break' === e || 'continue' === e) &&
+            o.tryLoc <= t &&
+            t <= o.finallyLoc &&
+            (o = null)
+          var i = o ? o.completion : {}
+          return (
+            (i.type = e),
+            (i.arg = t),
+            o
+              ? ((this.method = 'next'), (this.next = o.finallyLoc), d)
+              : this.complete(i)
+          )
+        },
+        complete: function (e, t) {
+          if ('throw' === e.type) throw e.arg
+          return (
+            'break' === e.type || 'continue' === e.type
+              ? (this.next = e.arg)
+              : 'return' === e.type
+              ? ((this.rval = this.arg = e.arg),
+                (this.method = 'return'),
+                (this.next = 'end'))
+              : 'normal' === e.type && t && (this.next = t),
+            d
+          )
+        },
+        finish: function (e) {
+          for (var t = this.tryEntries.length - 1; t >= 0; --t) {
+            var r = this.tryEntries[t]
+            if (r.finallyLoc === e)
+              return this.complete(r.completion, r.afterLoc), P(r), d
+          }
+        },
+        catch: function (e) {
+          for (var t = this.tryEntries.length - 1; t >= 0; --t) {
+            var r = this.tryEntries[t]
+            if (r.tryLoc === e) {
+              var n = r.completion
+              if ('throw' === n.type) {
+                var a = n.arg
+                P(r)
+              }
+              return a
+            }
+          }
+          throw new Error('illegal catch attempt')
+        },
+        delegateYield: function (e, r, n) {
+          return (
+            (this.delegate = { iterator: O(e), resultName: r, nextLoc: n }),
+            'next' === this.method && (this.arg = t),
+            d
+          )
+        }
+      }),
+      e
+    )
+  })(
+    'object' === ('undefined' == typeof module ? 'undefined' : _typeof(module))
+      ? module.exports
+      : {}
+  )
+  try {
+    regeneratorRuntime = t
+  } catch (e) {
+    'object' ===
+    ('undefined' == typeof globalThis ? 'undefined' : _typeof(globalThis))
+      ? (globalThis.regeneratorRuntime = t)
+      : Function('r', 'regeneratorRuntime = r')(t)
+  }
+  function r(e) {
+    for (var t = void 0, r = e[0], n = 1; n < e.length; ) {
+      var a = e[n],
+        o = e[n + 1]
+      if (
+        ((n += 2),
+        ('optionalAccess' === a || 'optionalCall' === a) && null == r)
+      )
+        return
+      'access' === a || 'optionalAccess' === a
+        ? ((t = r), (r = o(r)))
+        : ('call' !== a && 'optionalCall' !== a) ||
+          ((r = o(function () {
+            for (
+              var e, n = arguments.length, a = new Array(n), o = 0;
+              o < n;
+              o++
+            )
+              a[o] = arguments[o]
+            return (e = r).call.apply(e, [t].concat(a))
+          })),
+          (t = void 0))
+    }
+    return r
+  }
+  function n() {
+    var e = new Int8Array(1)
+    window.crypto.getRandomValues(e)
+    var t = new Uint8Array(Math.max(16, Math.abs(e[0])))
+    return window.crypto.getRandomValues(t), t.join('')
+  }
+  function a(e) {
+    var t = arguments.length > 1 && void 0 !== arguments[1] && arguments[1],
+      a = n()
+    return (
+      Object.defineProperty(window, a, {
+        value: function (n) {
+          return (
+            t && Reflect.deleteProperty(window, a),
+            r([
+              e,
+              'optionalCall',
+              function (e) {
+                return e(n)
+              }
+            ])
+          )
+        },
+        writable: !1,
+        configurable: !0
+      }),
+      a
+    )
+  }
+  function o(e) {
+    return i.apply(this, arguments)
+  }
+  function i() {
+    return (i = _asyncToGenerator(
+      regeneratorRuntime.mark(function e(t) {
+        var r,
+          n = arguments
+        return regeneratorRuntime.wrap(function (e) {
+          for (;;)
+            switch ((e.prev = e.next)) {
+              case 0:
+                return (
+                  (r = n.length > 1 && void 0 !== n[1] ? n[1] : {}),
+                  e.abrupt(
+                    'return',
+                    new Promise(function (e, n) {
+                      var o = a(function (t) {
+                          e(t), Reflect.deleteProperty(window, i)
+                        }, !0),
+                        i = a(function (e) {
+                          n(e), Reflect.deleteProperty(window, o)
+                        }, !0)
+                      window.__TAURI_POST_MESSAGE__(
+                        t,
+                        _objectSpread(
+                          {
+                            __invokeKey: __TAURI_INVOKE_KEY__,
+                            callback: o,
+                            error: i
+                          },
+                          r
+                        )
+                      )
+                    })
+                  )
+                )
+              case 2:
+              case 'end':
+                return e.stop()
+            }
+        }, e)
+      })
+    )).apply(this, arguments)
+  }
+  var u = Object.freeze({
+    __proto__: null,
+    transformCallback: a,
+    invoke: o,
+    convertFileSrc: function (e) {
+      return navigator.userAgent.includes('Windows')
+        ? 'https://asset.localhost/'.concat(e)
+        : 'asset://'.concat(e)
+    }
+  })
+  function s(e) {
+    return c.apply(this, arguments)
+  }
+  function c() {
+    return (c = _asyncToGenerator(
+      regeneratorRuntime.mark(function e(t) {
+        return regeneratorRuntime.wrap(function (e) {
+          for (;;)
+            switch ((e.prev = e.next)) {
+              case 0:
+                return e.abrupt('return', o('tauri', t))
+              case 1:
+              case 'end':
+                return e.stop()
+            }
+        }, e)
+      })
+    )).apply(this, arguments)
+  }
+  function p() {
+    return (p = _asyncToGenerator(
+      regeneratorRuntime.mark(function e() {
+        return regeneratorRuntime.wrap(function (e) {
+          for (;;)
+            switch ((e.prev = e.next)) {
+              case 0:
+                return e.abrupt(
+                  'return',
+                  s({ __tauriModule: 'App', message: { cmd: 'getAppVersion' } })
+                )
+              case 1:
+              case 'end':
+                return e.stop()
+            }
+        }, e)
+      })
+    )).apply(this, arguments)
+  }
+  function l() {
+    return (l = _asyncToGenerator(
+      regeneratorRuntime.mark(function e() {
+        return regeneratorRuntime.wrap(function (e) {
+          for (;;)
+            switch ((e.prev = e.next)) {
+              case 0:
+                return e.abrupt(
+                  'return',
+                  s({ __tauriModule: 'App', message: { cmd: 'getAppName' } })
+                )
+              case 1:
+              case 'end':
+                return e.stop()
+            }
+        }, e)
+      })
+    )).apply(this, arguments)
+  }
+  function f() {
+    return (f = _asyncToGenerator(
+      regeneratorRuntime.mark(function e() {
+        return regeneratorRuntime.wrap(function (e) {
+          for (;;)
+            switch ((e.prev = e.next)) {
+              case 0:
+                return e.abrupt(
+                  'return',
+                  s({
+                    __tauriModule: 'App',
+                    message: { cmd: 'getTauriVersion' }
+                  })
+                )
+              case 1:
+              case 'end':
+                return e.stop()
+            }
+        }, e)
+      })
+    )).apply(this, arguments)
+  }
+  var h = Object.freeze({
+    __proto__: null,
+    getName: function () {
+      return l.apply(this, arguments)
+    },
+    getVersion: function () {
+      return p.apply(this, arguments)
+    },
+    getTauriVersion: function () {
+      return f.apply(this, arguments)
+    }
+  })
+  function m() {
+    return (m = _asyncToGenerator(
+      regeneratorRuntime.mark(function e() {
+        return regeneratorRuntime.wrap(function (e) {
+          for (;;)
+            switch ((e.prev = e.next)) {
+              case 0:
+                return e.abrupt(
+                  'return',
+                  s({ __tauriModule: 'Cli', message: { cmd: 'cliMatches' } })
+                )
+              case 1:
+              case 'end':
+                return e.stop()
+            }
+        }, e)
+      })
+    )).apply(this, arguments)
+  }
+  var d = Object.freeze({
+    __proto__: null,
+    getMatches: function () {
+      return m.apply(this, arguments)
+    }
+  })
+  function y() {
+    return (y = _asyncToGenerator(
+      regeneratorRuntime.mark(function e(t) {
+        return regeneratorRuntime.wrap(function (e) {
+          for (;;)
+            switch ((e.prev = e.next)) {
+              case 0:
+                return e.abrupt(
+                  'return',
+                  s({
+                    __tauriModule: 'Clipboard',
+                    message: { cmd: 'writeText', data: t }
+                  })
+                )
+              case 1:
+              case 'end':
+                return e.stop()
+            }
+        }, e)
+      })
+    )).apply(this, arguments)
+  }
+  function g() {
+    return (g = _asyncToGenerator(
+      regeneratorRuntime.mark(function e() {
+        return regeneratorRuntime.wrap(function (e) {
+          for (;;)
+            switch ((e.prev = e.next)) {
+              case 0:
+                return e.abrupt(
+                  'return',
+                  s({
+                    __tauriModule: 'Clipboard',
+                    message: { cmd: 'readText' }
+                  })
+                )
+              case 1:
+              case 'end':
+                return e.stop()
+            }
+        }, e)
+      })
+    )).apply(this, arguments)
+  }
+  var _ = Object.freeze({
+    __proto__: null,
+    writeText: function (e) {
+      return y.apply(this, arguments)
+    },
+    readText: function () {
+      return g.apply(this, arguments)
+    }
+  })
+  function v() {
+    return (v = _asyncToGenerator(
+      regeneratorRuntime.mark(function e() {
+        var t,
+          r = arguments
+        return regeneratorRuntime.wrap(function (e) {
+          for (;;)
+            switch ((e.prev = e.next)) {
+              case 0:
+                return (
+                  'object' ===
+                    _typeof(
+                      (t = r.length > 0 && void 0 !== r[0] ? r[0] : {})
+                    ) && Object.freeze(t),
+                  e.abrupt(
+                    'return',
+                    s({
+                      __tauriModule: 'Dialog',
+                      message: { cmd: 'openDialog', options: t }
+                    })
+                  )
+                )
+              case 3:
+              case 'end':
+                return e.stop()
+            }
+        }, e)
+      })
+    )).apply(this, arguments)
+  }
+  function w() {
+    return (w = _asyncToGenerator(
+      regeneratorRuntime.mark(function e() {
+        var t,
+          r = arguments
+        return regeneratorRuntime.wrap(function (e) {
+          for (;;)
+            switch ((e.prev = e.next)) {
+              case 0:
+                return (
+                  'object' ===
+                    _typeof(
+                      (t = r.length > 0 && void 0 !== r[0] ? r[0] : {})
+                    ) && Object.freeze(t),
+                  e.abrupt(
+                    'return',
+                    s({
+                      __tauriModule: 'Dialog',
+                      message: { cmd: 'saveDialog', options: t }
+                    })
+                  )
+                )
+              case 3:
+              case 'end':
+                return e.stop()
+            }
+        }, e)
+      })
+    )).apply(this, arguments)
+  }
+  function b() {
+    return (b = _asyncToGenerator(
+      regeneratorRuntime.mark(function e(t) {
+        return regeneratorRuntime.wrap(function (e) {
+          for (;;)
+            switch ((e.prev = e.next)) {
+              case 0:
+                return e.abrupt(
+                  'return',
+                  s({
+                    __tauriModule: 'Dialog',
+                    message: { cmd: 'messageDialog', message: t }
+                  })
+                )
+              case 1:
+              case 'end':
+                return e.stop()
+            }
+        }, e)
+      })
+    )).apply(this, arguments)
+  }
+  function R() {
+    return (R = _asyncToGenerator(
+      regeneratorRuntime.mark(function e(t, r) {
+        return regeneratorRuntime.wrap(function (e) {
+          for (;;)
+            switch ((e.prev = e.next)) {
+              case 0:
+                return e.abrupt(
+                  'return',
+                  s({
+                    __tauriModule: 'Dialog',
+                    message: { cmd: 'askDialog', title: r, message: t }
+                  })
+                )
+              case 1:
+              case 'end':
+                return e.stop()
+            }
+        }, e)
+      })
+    )).apply(this, arguments)
+  }
+  function k() {
+    return (k = _asyncToGenerator(
+      regeneratorRuntime.mark(function e(t, r) {
+        return regeneratorRuntime.wrap(function (e) {
+          for (;;)
+            switch ((e.prev = e.next)) {
+              case 0:
+                return e.abrupt(
+                  'return',
+                  s({
+                    __tauriModule: 'Dialog',
+                    message: { cmd: 'confirmDialog', title: r, message: t }
+                  })
+                )
+              case 1:
+              case 'end':
+                return e.stop()
+            }
+        }, e)
+      })
+    )).apply(this, arguments)
+  }
+  var x = Object.freeze({
+    __proto__: null,
+    open: function () {
+      return v.apply(this, arguments)
+    },
+    save: function () {
+      return w.apply(this, arguments)
+    },
+    message: function (e) {
+      return b.apply(this, arguments)
+    },
+    ask: function (e, t) {
+      return R.apply(this, arguments)
+    },
+    confirm: function (e, t) {
+      return k.apply(this, arguments)
+    }
+  })
+  function T(e, t, r) {
+    return G.apply(this, arguments)
+  }
+  function G() {
+    return (G = _asyncToGenerator(
+      regeneratorRuntime.mark(function e(t, r, n) {
+        return regeneratorRuntime.wrap(function (e) {
+          for (;;)
+            switch ((e.prev = e.next)) {
+              case 0:
+                return (
+                  (e.next = 2),
+                  s({
+                    __tauriModule: 'Event',
+                    message: {
+                      cmd: 'emit',
+                      event: t,
+                      windowLabel: r,
+                      payload: n
+                    }
+                  })
+                )
+              case 2:
+              case 'end':
+                return e.stop()
+            }
+        }, e)
+      })
+    )).apply(this, arguments)
+  }
+  function P(e) {
+    return M.apply(this, arguments)
+  }
+  function M() {
+    return (M = _asyncToGenerator(
+      regeneratorRuntime.mark(function e(t) {
+        return regeneratorRuntime.wrap(function (e) {
+          for (;;)
+            switch ((e.prev = e.next)) {
+              case 0:
+                return e.abrupt(
+                  'return',
+                  s({
+                    __tauriModule: 'Event',
+                    message: { cmd: 'unlisten', eventId: t }
+                  })
+                )
+              case 1:
+              case 'end':
+                return e.stop()
+            }
+        }, e)
+      })
+    )).apply(this, arguments)
+  }
+  function O(e, t) {
+    return C.apply(this, arguments)
+  }
+  function C() {
+    return (C = _asyncToGenerator(
+      regeneratorRuntime.mark(function e(t, r) {
+        return regeneratorRuntime.wrap(function (e) {
+          for (;;)
+            switch ((e.prev = e.next)) {
+              case 0:
+                return e.abrupt(
+                  'return',
+                  s({
+                    __tauriModule: 'Event',
+                    message: { cmd: 'listen', event: t, handler: a(r) }
+                  }).then(function (e) {
+                    return _asyncToGenerator(
+                      regeneratorRuntime.mark(function t() {
+                        return regeneratorRuntime.wrap(function (t) {
+                          for (;;)
+                            switch ((t.prev = t.next)) {
+                              case 0:
+                                return t.abrupt('return', P(e))
+                              case 1:
+                              case 'end':
+                                return t.stop()
+                            }
+                        }, t)
+                      })
+                    )
+                  })
+                )
+              case 1:
+              case 'end':
+                return e.stop()
+            }
+        }, e)
+      })
+    )).apply(this, arguments)
+  }
+  function j(e, t) {
+    return S.apply(this, arguments)
+  }
+  function S() {
+    return (S = _asyncToGenerator(
+      regeneratorRuntime.mark(function e(t, r) {
+        return regeneratorRuntime.wrap(function (e) {
+          for (;;)
+            switch ((e.prev = e.next)) {
+              case 0:
+                return e.abrupt(
+                  'return',
+                  O(t, function (e) {
+                    r(e), P(e.id).catch(function () {})
+                  })
+                )
+              case 1:
+              case 'end':
+                return e.stop()
+            }
+        }, e)
+      })
+    )).apply(this, arguments)
+  }
+  function A(e, t) {
+    return D.apply(this, arguments)
+  }
+  function D() {
+    return (D = _asyncToGenerator(
+      regeneratorRuntime.mark(function e(t, r) {
+        return regeneratorRuntime.wrap(function (e) {
+          for (;;)
+            switch ((e.prev = e.next)) {
+              case 0:
+                return e.abrupt('return', T(t, void 0, r))
+              case 1:
+              case 'end':
+                return e.stop()
+            }
+        }, e)
+      })
+    )).apply(this, arguments)
+  }
+  var z,
+    L = Object.freeze({ __proto__: null, listen: O, once: j, emit: A })
+  function E() {
+    return (E = _asyncToGenerator(
+      regeneratorRuntime.mark(function e(t) {
+        var r,
+          n = arguments
+        return regeneratorRuntime.wrap(function (e) {
+          for (;;)
+            switch ((e.prev = e.next)) {
+              case 0:
+                return (
+                  (r = n.length > 1 && void 0 !== n[1] ? n[1] : {}),
+                  e.abrupt(
+                    'return',
+                    s({
+                      __tauriModule: 'Fs',
+                      message: { cmd: 'readTextFile', path: t, options: r }
+                    })
+                  )
+                )
+              case 2:
+              case 'end':
+                return e.stop()
+            }
+        }, e)
+      })
+    )).apply(this, arguments)
+  }
+  function W() {
+    return (W = _asyncToGenerator(
+      regeneratorRuntime.mark(function e(t) {
+        var r,
+          n = arguments
+        return regeneratorRuntime.wrap(function (e) {
+          for (;;)
+            switch ((e.prev = e.next)) {
+              case 0:
+                return (
+                  (r = n.length > 1 && void 0 !== n[1] ? n[1] : {}),
+                  e.abrupt(
+                    'return',
+                    s({
+                      __tauriModule: 'Fs',
+                      message: { cmd: 'readBinaryFile', path: t, options: r }
+                    })
+                  )
+                )
+              case 2:
+              case 'end':
+                return e.stop()
+            }
+        }, e)
+      })
+    )).apply(this, arguments)
+  }
+  function F() {
+    return (F = _asyncToGenerator(
+      regeneratorRuntime.mark(function e(t) {
+        var r,
+          n = arguments
+        return regeneratorRuntime.wrap(function (e) {
+          for (;;)
+            switch ((e.prev = e.next)) {
+              case 0:
+                return (
+                  'object' ===
+                    _typeof(
+                      (r = n.length > 1 && void 0 !== n[1] ? n[1] : {})
+                    ) && Object.freeze(r),
+                  'object' === _typeof(t) && Object.freeze(t),
+                  e.abrupt(
+                    'return',
+                    s({
+                      __tauriModule: 'Fs',
+                      message: {
+                        cmd: 'writeFile',
+                        path: t.path,
+                        contents: t.contents,
+                        options: r
+                      }
+                    })
+                  )
+                )
+              case 4:
+              case 'end':
+                return e.stop()
+            }
+        }, e)
+      })
+    )).apply(this, arguments)
+  }
+  !(function (e) {
+    e[(e.Audio = 1)] = 'Audio'
+    e[(e.Cache = 2)] = 'Cache'
+    e[(e.Config = 3)] = 'Config'
+    e[(e.Data = 4)] = 'Data'
+    e[(e.LocalData = 5)] = 'LocalData'
+    e[(e.Desktop = 6)] = 'Desktop'
+    e[(e.Document = 7)] = 'Document'
+    e[(e.Download = 8)] = 'Download'
+    e[(e.Executable = 9)] = 'Executable'
+    e[(e.Font = 10)] = 'Font'
+    e[(e.Home = 11)] = 'Home'
+    e[(e.Picture = 12)] = 'Picture'
+    e[(e.Public = 13)] = 'Public'
+    e[(e.Runtime = 14)] = 'Runtime'
+    e[(e.Template = 15)] = 'Template'
+    e[(e.Video = 16)] = 'Video'
+    e[(e.Resource = 17)] = 'Resource'
+    e[(e.App = 18)] = 'App'
+    e[(e.Current = 19)] = 'Current'
+    e[(e.Log = 20)] = 'Log'
+  })(z || (z = {}))
+  var I = 65536
+  function N(e) {
+    var t = (function (e) {
+      if (e.length < I) return String.fromCharCode.apply(null, Array.from(e))
+      for (var t = '', r = e.length, n = 0; n < r; n++) {
+        var a = e.subarray(n * I, (n + 1) * I)
+        t += String.fromCharCode.apply(null, Array.from(a))
+      }
+      return t
+    })(new Uint8Array(e))
+    return btoa(t)
+  }
+  function U() {
+    return (U = _asyncToGenerator(
+      regeneratorRuntime.mark(function e(t) {
+        var r,
+          n = arguments
+        return regeneratorRuntime.wrap(function (e) {
+          for (;;)
+            switch ((e.prev = e.next)) {
+              case 0:
+                return (
+                  'object' ===
+                    _typeof(
+                      (r = n.length > 1 && void 0 !== n[1] ? n[1] : {})
+                    ) && Object.freeze(r),
+                  'object' === _typeof(t) && Object.freeze(t),
+                  e.abrupt(
+                    'return',
+                    s({
+                      __tauriModule: 'Fs',
+                      message: {
+                        cmd: 'writeBinaryFile',
+                        path: t.path,
+                        contents: N(t.contents),
+                        options: r
+                      }
+                    })
+                  )
+                )
+              case 4:
+              case 'end':
+                return e.stop()
+            }
+        }, e)
+      })
+    )).apply(this, arguments)
+  }
+  function B() {
+    return (B = _asyncToGenerator(
+      regeneratorRuntime.mark(function e(t) {
+        var r,
+          n = arguments
+        return regeneratorRuntime.wrap(function (e) {
+          for (;;)
+            switch ((e.prev = e.next)) {
+              case 0:
+                return (
+                  (r = n.length > 1 && void 0 !== n[1] ? n[1] : {}),
+                  e.abrupt(
+                    'return',
+                    s({
+                      __tauriModule: 'Fs',
+                      message: { cmd: 'readDir', path: t, options: r }
+                    })
+                  )
+                )
+              case 2:
+              case 'end':
+                return e.stop()
+            }
+        }, e)
+      })
+    )).apply(this, arguments)
+  }
+  function V() {
+    return (V = _asyncToGenerator(
+      regeneratorRuntime.mark(function e(t) {
+        var r,
+          n = arguments
+        return regeneratorRuntime.wrap(function (e) {
+          for (;;)
+            switch ((e.prev = e.next)) {
+              case 0:
+                return (
+                  (r = n.length > 1 && void 0 !== n[1] ? n[1] : {}),
+                  e.abrupt(
+                    'return',
+                    s({
+                      __tauriModule: 'Fs',
+                      message: { cmd: 'createDir', path: t, options: r }
+                    })
+                  )
+                )
+              case 2:
+              case 'end':
+                return e.stop()
+            }
+        }, e)
+      })
+    )).apply(this, arguments)
+  }
+  function q() {
+    return (q = _asyncToGenerator(
+      regeneratorRuntime.mark(function e(t) {
+        var r,
+          n = arguments
+        return regeneratorRuntime.wrap(function (e) {
+          for (;;)
+            switch ((e.prev = e.next)) {
+              case 0:
+                return (
+                  (r = n.length > 1 && void 0 !== n[1] ? n[1] : {}),
+                  e.abrupt(
+                    'return',
+                    s({
+                      __tauriModule: 'Fs',
+                      message: { cmd: 'removeDir', path: t, options: r }
+                    })
+                  )
+                )
+              case 2:
+              case 'end':
+                return e.stop()
+            }
+        }, e)
+      })
+    )).apply(this, arguments)
+  }
+  function H() {
+    return (H = _asyncToGenerator(
+      regeneratorRuntime.mark(function e(t, r) {
+        var n,
+          a = arguments
+        return regeneratorRuntime.wrap(function (e) {
+          for (;;)
+            switch ((e.prev = e.next)) {
+              case 0:
+                return (
+                  (n = a.length > 2 && void 0 !== a[2] ? a[2] : {}),
+                  e.abrupt(
+                    'return',
+                    s({
+                      __tauriModule: 'Fs',
+                      message: {
+                        cmd: 'copyFile',
+                        source: t,
+                        destination: r,
+                        options: n
+                      }
+                    })
+                  )
+                )
+              case 2:
+              case 'end':
+                return e.stop()
+            }
+        }, e)
+      })
+    )).apply(this, arguments)
+  }
+  function J() {
+    return (J = _asyncToGenerator(
+      regeneratorRuntime.mark(function e(t) {
+        var r,
+          n = arguments
+        return regeneratorRuntime.wrap(function (e) {
+          for (;;)
+            switch ((e.prev = e.next)) {
+              case 0:
+                return (
+                  (r = n.length > 1 && void 0 !== n[1] ? n[1] : {}),
+                  e.abrupt(
+                    'return',
+                    s({
+                      __tauriModule: 'Fs',
+                      message: { cmd: 'removeFile', path: t, options: r }
+                    })
+                  )
+                )
+              case 2:
+              case 'end':
+                return e.stop()
+            }
+        }, e)
+      })
+    )).apply(this, arguments)
+  }
+  function K() {
+    return (K = _asyncToGenerator(
+      regeneratorRuntime.mark(function e(t, r) {
+        var n,
+          a = arguments
+        return regeneratorRuntime.wrap(function (e) {
+          for (;;)
+            switch ((e.prev = e.next)) {
+              case 0:
+                return (
+                  (n = a.length > 2 && void 0 !== a[2] ? a[2] : {}),
+                  e.abrupt(
+                    'return',
+                    s({
+                      __tauriModule: 'Fs',
+                      message: {
+                        cmd: 'renameFile',
+                        oldPath: t,
+                        newPath: r,
+                        options: n
+                      }
+                    })
+                  )
+                )
+              case 2:
+              case 'end':
+                return e.stop()
+            }
+        }, e)
+      })
+    )).apply(this, arguments)
+  }
+  var Y = Object.freeze({
+    __proto__: null,
+    get BaseDirectory() {
+      return z
+    },
+    get Dir() {
+      return z
+    },
+    readTextFile: function (e) {
+      return E.apply(this, arguments)
+    },
+    readBinaryFile: function (e) {
+      return W.apply(this, arguments)
+    },
+    writeFile: function (e) {
+      return F.apply(this, arguments)
+    },
+    writeBinaryFile: function (e) {
+      return U.apply(this, arguments)
+    },
+    readDir: function (e) {
+      return B.apply(this, arguments)
+    },
+    createDir: function (e) {
+      return V.apply(this, arguments)
+    },
+    removeDir: function (e) {
+      return q.apply(this, arguments)
+    },
+    copyFile: function (e, t) {
+      return H.apply(this, arguments)
+    },
+    removeFile: function (e) {
+      return J.apply(this, arguments)
+    },
+    renameFile: function (e, t) {
+      return K.apply(this, arguments)
+    }
+  })
+  function $() {
+    return ($ = _asyncToGenerator(
+      regeneratorRuntime.mark(function e(t, r) {
+        return regeneratorRuntime.wrap(function (e) {
+          for (;;)
+            switch ((e.prev = e.next)) {
+              case 0:
+                return e.abrupt(
+                  'return',
+                  s({
+                    __tauriModule: 'GlobalShortcut',
+                    message: { cmd: 'register', shortcut: t, handler: a(r) }
+                  })
+                )
+              case 1:
+              case 'end':
+                return e.stop()
+            }
+        }, e)
+      })
+    )).apply(this, arguments)
+  }
+  function Q() {
+    return (Q = _asyncToGenerator(
+      regeneratorRuntime.mark(function e(t, r) {
+        return regeneratorRuntime.wrap(function (e) {
+          for (;;)
+            switch ((e.prev = e.next)) {
+              case 0:
+                return e.abrupt(
+                  'return',
+                  s({
+                    __tauriModule: 'GlobalShortcut',
+                    message: { cmd: 'registerAll', shortcuts: t, handler: a(r) }
+                  })
+                )
+              case 1:
+              case 'end':
+                return e.stop()
+            }
+        }, e)
+      })
+    )).apply(this, arguments)
+  }
+  function X() {
+    return (X = _asyncToGenerator(
+      regeneratorRuntime.mark(function e(t) {
+        return regeneratorRuntime.wrap(function (e) {
+          for (;;)
+            switch ((e.prev = e.next)) {
+              case 0:
+                return e.abrupt(
+                  'return',
+                  s({
+                    __tauriModule: 'GlobalShortcut',
+                    message: { cmd: 'isRegistered', shortcut: t }
+                  })
+                )
+              case 1:
+              case 'end':
+                return e.stop()
+            }
+        }, e)
+      })
+    )).apply(this, arguments)
+  }
+  function Z() {
+    return (Z = _asyncToGenerator(
+      regeneratorRuntime.mark(function e(t) {
+        return regeneratorRuntime.wrap(function (e) {
+          for (;;)
+            switch ((e.prev = e.next)) {
+              case 0:
+                return e.abrupt(
+                  'return',
+                  s({
+                    __tauriModule: 'GlobalShortcut',
+                    message: { cmd: 'unregister', shortcut: t }
+                  })
+                )
+              case 1:
+              case 'end':
+                return e.stop()
+            }
+        }, e)
+      })
+    )).apply(this, arguments)
+  }
+  function ee() {
+    return (ee = _asyncToGenerator(
+      regeneratorRuntime.mark(function e() {
+        return regeneratorRuntime.wrap(function (e) {
+          for (;;)
+            switch ((e.prev = e.next)) {
+              case 0:
+                return e.abrupt(
+                  'return',
+                  s({
+                    __tauriModule: 'GlobalShortcut',
+                    message: { cmd: 'unregisterAll' }
+                  })
+                )
+              case 1:
+              case 'end':
+                return e.stop()
+            }
+        }, e)
+      })
+    )).apply(this, arguments)
+  }
+  var te,
+    re = Object.freeze({
+      __proto__: null,
+      register: function (e, t) {
+        return $.apply(this, arguments)
+      },
+      registerAll: function (e, t) {
+        return Q.apply(this, arguments)
+      },
+      isRegistered: function (e) {
+        return X.apply(this, arguments)
+      },
+      unregister: function (e) {
+        return Z.apply(this, arguments)
+      },
+      unregisterAll: function () {
+        return ee.apply(this, arguments)
+      }
+    })
+  function ne(e, t) {
+    return null != e ? e : t()
+  }
+  function ae(e) {
+    for (var t = void 0, r = e[0], n = 1; n < e.length; ) {
+      var a = e[n],
+        o = e[n + 1]
+      if (
+        ((n += 2),
+        ('optionalAccess' === a || 'optionalCall' === a) && null == r)
+      )
+        return
+      'access' === a || 'optionalAccess' === a
+        ? ((t = r), (r = o(r)))
+        : ('call' !== a && 'optionalCall' !== a) ||
+          ((r = o(function () {
+            for (
+              var e, n = arguments.length, a = new Array(n), o = 0;
+              o < n;
+              o++
+            )
+              a[o] = arguments[o]
+            return (e = r).call.apply(e, [t].concat(a))
+          })),
+          (t = void 0))
+    }
+    return r
+  }
+  !(function (e) {
+    e[(e.JSON = 1)] = 'JSON'
+    e[(e.Text = 2)] = 'Text'
+    e[(e.Binary = 3)] = 'Binary'
+  })(te || (te = {}))
+  var oe = (function () {
+      function e(t, r) {
+        _classCallCheck(this, e), (this.type = t), (this.payload = r)
+      }
+      return (
+        _createClass(e, null, [
+          {
+            key: 'form',
+            value: function (t) {
+              return new e('Form', t)
+            }
+          },
+          {
+            key: 'json',
+            value: function (t) {
+              return new e('Json', t)
+            }
+          },
+          {
+            key: 'text',
+            value: function (t) {
+              return new e('Text', t)
+            }
+          },
+          {
+            key: 'bytes',
+            value: function (t) {
+              return new e('Bytes', t)
+            }
+          }
+        ]),
+        e
+      )
+    })(),
+    ie = function e(t) {
+      _classCallCheck(this, e),
+        (this.url = t.url),
+        (this.status = t.status),
+        (this.ok = this.status >= 200 && this.status < 300),
+        (this.headers = t.headers),
+        (this.data = t.data)
+    },
+    ue = (function () {
+      function e(t) {
+        _classCallCheck(this, e), (this.id = t)
+      }
+      var t, r, n, a, o, i, u
+      return (
+        _createClass(e, [
+          {
+            key: 'drop',
+            value:
+              ((u = _asyncToGenerator(
+                regeneratorRuntime.mark(function e() {
+                  return regeneratorRuntime.wrap(
+                    function (e) {
+                      for (;;)
+                        switch ((e.prev = e.next)) {
+                          case 0:
+                            return e.abrupt(
+                              'return',
+                              s({
+                                __tauriModule: 'Http',
+                                message: { cmd: 'dropClient', client: this.id }
+                              })
+                            )
+                          case 1:
+                          case 'end':
+                            return e.stop()
+                        }
+                    },
+                    e,
+                    this
+                  )
+                })
+              )),
+              function () {
+                return u.apply(this, arguments)
+              })
+          },
+          {
+            key: 'request',
+            value:
+              ((i = _asyncToGenerator(
+                regeneratorRuntime.mark(function e(t) {
+                  var r
+                  return regeneratorRuntime.wrap(
+                    function (e) {
+                      for (;;)
+                        switch ((e.prev = e.next)) {
+                          case 0:
+                            return (
+                              (r =
+                                !t.responseType ||
+                                t.responseType === te.JSON) &&
+                                (t.responseType = te.Text),
+                              e.abrupt(
+                                'return',
+                                s({
+                                  __tauriModule: 'Http',
+                                  message: {
+                                    cmd: 'httpRequest',
+                                    client: this.id,
+                                    options: t
+                                  }
+                                }).then(function (e) {
+                                  var t = new ie(e)
+                                  if (r) {
+                                    try {
+                                      t.data = JSON.parse(t.data)
+                                    } catch (e) {
+                                      if (t.ok)
+                                        throw Error(
+                                          'Failed to parse response `'
+                                            .concat(t.data, '` as JSON: ')
+                                            .concat(
+                                              e,
+                                              ';\n              try setting the `responseType` option to `ResponseType.Text` or `ResponseType.Binary` if the API does not return a JSON response.'
+                                            )
+                                        )
+                                    }
+                                    return t
+                                  }
+                                  return t
+                                })
+                              )
+                            )
+                          case 3:
+                          case 'end':
+                            return e.stop()
+                        }
+                    },
+                    e,
+                    this
+                  )
+                })
+              )),
+              function (e) {
+                return i.apply(this, arguments)
+              })
+          },
+          {
+            key: 'get',
+            value:
+              ((o = _asyncToGenerator(
+                regeneratorRuntime.mark(function e(t, r) {
+                  return regeneratorRuntime.wrap(
+                    function (e) {
+                      for (;;)
+                        switch ((e.prev = e.next)) {
+                          case 0:
+                            return e.abrupt(
+                              'return',
+                              this.request(
+                                _objectSpread({ method: 'GET', url: t }, r)
+                              )
+                            )
+                          case 1:
+                          case 'end':
+                            return e.stop()
+                        }
+                    },
+                    e,
+                    this
+                  )
+                })
+              )),
+              function (e, t) {
+                return o.apply(this, arguments)
+              })
+          },
+          {
+            key: 'post',
+            value:
+              ((a = _asyncToGenerator(
+                regeneratorRuntime.mark(function e(t, r, n) {
+                  return regeneratorRuntime.wrap(
+                    function (e) {
+                      for (;;)
+                        switch ((e.prev = e.next)) {
+                          case 0:
+                            return e.abrupt(
+                              'return',
+                              this.request(
+                                _objectSpread(
+                                  { method: 'POST', url: t, body: r },
+                                  n
+                                )
+                              )
+                            )
+                          case 1:
+                          case 'end':
+                            return e.stop()
+                        }
+                    },
+                    e,
+                    this
+                  )
+                })
+              )),
+              function (e, t, r) {
+                return a.apply(this, arguments)
+              })
+          },
+          {
+            key: 'put',
+            value:
+              ((n = _asyncToGenerator(
+                regeneratorRuntime.mark(function e(t, r, n) {
+                  return regeneratorRuntime.wrap(
+                    function (e) {
+                      for (;;)
+                        switch ((e.prev = e.next)) {
+                          case 0:
+                            return e.abrupt(
+                              'return',
+                              this.request(
+                                _objectSpread(
+                                  { method: 'PUT', url: t, body: r },
+                                  n
+                                )
+                              )
+                            )
+                          case 1:
+                          case 'end':
+                            return e.stop()
+                        }
+                    },
+                    e,
+                    this
+                  )
+                })
+              )),
+              function (e, t, r) {
+                return n.apply(this, arguments)
+              })
+          },
+          {
+            key: 'patch',
+            value:
+              ((r = _asyncToGenerator(
+                regeneratorRuntime.mark(function e(t, r) {
+                  return regeneratorRuntime.wrap(
+                    function (e) {
+                      for (;;)
+                        switch ((e.prev = e.next)) {
+                          case 0:
+                            return e.abrupt(
+                              'return',
+                              this.request(
+                                _objectSpread({ method: 'PATCH', url: t }, r)
+                              )
+                            )
+                          case 1:
+                          case 'end':
+                            return e.stop()
+                        }
+                    },
+                    e,
+                    this
+                  )
+                })
+              )),
+              function (e, t) {
+                return r.apply(this, arguments)
+              })
+          },
+          {
+            key: 'delete',
+            value:
+              ((t = _asyncToGenerator(
+                regeneratorRuntime.mark(function e(t, r) {
+                  return regeneratorRuntime.wrap(
+                    function (e) {
+                      for (;;)
+                        switch ((e.prev = e.next)) {
+                          case 0:
+                            return e.abrupt(
+                              'return',
+                              this.request(
+                                _objectSpread({ method: 'DELETE', url: t }, r)
+                              )
+                            )
+                          case 1:
+                          case 'end':
+                            return e.stop()
+                        }
+                    },
+                    e,
+                    this
+                  )
+                })
+              )),
+              function (e, r) {
+                return t.apply(this, arguments)
+              })
+          }
+        ]),
+        e
+      )
+    })()
+  function se(e) {
+    return ce.apply(this, arguments)
+  }
+  function ce() {
+    return (ce = _asyncToGenerator(
+      regeneratorRuntime.mark(function e(t) {
+        return regeneratorRuntime.wrap(function (e) {
+          for (;;)
+            switch ((e.prev = e.next)) {
+              case 0:
+                return e.abrupt(
+                  'return',
+                  s({
+                    __tauriModule: 'Http',
+                    message: { cmd: 'createClient', options: t }
+                  }).then(function (e) {
+                    return new ue(e)
+                  })
+                )
+              case 1:
+              case 'end':
+                return e.stop()
+            }
+        }, e)
+      })
+    )).apply(this, arguments)
+  }
+  var pe = null
+  function le() {
+    return (le = _asyncToGenerator(
+      regeneratorRuntime.mark(function e(t, r) {
+        return regeneratorRuntime.wrap(function (e) {
+          for (;;)
+            switch ((e.prev = e.next)) {
+              case 0:
+                if (null !== pe) {
+                  e.next = 4
+                  break
+                }
+                return (e.next = 3), se()
+              case 3:
+                pe = e.sent
+              case 4:
+                return e.abrupt(
+                  'return',
+                  pe.request(
+                    _objectSpread(
+                      {
+                        url: t,
+                        method: ne(
+                          ae([
+                            r,
+                            'optionalAccess',
+                            function (e) {
+                              return e.method
+                            }
+                          ]),
+                          function () {
+                            return 'GET'
+                          }
+                        )
+                      },
+                      r
+                    )
+                  )
+                )
+              case 5:
+              case 'end':
+                return e.stop()
+            }
+        }, e)
+      })
+    )).apply(this, arguments)
+  }
+  var fe = Object.freeze({
+    __proto__: null,
+    getClient: se,
+    fetch: function (e, t) {
+      return le.apply(this, arguments)
+    },
+    Body: oe,
+    Client: ue,
+    Response: ie,
+    get ResponseType() {
+      return te
+    }
+  })
+  function he() {
+    return (he = _asyncToGenerator(
+      regeneratorRuntime.mark(function e() {
+        return regeneratorRuntime.wrap(function (e) {
+          for (;;)
+            switch ((e.prev = e.next)) {
+              case 0:
+                if ('default' === window.Notification.permission) {
+                  e.next = 2
+                  break
+                }
+                return e.abrupt(
+                  'return',
+                  Promise.resolve('granted' === window.Notification.permission)
+                )
+              case 2:
+                return e.abrupt(
+                  'return',
+                  s({
+                    __tauriModule: 'Notification',
+                    message: { cmd: 'isNotificationPermissionGranted' }
+                  })
+                )
+              case 3:
+              case 'end':
+                return e.stop()
+            }
+        }, e)
+      })
+    )).apply(this, arguments)
+  }
+  function me() {
+    return (me = _asyncToGenerator(
+      regeneratorRuntime.mark(function e() {
+        return regeneratorRuntime.wrap(function (e) {
+          for (;;)
+            switch ((e.prev = e.next)) {
+              case 0:
+                return e.abrupt(
+                  'return',
+                  window.Notification.requestPermission()
+                )
+              case 1:
+              case 'end':
+                return e.stop()
+            }
+        }, e)
+      })
+    )).apply(this, arguments)
+  }
+  var de = Object.freeze({
+    __proto__: null,
+    sendNotification: function (e) {
+      'string' == typeof e
+        ? new window.Notification(e)
+        : new window.Notification(e.title, e)
+    },
+    requestPermission: function () {
+      return me.apply(this, arguments)
+    },
+    isPermissionGranted: function () {
+      return he.apply(this, arguments)
+    }
+  })
+  function ye() {
+    return navigator.appVersion.includes('Win')
+  }
+  function ge() {
+    return (ge = _asyncToGenerator(
+      regeneratorRuntime.mark(function e() {
+        return regeneratorRuntime.wrap(function (e) {
+          for (;;)
+            switch ((e.prev = e.next)) {
+              case 0:
+                return e.abrupt(
+                  'return',
+                  s({
+                    __tauriModule: 'Path',
+                    message: { cmd: 'resolvePath', path: '', directory: z.App }
+                  })
+                )
+              case 1:
+              case 'end':
+                return e.stop()
+            }
+        }, e)
+      })
+    )).apply(this, arguments)
+  }
+  function _e() {
+    return (_e = _asyncToGenerator(
+      regeneratorRuntime.mark(function e() {
+        return regeneratorRuntime.wrap(function (e) {
+          for (;;)
+            switch ((e.prev = e.next)) {
+              case 0:
+                return e.abrupt(
+                  'return',
+                  s({
+                    __tauriModule: 'Path',
+                    message: {
+                      cmd: 'resolvePath',
+                      path: '',
+                      directory: z.Audio
+                    }
+                  })
+                )
+              case 1:
+              case 'end':
+                return e.stop()
+            }
+        }, e)
+      })
+    )).apply(this, arguments)
+  }
+  function ve() {
+    return (ve = _asyncToGenerator(
+      regeneratorRuntime.mark(function e() {
+        return regeneratorRuntime.wrap(function (e) {
+          for (;;)
+            switch ((e.prev = e.next)) {
+              case 0:
+                return e.abrupt(
+                  'return',
+                  s({
+                    __tauriModule: 'Path',
+                    message: {
+                      cmd: 'resolvePath',
+                      path: '',
+                      directory: z.Cache
+                    }
+                  })
+                )
+              case 1:
+              case 'end':
+                return e.stop()
+            }
+        }, e)
+      })
+    )).apply(this, arguments)
+  }
+  function we() {
+    return (we = _asyncToGenerator(
+      regeneratorRuntime.mark(function e() {
+        return regeneratorRuntime.wrap(function (e) {
+          for (;;)
+            switch ((e.prev = e.next)) {
+              case 0:
+                return e.abrupt(
+                  'return',
+                  s({
+                    __tauriModule: 'Path',
+                    message: {
+                      cmd: 'resolvePath',
+                      path: '',
+                      directory: z.Config
+                    }
+                  })
+                )
+              case 1:
+              case 'end':
+                return e.stop()
+            }
+        }, e)
+      })
+    )).apply(this, arguments)
+  }
+  function be() {
+    return (be = _asyncToGenerator(
+      regeneratorRuntime.mark(function e() {
+        return regeneratorRuntime.wrap(function (e) {
+          for (;;)
+            switch ((e.prev = e.next)) {
+              case 0:
+                return e.abrupt(
+                  'return',
+                  s({
+                    __tauriModule: 'Path',
+                    message: { cmd: 'resolvePath', path: '', directory: z.Data }
+                  })
+                )
+              case 1:
+              case 'end':
+                return e.stop()
+            }
+        }, e)
+      })
+    )).apply(this, arguments)
+  }
+  function Re() {
+    return (Re = _asyncToGenerator(
+      regeneratorRuntime.mark(function e() {
+        return regeneratorRuntime.wrap(function (e) {
+          for (;;)
+            switch ((e.prev = e.next)) {
+              case 0:
+                return e.abrupt(
+                  'return',
+                  s({
+                    __tauriModule: 'Path',
+                    message: {
+                      cmd: 'resolvePath',
+                      path: '',
+                      directory: z.Desktop
+                    }
+                  })
+                )
+              case 1:
+              case 'end':
+                return e.stop()
+            }
+        }, e)
+      })
+    )).apply(this, arguments)
+  }
+  function ke() {
+    return (ke = _asyncToGenerator(
+      regeneratorRuntime.mark(function e() {
+        return regeneratorRuntime.wrap(function (e) {
+          for (;;)
+            switch ((e.prev = e.next)) {
+              case 0:
+                return e.abrupt(
+                  'return',
+                  s({
+                    __tauriModule: 'Path',
+                    message: {
+                      cmd: 'resolvePath',
+                      path: '',
+                      directory: z.Document
+                    }
+                  })
+                )
+              case 1:
+              case 'end':
+                return e.stop()
+            }
+        }, e)
+      })
+    )).apply(this, arguments)
+  }
+  function xe() {
+    return (xe = _asyncToGenerator(
+      regeneratorRuntime.mark(function e() {
+        return regeneratorRuntime.wrap(function (e) {
+          for (;;)
+            switch ((e.prev = e.next)) {
+              case 0:
+                return e.abrupt(
+                  'return',
+                  s({
+                    __tauriModule: 'Path',
+                    message: {
+                      cmd: 'resolvePath',
+                      path: '',
+                      directory: z.Download
+                    }
+                  })
+                )
+              case 1:
+              case 'end':
+                return e.stop()
+            }
+        }, e)
+      })
+    )).apply(this, arguments)
+  }
+  function Te() {
+    return (Te = _asyncToGenerator(
+      regeneratorRuntime.mark(function e() {
+        return regeneratorRuntime.wrap(function (e) {
+          for (;;)
+            switch ((e.prev = e.next)) {
+              case 0:
+                return e.abrupt(
+                  'return',
+                  s({
+                    __tauriModule: 'Path',
+                    message: {
+                      cmd: 'resolvePath',
+                      path: '',
+                      directory: z.Executable
+                    }
+                  })
+                )
+              case 1:
+              case 'end':
+                return e.stop()
+            }
+        }, e)
+      })
+    )).apply(this, arguments)
+  }
+  function Ge() {
+    return (Ge = _asyncToGenerator(
+      regeneratorRuntime.mark(function e() {
+        return regeneratorRuntime.wrap(function (e) {
+          for (;;)
+            switch ((e.prev = e.next)) {
+              case 0:
+                return e.abrupt(
+                  'return',
+                  s({
+                    __tauriModule: 'Path',
+                    message: { cmd: 'resolvePath', path: '', directory: z.Font }
+                  })
+                )
+              case 1:
+              case 'end':
+                return e.stop()
+            }
+        }, e)
+      })
+    )).apply(this, arguments)
+  }
+  function Pe() {
+    return (Pe = _asyncToGenerator(
+      regeneratorRuntime.mark(function e() {
+        return regeneratorRuntime.wrap(function (e) {
+          for (;;)
+            switch ((e.prev = e.next)) {
+              case 0:
+                return e.abrupt(
+                  'return',
+                  s({
+                    __tauriModule: 'Path',
+                    message: { cmd: 'resolvePath', path: '', directory: z.Home }
+                  })
+                )
+              case 1:
+              case 'end':
+                return e.stop()
+            }
+        }, e)
+      })
+    )).apply(this, arguments)
+  }
+  function Me() {
+    return (Me = _asyncToGenerator(
+      regeneratorRuntime.mark(function e() {
+        return regeneratorRuntime.wrap(function (e) {
+          for (;;)
+            switch ((e.prev = e.next)) {
+              case 0:
+                return e.abrupt(
+                  'return',
+                  s({
+                    __tauriModule: 'Path',
+                    message: {
+                      cmd: 'resolvePath',
+                      path: '',
+                      directory: z.LocalData
+                    }
+                  })
+                )
+              case 1:
+              case 'end':
+                return e.stop()
+            }
+        }, e)
+      })
+    )).apply(this, arguments)
+  }
+  function Oe() {
+    return (Oe = _asyncToGenerator(
+      regeneratorRuntime.mark(function e() {
+        return regeneratorRuntime.wrap(function (e) {
+          for (;;)
+            switch ((e.prev = e.next)) {
+              case 0:
+                return e.abrupt(
+                  'return',
+                  s({
+                    __tauriModule: 'Path',
+                    message: {
+                      cmd: 'resolvePath',
+                      path: '',
+                      directory: z.Picture
+                    }
+                  })
+                )
+              case 1:
+              case 'end':
+                return e.stop()
+            }
+        }, e)
+      })
+    )).apply(this, arguments)
+  }
+  function Ce() {
+    return (Ce = _asyncToGenerator(
+      regeneratorRuntime.mark(function e() {
+        return regeneratorRuntime.wrap(function (e) {
+          for (;;)
+            switch ((e.prev = e.next)) {
+              case 0:
+                return e.abrupt(
+                  'return',
+                  s({
+                    __tauriModule: 'Path',
+                    message: {
+                      cmd: 'resolvePath',
+                      path: '',
+                      directory: z.Public
+                    }
+                  })
+                )
+              case 1:
+              case 'end':
+                return e.stop()
+            }
+        }, e)
+      })
+    )).apply(this, arguments)
+  }
+  function je() {
+    return (je = _asyncToGenerator(
+      regeneratorRuntime.mark(function e() {
+        return regeneratorRuntime.wrap(function (e) {
+          for (;;)
+            switch ((e.prev = e.next)) {
+              case 0:
+                return e.abrupt(
+                  'return',
+                  s({
+                    __tauriModule: 'Path',
+                    message: {
+                      cmd: 'resolvePath',
+                      path: '',
+                      directory: z.Resource
+                    }
+                  })
+                )
+              case 1:
+              case 'end':
+                return e.stop()
+            }
+        }, e)
+      })
+    )).apply(this, arguments)
+  }
+  function Se() {
+    return (Se = _asyncToGenerator(
+      regeneratorRuntime.mark(function e() {
+        return regeneratorRuntime.wrap(function (e) {
+          for (;;)
+            switch ((e.prev = e.next)) {
+              case 0:
+                return e.abrupt(
+                  'return',
+                  s({
+                    __tauriModule: 'Path',
+                    message: {
+                      cmd: 'resolvePath',
+                      path: '',
+                      directory: z.Runtime
+                    }
+                  })
+                )
+              case 1:
+              case 'end':
+                return e.stop()
+            }
+        }, e)
+      })
+    )).apply(this, arguments)
+  }
+  function Ae() {
+    return (Ae = _asyncToGenerator(
+      regeneratorRuntime.mark(function e() {
+        return regeneratorRuntime.wrap(function (e) {
+          for (;;)
+            switch ((e.prev = e.next)) {
+              case 0:
+                return e.abrupt(
+                  'return',
+                  s({
+                    __tauriModule: 'Path',
+                    message: {
+                      cmd: 'resolvePath',
+                      path: '',
+                      directory: z.Template
+                    }
+                  })
+                )
+              case 1:
+              case 'end':
+                return e.stop()
+            }
+        }, e)
+      })
+    )).apply(this, arguments)
+  }
+  function De() {
+    return (De = _asyncToGenerator(
+      regeneratorRuntime.mark(function e() {
+        return regeneratorRuntime.wrap(function (e) {
+          for (;;)
+            switch ((e.prev = e.next)) {
+              case 0:
+                return e.abrupt(
+                  'return',
+                  s({
+                    __tauriModule: 'Path',
+                    message: {
+                      cmd: 'resolvePath',
+                      path: '',
+                      directory: z.Video
+                    }
+                  })
+                )
+              case 1:
+              case 'end':
+                return e.stop()
+            }
+        }, e)
+      })
+    )).apply(this, arguments)
+  }
+  function ze() {
+    return (ze = _asyncToGenerator(
+      regeneratorRuntime.mark(function e() {
+        return regeneratorRuntime.wrap(function (e) {
+          for (;;)
+            switch ((e.prev = e.next)) {
+              case 0:
+                return e.abrupt(
+                  'return',
+                  s({
+                    __tauriModule: 'Path',
+                    message: {
+                      cmd: 'resolvePath',
+                      path: '',
+                      directory: z.Current
+                    }
+                  })
+                )
+              case 1:
+              case 'end':
+                return e.stop()
+            }
+        }, e)
+      })
+    )).apply(this, arguments)
+  }
+  function Le() {
+    return (Le = _asyncToGenerator(
+      regeneratorRuntime.mark(function e() {
+        return regeneratorRuntime.wrap(function (e) {
+          for (;;)
+            switch ((e.prev = e.next)) {
+              case 0:
+                return e.abrupt(
+                  'return',
+                  s({
+                    __tauriModule: 'Path',
+                    message: { cmd: 'resolvePath', path: '', directory: z.Log }
+                  })
+                )
+              case 1:
+              case 'end':
+                return e.stop()
+            }
+        }, e)
+      })
+    )).apply(this, arguments)
+  }
+  var Ee = ye() ? '\\' : '/',
+    We = ye() ? ';' : ':'
+  function Fe() {
+    return (Fe = _asyncToGenerator(
+      regeneratorRuntime.mark(function e() {
+        var t,
+          r,
+          n,
+          a = arguments
+        return regeneratorRuntime.wrap(function (e) {
+          for (;;)
+            switch ((e.prev = e.next)) {
+              case 0:
+                for (t = a.length, r = new Array(t), n = 0; n < t; n++)
+                  r[n] = a[n]
+                return e.abrupt(
+                  'return',
+                  s({
+                    __tauriModule: 'Path',
+                    message: { cmd: 'resolve', paths: r }
+                  })
+                )
+              case 2:
+              case 'end':
+                return e.stop()
+            }
+        }, e)
+      })
+    )).apply(this, arguments)
+  }
+  function Ie() {
+    return (Ie = _asyncToGenerator(
+      regeneratorRuntime.mark(function e(t) {
+        return regeneratorRuntime.wrap(function (e) {
+          for (;;)
+            switch ((e.prev = e.next)) {
+              case 0:
+                return e.abrupt(
+                  'return',
+                  s({
+                    __tauriModule: 'Path',
+                    message: { cmd: 'normalize', path: t }
+                  })
+                )
+              case 1:
+              case 'end':
+                return e.stop()
+            }
+        }, e)
+      })
+    )).apply(this, arguments)
+  }
+  function Ne() {
+    return (Ne = _asyncToGenerator(
+      regeneratorRuntime.mark(function e() {
+        var t,
+          r,
+          n,
+          a = arguments
+        return regeneratorRuntime.wrap(function (e) {
+          for (;;)
+            switch ((e.prev = e.next)) {
+              case 0:
+                for (t = a.length, r = new Array(t), n = 0; n < t; n++)
+                  r[n] = a[n]
+                return e.abrupt(
+                  'return',
+                  s({
+                    __tauriModule: 'Path',
+                    message: { cmd: 'join', paths: r }
+                  })
+                )
+              case 2:
+              case 'end':
+                return e.stop()
+            }
+        }, e)
+      })
+    )).apply(this, arguments)
+  }
+  function Ue() {
+    return (Ue = _asyncToGenerator(
+      regeneratorRuntime.mark(function e(t) {
+        return regeneratorRuntime.wrap(function (e) {
+          for (;;)
+            switch ((e.prev = e.next)) {
+              case 0:
+                return e.abrupt(
+                  'return',
+                  s({
+                    __tauriModule: 'Path',
+                    message: { cmd: 'dirname', path: t }
+                  })
+                )
+              case 1:
+              case 'end':
+                return e.stop()
+            }
+        }, e)
+      })
+    )).apply(this, arguments)
+  }
+  function Be() {
+    return (Be = _asyncToGenerator(
+      regeneratorRuntime.mark(function e(t) {
+        return regeneratorRuntime.wrap(function (e) {
+          for (;;)
+            switch ((e.prev = e.next)) {
+              case 0:
+                return e.abrupt(
+                  'return',
+                  s({
+                    __tauriModule: 'Path',
+                    message: { cmd: 'extname', path: t }
+                  })
+                )
+              case 1:
+              case 'end':
+                return e.stop()
+            }
+        }, e)
+      })
+    )).apply(this, arguments)
+  }
+  function Ve() {
+    return (Ve = _asyncToGenerator(
+      regeneratorRuntime.mark(function e(t, r) {
+        return regeneratorRuntime.wrap(function (e) {
+          for (;;)
+            switch ((e.prev = e.next)) {
+              case 0:
+                return e.abrupt(
+                  'return',
+                  s({
+                    __tauriModule: 'Path',
+                    message: { cmd: 'basename', path: t, ext: r }
+                  })
+                )
+              case 1:
+              case 'end':
+                return e.stop()
+            }
+        }, e)
+      })
+    )).apply(this, arguments)
+  }
+  function qe() {
+    return (qe = _asyncToGenerator(
+      regeneratorRuntime.mark(function e(t) {
+        return regeneratorRuntime.wrap(function (e) {
+          for (;;)
+            switch ((e.prev = e.next)) {
+              case 0:
+                return e.abrupt(
+                  'return',
+                  s({
+                    __tauriModule: 'Path',
+                    message: { cmd: 'isAbsolute', path: t }
+                  })
+                )
+              case 1:
+              case 'end':
+                return e.stop()
+            }
+        }, e)
+      })
+    )).apply(this, arguments)
+  }
+  var He = Object.freeze({
+    __proto__: null,
+    appDir: function () {
+      return ge.apply(this, arguments)
+    },
+    audioDir: function () {
+      return _e.apply(this, arguments)
+    },
+    cacheDir: function () {
+      return ve.apply(this, arguments)
+    },
+    configDir: function () {
+      return we.apply(this, arguments)
+    },
+    dataDir: function () {
+      return be.apply(this, arguments)
+    },
+    desktopDir: function () {
+      return Re.apply(this, arguments)
+    },
+    documentDir: function () {
+      return ke.apply(this, arguments)
+    },
+    downloadDir: function () {
+      return xe.apply(this, arguments)
+    },
+    executableDir: function () {
+      return Te.apply(this, arguments)
+    },
+    fontDir: function () {
+      return Ge.apply(this, arguments)
+    },
+    homeDir: function () {
+      return Pe.apply(this, arguments)
+    },
+    localDataDir: function () {
+      return Me.apply(this, arguments)
+    },
+    pictureDir: function () {
+      return Oe.apply(this, arguments)
+    },
+    publicDir: function () {
+      return Ce.apply(this, arguments)
+    },
+    resourceDir: function () {
+      return je.apply(this, arguments)
+    },
+    runtimeDir: function () {
+      return Se.apply(this, arguments)
+    },
+    templateDir: function () {
+      return Ae.apply(this, arguments)
+    },
+    videoDir: function () {
+      return De.apply(this, arguments)
+    },
+    currentDir: function () {
+      return ze.apply(this, arguments)
+    },
+    logDir: function () {
+      return Le.apply(this, arguments)
+    },
+    get BaseDirectory() {
+      return z
+    },
+    sep: Ee,
+    delimiter: We,
+    resolve: function () {
+      return Fe.apply(this, arguments)
+    },
+    normalize: function (e) {
+      return Ie.apply(this, arguments)
+    },
+    join: function () {
+      return Ne.apply(this, arguments)
+    },
+    dirname: function (e) {
+      return Ue.apply(this, arguments)
+    },
+    extname: function (e) {
+      return Be.apply(this, arguments)
+    },
+    basename: function (e, t) {
+      return Ve.apply(this, arguments)
+    },
+    isAbsolute: function (e) {
+      return qe.apply(this, arguments)
+    }
+  })
+  function Je() {
+    return (Je = _asyncToGenerator(
+      regeneratorRuntime.mark(function e() {
+        var t,
+          r = arguments
+        return regeneratorRuntime.wrap(function (e) {
+          for (;;)
+            switch ((e.prev = e.next)) {
+              case 0:
+                return (
+                  (t = r.length > 0 && void 0 !== r[0] ? r[0] : 0),
+                  e.abrupt(
+                    'return',
+                    s({
+                      __tauriModule: 'Process',
+                      message: { cmd: 'exit', exitCode: t }
+                    })
+                  )
+                )
+              case 2:
+              case 'end':
+                return e.stop()
+            }
+        }, e)
+      })
+    )).apply(this, arguments)
+  }
+  function Ke() {
+    return (Ke = _asyncToGenerator(
+      regeneratorRuntime.mark(function e() {
+        return regeneratorRuntime.wrap(function (e) {
+          for (;;)
+            switch ((e.prev = e.next)) {
+              case 0:
+                return e.abrupt(
+                  'return',
+                  s({ __tauriModule: 'Process', message: { cmd: 'relaunch' } })
+                )
+              case 1:
+              case 'end':
+                return e.stop()
+            }
+        }, e)
+      })
+    )).apply(this, arguments)
+  }
+  var Ye = Object.freeze({
+    __proto__: null,
+    exit: function () {
+      return Je.apply(this, arguments)
+    },
+    relaunch: function () {
+      return Ke.apply(this, arguments)
+    }
+  })
+  function $e(e, t) {
+    return null != e ? e : t()
+  }
+  function Qe(e, t, r, n) {
+    return Xe.apply(this, arguments)
+  }
+  function Xe() {
+    return (Xe = _asyncToGenerator(
+      regeneratorRuntime.mark(function e(t, r, n, o) {
+        return regeneratorRuntime.wrap(function (e) {
+          for (;;)
+            switch ((e.prev = e.next)) {
+              case 0:
+                return (
+                  'object' === _typeof(n) && Object.freeze(n),
+                  e.abrupt(
+                    'return',
+                    s({
+                      __tauriModule: 'Shell',
+                      message: {
+                        cmd: 'execute',
+                        program: r,
+                        args: 'string' == typeof n ? [n] : n,
+                        options: o,
+                        onEventFn: a(t)
+                      }
+                    })
+                  )
+                )
+              case 2:
+              case 'end':
+                return e.stop()
+            }
+        }, e)
+      })
+    )).apply(this, arguments)
+  }
+  var Ze = (function () {
+      function e() {
+        _classCallCheck(this, e), e.prototype.__init.call(this)
+      }
+      return (
+        _createClass(e, [
+          {
+            key: '__init',
+            value: function () {
+              this.eventListeners = Object.create(null)
+            }
+          },
+          {
+            key: 'addEventListener',
+            value: function (e, t) {
+              e in this.eventListeners
+                ? this.eventListeners[e].push(t)
+                : (this.eventListeners[e] = [t])
+            }
+          },
+          {
+            key: '_emit',
+            value: function (e, t) {
+              if (e in this.eventListeners) {
+                var r,
+                  n = _createForOfIteratorHelper(this.eventListeners[e])
+                try {
+                  for (n.s(); !(r = n.n()).done; ) {
+                    ;(0, r.value)(t)
+                  }
+                } catch (e) {
+                  n.e(e)
+                } finally {
+                  n.f()
+                }
+              }
+            }
+          },
+          {
+            key: 'on',
+            value: function (e, t) {
+              return this.addEventListener(e, t), this
+            }
+          }
+        ]),
+        e
+      )
+    })(),
+    et = (function () {
+      function e(t) {
+        _classCallCheck(this, e), (this.pid = t)
+      }
+      var t, r
+      return (
+        _createClass(e, [
+          {
+            key: 'write',
+            value:
+              ((r = _asyncToGenerator(
+                regeneratorRuntime.mark(function e(t) {
+                  return regeneratorRuntime.wrap(
+                    function (e) {
+                      for (;;)
+                        switch ((e.prev = e.next)) {
+                          case 0:
+                            return e.abrupt(
+                              'return',
+                              s({
+                                __tauriModule: 'Shell',
+                                message: {
+                                  cmd: 'stdinWrite',
+                                  pid: this.pid,
+                                  buffer: t
+                                }
+                              })
+                            )
+                          case 1:
+                          case 'end':
+                            return e.stop()
+                        }
+                    },
+                    e,
+                    this
+                  )
+                })
+              )),
+              function (e) {
+                return r.apply(this, arguments)
+              })
+          },
+          {
+            key: 'kill',
+            value:
+              ((t = _asyncToGenerator(
+                regeneratorRuntime.mark(function e() {
+                  return regeneratorRuntime.wrap(
+                    function (e) {
+                      for (;;)
+                        switch ((e.prev = e.next)) {
+                          case 0:
+                            return e.abrupt(
+                              'return',
+                              s({
+                                __tauriModule: 'Shell',
+                                message: { cmd: 'killChild', pid: this.pid }
+                              })
+                            )
+                          case 1:
+                          case 'end':
+                            return e.stop()
+                        }
+                    },
+                    e,
+                    this
+                  )
+                })
+              )),
+              function () {
+                return t.apply(this, arguments)
+              })
+          }
+        ]),
+        e
+      )
+    })(),
+    tt = (function (e) {
+      _inherits(a, e)
+      var t,
+        r,
+        n = _createSuper(a)
+      function a(e) {
+        var t,
+          r =
+            arguments.length > 1 && void 0 !== arguments[1] ? arguments[1] : [],
+          o = arguments.length > 2 ? arguments[2] : void 0
+        return (
+          _classCallCheck(this, a),
+          (t = n.call(this)),
+          a.prototype.__init2.call(_assertThisInitialized(t)),
+          a.prototype.__init3.call(_assertThisInitialized(t)),
+          (t.program = e),
+          (t.args = 'string' == typeof r ? [r] : r),
+          (t.options = $e(o, function () {
+            return {}
+          })),
+          t
+        )
+      }
+      return (
+        _createClass(
+          a,
+          [
+            {
+              key: '__init2',
+              value: function () {
+                this.stdout = new Ze()
+              }
+            },
+            {
+              key: '__init3',
+              value: function () {
+                this.stderr = new Ze()
+              }
+            },
+            {
+              key: 'spawn',
+              value:
+                ((r = _asyncToGenerator(
+                  regeneratorRuntime.mark(function e() {
+                    var t = this
+                    return regeneratorRuntime.wrap(
+                      function (e) {
+                        for (;;)
+                          switch ((e.prev = e.next)) {
+                            case 0:
+                              return e.abrupt(
+                                'return',
+                                Qe(
+                                  function (e) {
+                                    switch (e.event) {
+                                      case 'Error':
+                                        t._emit('error', e.payload)
+                                        break
+                                      case 'Terminated':
+                                        t._emit('close', e.payload)
+                                        break
+                                      case 'Stdout':
+                                        t.stdout._emit('data', e.payload)
+                                        break
+                                      case 'Stderr':
+                                        t.stderr._emit('data', e.payload)
+                                    }
+                                  },
+                                  this.program,
+                                  this.args,
+                                  this.options
+                                ).then(function (e) {
+                                  return new et(e)
+                                })
+                              )
+                            case 1:
+                            case 'end':
+                              return e.stop()
+                          }
+                      },
+                      e,
+                      this
+                    )
+                  })
+                )),
+                function () {
+                  return r.apply(this, arguments)
+                })
+            },
+            {
+              key: 'execute',
+              value:
+                ((t = _asyncToGenerator(
+                  regeneratorRuntime.mark(function e() {
+                    var t = this
+                    return regeneratorRuntime.wrap(function (e) {
+                      for (;;)
+                        switch ((e.prev = e.next)) {
+                          case 0:
+                            return e.abrupt(
+                              'return',
+                              new Promise(function (e, r) {
+                                t.on('error', r)
+                                var n = [],
+                                  a = []
+                                t.stdout.on('data', function (e) {
+                                  n.push(e)
+                                }),
+                                  t.stderr.on('data', function (e) {
+                                    a.push(e)
+                                  }),
+                                  t.on('close', function (t) {
+                                    e({
+                                      code: t.code,
+                                      signal: t.signal,
+                                      stdout: n.join('\n'),
+                                      stderr: a.join('\n')
+                                    })
+                                  }),
+                                  t.spawn().catch(r)
+                              })
+                            )
+                          case 1:
+                          case 'end':
+                            return e.stop()
+                        }
+                    }, e)
+                  })
+                )),
+                function () {
+                  return t.apply(this, arguments)
+                })
+            }
+          ],
+          [
+            {
+              key: 'sidecar',
+              value: function (e) {
+                var t =
+                    arguments.length > 1 && void 0 !== arguments[1]
+                      ? arguments[1]
+                      : [],
+                  r = arguments.length > 2 ? arguments[2] : void 0,
+                  n = new a(e, t, r)
+                return (n.options.sidecar = !0), n
+              }
+            }
+          ]
+        ),
+        a
+      )
+    })(Ze)
+  function rt() {
+    return (rt = _asyncToGenerator(
+      regeneratorRuntime.mark(function e(t, r) {
+        return regeneratorRuntime.wrap(function (e) {
+          for (;;)
+            switch ((e.prev = e.next)) {
+              case 0:
+                return e.abrupt(
+                  'return',
+                  s({
+                    __tauriModule: 'Shell',
+                    message: { cmd: 'open', path: t, with: r }
+                  })
+                )
+              case 1:
+              case 'end':
+                return e.stop()
+            }
+        }, e)
+      })
+    )).apply(this, arguments)
+  }
+  var nt = Object.freeze({
+    __proto__: null,
+    Command: tt,
+    Child: et,
+    open: function (e, t) {
+      return rt.apply(this, arguments)
+    }
+  })
+  function at(e) {
+    for (var t = void 0, r = e[0], n = 1; n < e.length; ) {
+      var a = e[n],
+        o = e[n + 1]
+      if (
+        ((n += 2),
+        ('optionalAccess' === a || 'optionalCall' === a) && null == r)
+      )
+        return
+      'access' === a || 'optionalAccess' === a
+        ? ((t = r), (r = o(r)))
+        : ('call' !== a && 'optionalCall' !== a) ||
+          ((r = o(function () {
+            for (
+              var e, n = arguments.length, a = new Array(n), o = 0;
+              o < n;
+              o++
+            )
+              a[o] = arguments[o]
+            return (e = r).call.apply(e, [t].concat(a))
+          })),
+          (t = void 0))
+    }
+    return r
+  }
+  function ot() {
+    return (ot = _asyncToGenerator(
+      regeneratorRuntime.mark(function e() {
+        var t, r
+        return regeneratorRuntime.wrap(function (e) {
+          for (;;)
+            switch ((e.prev = e.next)) {
+              case 0:
+                return (
+                  (r = function () {
+                    t && t(), (t = void 0)
+                  }),
+                  e.abrupt(
+                    'return',
+                    new Promise(function (e, n) {
+                      O('tauri://update-status', function (t) {
+                        var a
+                        ;(a = at([
+                          t,
+                          'optionalAccess',
+                          function (e) {
+                            return e.payload
+                          }
+                        ])).error
+                          ? (r(), n(a.error))
+                          : 'DONE' === a.status && (r(), e())
+                      })
+                        .then(function (e) {
+                          t = e
+                        })
+                        .catch(function (e) {
+                          throw (r(), e)
+                        }),
+                        A('tauri://update-install').catch(function (e) {
+                          throw (r(), e)
+                        })
+                    })
+                  )
+                )
+              case 2:
+              case 'end':
+                return e.stop()
+            }
+        }, e)
+      })
+    )).apply(this, arguments)
+  }
+  function it() {
+    return (it = _asyncToGenerator(
+      regeneratorRuntime.mark(function e() {
+        var t, r
+        return regeneratorRuntime.wrap(function (e) {
+          for (;;)
+            switch ((e.prev = e.next)) {
+              case 0:
+                return (
+                  (r = function () {
+                    t && t(), (t = void 0)
+                  }),
+                  e.abrupt(
+                    'return',
+                    new Promise(function (e, n) {
+                      j('tauri://update-available', function (t) {
+                        var n
+                        ;(n = at([
+                          t,
+                          'optionalAccess',
+                          function (e) {
+                            return e.payload
+                          }
+                        ])),
+                          r(),
+                          e({ manifest: n, shouldUpdate: !0 })
+                      }).catch(function (e) {
+                        throw (r(), e)
+                      }),
+                        O('tauri://update-status', function (t) {
+                          var a
+                          ;(a = at([
+                            t,
+                            'optionalAccess',
+                            function (e) {
+                              return e.payload
+                            }
+                          ])).error
+                            ? (r(), n(a.error))
+                            : 'UPTODATE' === a.status &&
+                              (r(), e({ shouldUpdate: !1 }))
+                        })
+                          .then(function (e) {
+                            t = e
+                          })
+                          .catch(function (e) {
+                            throw (r(), e)
+                          }),
+                        A('tauri://update').catch(function (e) {
+                          throw (r(), e)
+                        })
+                    })
+                  )
+                )
+              case 2:
+              case 'end':
+                return e.stop()
+            }
+        }, e)
+      })
+    )).apply(this, arguments)
+  }
+  var ut = Object.freeze({
+    __proto__: null,
+    installUpdate: function () {
+      return ot.apply(this, arguments)
+    },
+    checkUpdate: function () {
+      return it.apply(this, arguments)
+    }
+  })
+  function st(e) {
+    for (var t = void 0, r = e[0], n = 1; n < e.length; ) {
+      var a = e[n],
+        o = e[n + 1]
+      if (
+        ((n += 2),
+        ('optionalAccess' === a || 'optionalCall' === a) && null == r)
+      )
+        return
+      'access' === a || 'optionalAccess' === a
+        ? ((t = r), (r = o(r)))
+        : ('call' !== a && 'optionalCall' !== a) ||
+          ((r = o(function () {
+            for (
+              var e, n = arguments.length, a = new Array(n), o = 0;
+              o < n;
+              o++
+            )
+              a[o] = arguments[o]
+            return (e = r).call.apply(e, [t].concat(a))
+          })),
+          (t = void 0))
+    }
+    return r
+  }
+  var ct,
+    pt = (function () {
+      function e(t, r) {
+        _classCallCheck(this, e),
+          e.prototype.__init.call(this),
+          (this.width = t),
+          (this.height = r)
+      }
+      return (
+        _createClass(e, [
+          {
+            key: '__init',
+            value: function () {
+              this.type = 'Logical'
+            }
+          }
+        ]),
+        e
+      )
+    })(),
+    lt = (function () {
+      function e(t, r) {
+        _classCallCheck(this, e),
+          e.prototype.__init2.call(this),
+          (this.width = t),
+          (this.height = r)
+      }
+      return (
+        _createClass(e, [
+          {
+            key: '__init2',
+            value: function () {
+              this.type = 'Physical'
+            }
+          },
+          {
+            key: 'toLogical',
+            value: function (e) {
+              return new pt(this.width / e, this.height / e)
+            }
+          }
+        ]),
+        e
+      )
+    })(),
+    ft = (function () {
+      function e(t, r) {
+        _classCallCheck(this, e),
+          e.prototype.__init3.call(this),
+          (this.x = t),
+          (this.y = r)
+      }
+      return (
+        _createClass(e, [
+          {
+            key: '__init3',
+            value: function () {
+              this.type = 'Logical'
+            }
+          }
+        ]),
+        e
+      )
+    })(),
+    ht = (function () {
+      function e(t, r) {
+        _classCallCheck(this, e),
+          e.prototype.__init4.call(this),
+          (this.x = t),
+          (this.y = r)
+      }
+      return (
+        _createClass(e, [
+          {
+            key: '__init4',
+            value: function () {
+              this.type = 'Physical'
+            }
+          },
+          {
+            key: 'toLogical',
+            value: function (e) {
+              return new ft(this.x / e, this.y / e)
+            }
+          }
+        ]),
+        e
+      )
+    })()
+  function mt() {
+    return window.__TAURI__.__windows.map(function (e) {
+      return new _t(e.label, { skip: !0 })
+    })
+  }
+  !(function (e) {
+    e[(e.Critical = 1)] = 'Critical'
+    e[(e.Informational = 2)] = 'Informational'
+  })(ct || (ct = {}))
+  var dt = ['tauri://created', 'tauri://error'],
+    yt = (function () {
+      function e(t) {
+        _classCallCheck(this, e)
+        try {
+          this.label =
+            ((n = function () {
+              return window.__TAURI__.__currentWindow.label
+            }),
+            null != (r = t) ? r : n())
+        } catch (e) {
+          this.label = ''
+        }
+        var r, n
+        this.listeners = Object.create(null)
+      }
+      var t, r, n
+      return (
+        _createClass(e, [
+          {
+            key: 'listen',
+            value:
+              ((n = _asyncToGenerator(
+                regeneratorRuntime.mark(function e(t, r) {
+                  var n = this
+                  return regeneratorRuntime.wrap(
+                    function (e) {
+                      for (;;)
+                        switch ((e.prev = e.next)) {
+                          case 0:
+                            if (!this._handleTauriEvent(t, r)) {
+                              e.next = 2
+                              break
+                            }
+                            return e.abrupt(
+                              'return',
+                              Promise.resolve(function () {
+                                var e = n.listeners[t]
+                                e.splice(e.indexOf(r), 1)
+                              })
+                            )
+                          case 2:
+                            return e.abrupt('return', O(t, r))
+                          case 3:
+                          case 'end':
+                            return e.stop()
+                        }
+                    },
+                    e,
+                    this
+                  )
+                })
+              )),
+              function (e, t) {
+                return n.apply(this, arguments)
+              })
+          },
+          {
+            key: 'once',
+            value:
+              ((r = _asyncToGenerator(
+                regeneratorRuntime.mark(function e(t, r) {
+                  var n = this
+                  return regeneratorRuntime.wrap(
+                    function (e) {
+                      for (;;)
+                        switch ((e.prev = e.next)) {
+                          case 0:
+                            if (!this._handleTauriEvent(t, r)) {
+                              e.next = 2
+                              break
+                            }
+                            return e.abrupt(
+                              'return',
+                              Promise.resolve(function () {
+                                var e = n.listeners[t]
+                                e.splice(e.indexOf(r), 1)
+                              })
+                            )
+                          case 2:
+                            return e.abrupt('return', j(t, r))
+                          case 3:
+                          case 'end':
+                            return e.stop()
+                        }
+                    },
+                    e,
+                    this
+                  )
+                })
+              )),
+              function (e, t) {
+                return r.apply(this, arguments)
+              })
+          },
+          {
+            key: 'emit',
+            value:
+              ((t = _asyncToGenerator(
+                regeneratorRuntime.mark(function e(t, r) {
+                  var n, a
+                  return regeneratorRuntime.wrap(
+                    function (e) {
+                      for (;;)
+                        switch ((e.prev = e.next)) {
+                          case 0:
+                            if (!dt.includes(t)) {
+                              e.next = 4
+                              break
+                            }
+                            n = _createForOfIteratorHelper(
+                              this.listeners[t] || []
+                            )
+                            try {
+                              for (n.s(); !(a = n.n()).done; )
+                                (0, a.value)({ event: t, id: -1, payload: r })
+                            } catch (e) {
+                              n.e(e)
+                            } finally {
+                              n.f()
+                            }
+                            return e.abrupt('return', Promise.resolve())
+                          case 4:
+                            return e.abrupt('return', T(t, this.label, r))
+                          case 5:
+                          case 'end':
+                            return e.stop()
+                        }
+                    },
+                    e,
+                    this
+                  )
+                })
+              )),
+              function (e, r) {
+                return t.apply(this, arguments)
+              })
+          },
+          {
+            key: '_handleTauriEvent',
+            value: function (e, t) {
+              return (
+                !!dt.includes(e) &&
+                (e in this.listeners
+                  ? this.listeners[e].push(t)
+                  : (this.listeners[e] = [t]),
+                !0)
+              )
+            }
+          }
+        ]),
+        e
+      )
+    })(),
+    gt = (function (e) {
+      _inherits(L, e)
+      var t,
+        r,
+        n,
+        a,
+        o,
+        i,
+        u,
+        c,
+        p,
+        l,
+        f,
+        h,
+        m,
+        d,
+        y,
+        g,
+        _,
+        v,
+        w,
+        b,
+        R,
+        k,
+        x,
+        T,
+        G,
+        P,
+        M,
+        O,
+        C,
+        j,
+        S,
+        A,
+        D,
+        z = _createSuper(L)
+      function L() {
+        return _classCallCheck(this, L), z.apply(this, arguments)
+      }
+      return (
+        _createClass(L, [
+          {
+            key: 'scaleFactor',
+            value:
+              ((D = _asyncToGenerator(
+                regeneratorRuntime.mark(function e() {
+                  return regeneratorRuntime.wrap(
+                    function (e) {
+                      for (;;)
+                        switch ((e.prev = e.next)) {
+                          case 0:
+                            return e.abrupt(
+                              'return',
+                              s({
+                                __tauriModule: 'Window',
+                                message: {
+                                  cmd: 'manage',
+                                  data: {
+                                    label: this.label,
+                                    cmd: { type: 'scaleFactor' }
+                                  }
+                                }
+                              })
+                            )
+                          case 1:
+                          case 'end':
+                            return e.stop()
+                        }
+                    },
+                    e,
+                    this
+                  )
+                })
+              )),
+              function () {
+                return D.apply(this, arguments)
+              })
+          },
+          {
+            key: 'innerPosition',
+            value:
+              ((A = _asyncToGenerator(
+                regeneratorRuntime.mark(function e() {
+                  return regeneratorRuntime.wrap(
+                    function (e) {
+                      for (;;)
+                        switch ((e.prev = e.next)) {
+                          case 0:
+                            return e.abrupt(
+                              'return',
+                              s({
+                                __tauriModule: 'Window',
+                                message: {
+                                  cmd: 'manage',
+                                  data: {
+                                    label: this.label,
+                                    cmd: { type: 'innerPosition' }
+                                  }
+                                }
+                              }).then(function (e) {
+                                var t = e.x,
+                                  r = e.y
+                                return new ht(t, r)
+                              })
+                            )
+                          case 1:
+                          case 'end':
+                            return e.stop()
+                        }
+                    },
+                    e,
+                    this
+                  )
+                })
+              )),
+              function () {
+                return A.apply(this, arguments)
+              })
+          },
+          {
+            key: 'outerPosition',
+            value:
+              ((S = _asyncToGenerator(
+                regeneratorRuntime.mark(function e() {
+                  return regeneratorRuntime.wrap(
+                    function (e) {
+                      for (;;)
+                        switch ((e.prev = e.next)) {
+                          case 0:
+                            return e.abrupt(
+                              'return',
+                              s({
+                                __tauriModule: 'Window',
+                                message: {
+                                  cmd: 'manage',
+                                  data: {
+                                    label: this.label,
+                                    cmd: { type: 'outerPosition' }
+                                  }
+                                }
+                              }).then(function (e) {
+                                var t = e.x,
+                                  r = e.y
+                                return new ht(t, r)
+                              })
+                            )
+                          case 1:
+                          case 'end':
+                            return e.stop()
+                        }
+                    },
+                    e,
+                    this
+                  )
+                })
+              )),
+              function () {
+                return S.apply(this, arguments)
+              })
+          },
+          {
+            key: 'innerSize',
+            value:
+              ((j = _asyncToGenerator(
+                regeneratorRuntime.mark(function e() {
+                  return regeneratorRuntime.wrap(
+                    function (e) {
+                      for (;;)
+                        switch ((e.prev = e.next)) {
+                          case 0:
+                            return e.abrupt(
+                              'return',
+                              s({
+                                __tauriModule: 'Window',
+                                message: {
+                                  cmd: 'manage',
+                                  data: {
+                                    label: this.label,
+                                    cmd: { type: 'innerSize' }
+                                  }
+                                }
+                              }).then(function (e) {
+                                var t = e.width,
+                                  r = e.height
+                                return new lt(t, r)
+                              })
+                            )
+                          case 1:
+                          case 'end':
+                            return e.stop()
+                        }
+                    },
+                    e,
+                    this
+                  )
+                })
+              )),
+              function () {
+                return j.apply(this, arguments)
+              })
+          },
+          {
+            key: 'outerSize',
+            value:
+              ((C = _asyncToGenerator(
+                regeneratorRuntime.mark(function e() {
+                  return regeneratorRuntime.wrap(
+                    function (e) {
+                      for (;;)
+                        switch ((e.prev = e.next)) {
+                          case 0:
+                            return e.abrupt(
+                              'return',
+                              s({
+                                __tauriModule: 'Window',
+                                message: {
+                                  cmd: 'manage',
+                                  data: {
+                                    label: this.label,
+                                    cmd: { type: 'outerSize' }
+                                  }
+                                }
+                              }).then(function (e) {
+                                var t = e.width,
+                                  r = e.height
+                                return new lt(t, r)
+                              })
+                            )
+                          case 1:
+                          case 'end':
+                            return e.stop()
+                        }
+                    },
+                    e,
+                    this
+                  )
+                })
+              )),
+              function () {
+                return C.apply(this, arguments)
+              })
+          },
+          {
+            key: 'isFullscreen',
+            value:
+              ((O = _asyncToGenerator(
+                regeneratorRuntime.mark(function e() {
+                  return regeneratorRuntime.wrap(
+                    function (e) {
+                      for (;;)
+                        switch ((e.prev = e.next)) {
+                          case 0:
+                            return e.abrupt(
+                              'return',
+                              s({
+                                __tauriModule: 'Window',
+                                message: {
+                                  cmd: 'manage',
+                                  data: {
+                                    label: this.label,
+                                    cmd: { type: 'isFullscreen' }
+                                  }
+                                }
+                              })
+                            )
+                          case 1:
+                          case 'end':
+                            return e.stop()
+                        }
+                    },
+                    e,
+                    this
+                  )
+                })
+              )),
+              function () {
+                return O.apply(this, arguments)
+              })
+          },
+          {
+            key: 'isMaximized',
+            value:
+              ((M = _asyncToGenerator(
+                regeneratorRuntime.mark(function e() {
+                  return regeneratorRuntime.wrap(
+                    function (e) {
+                      for (;;)
+                        switch ((e.prev = e.next)) {
+                          case 0:
+                            return e.abrupt(
+                              'return',
+                              s({
+                                __tauriModule: 'Window',
+                                message: {
+                                  cmd: 'manage',
+                                  data: {
+                                    label: this.label,
+                                    cmd: { type: 'isMaximized' }
+                                  }
+                                }
+                              })
+                            )
+                          case 1:
+                          case 'end':
+                            return e.stop()
+                        }
+                    },
+                    e,
+                    this
+                  )
+                })
+              )),
+              function () {
+                return M.apply(this, arguments)
+              })
+          },
+          {
+            key: 'isDecorated',
+            value:
+              ((P = _asyncToGenerator(
+                regeneratorRuntime.mark(function e() {
+                  return regeneratorRuntime.wrap(
+                    function (e) {
+                      for (;;)
+                        switch ((e.prev = e.next)) {
+                          case 0:
+                            return e.abrupt(
+                              'return',
+                              s({
+                                __tauriModule: 'Window',
+                                message: {
+                                  cmd: 'manage',
+                                  data: {
+                                    label: this.label,
+                                    cmd: { type: 'isDecorated' }
+                                  }
+                                }
+                              })
+                            )
+                          case 1:
+                          case 'end':
+                            return e.stop()
+                        }
+                    },
+                    e,
+                    this
+                  )
+                })
+              )),
+              function () {
+                return P.apply(this, arguments)
+              })
+          },
+          {
+            key: 'isResizable',
+            value:
+              ((G = _asyncToGenerator(
+                regeneratorRuntime.mark(function e() {
+                  return regeneratorRuntime.wrap(
+                    function (e) {
+                      for (;;)
+                        switch ((e.prev = e.next)) {
+                          case 0:
+                            return e.abrupt(
+                              'return',
+                              s({
+                                __tauriModule: 'Window',
+                                message: {
+                                  cmd: 'manage',
+                                  data: {
+                                    label: this.label,
+                                    cmd: { type: 'isResizable' }
+                                  }
+                                }
+                              })
+                            )
+                          case 1:
+                          case 'end':
+                            return e.stop()
+                        }
+                    },
+                    e,
+                    this
+                  )
+                })
+              )),
+              function () {
+                return G.apply(this, arguments)
+              })
+          },
+          {
+            key: 'isVisible',
+            value:
+              ((T = _asyncToGenerator(
+                regeneratorRuntime.mark(function e() {
+                  return regeneratorRuntime.wrap(
+                    function (e) {
+                      for (;;)
+                        switch ((e.prev = e.next)) {
+                          case 0:
+                            return e.abrupt(
+                              'return',
+                              s({
+                                __tauriModule: 'Window',
+                                message: {
+                                  cmd: 'manage',
+                                  data: {
+                                    label: this.label,
+                                    cmd: { type: 'isVisible' }
+                                  }
+                                }
+                              })
+                            )
+                          case 1:
+                          case 'end':
+                            return e.stop()
+                        }
+                    },
+                    e,
+                    this
+                  )
+                })
+              )),
+              function () {
+                return T.apply(this, arguments)
+              })
+          },
+          {
+            key: 'center',
+            value:
+              ((x = _asyncToGenerator(
+                regeneratorRuntime.mark(function e() {
+                  return regeneratorRuntime.wrap(
+                    function (e) {
+                      for (;;)
+                        switch ((e.prev = e.next)) {
+                          case 0:
+                            return e.abrupt(
+                              'return',
+                              s({
+                                __tauriModule: 'Window',
+                                message: {
+                                  cmd: 'manage',
+                                  data: {
+                                    label: this.label,
+                                    cmd: { type: 'center' }
+                                  }
+                                }
+                              })
+                            )
+                          case 1:
+                          case 'end':
+                            return e.stop()
+                        }
+                    },
+                    e,
+                    this
+                  )
+                })
+              )),
+              function () {
+                return x.apply(this, arguments)
+              })
+          },
+          {
+            key: 'requestUserAttention',
+            value:
+              ((k = _asyncToGenerator(
+                regeneratorRuntime.mark(function e(t) {
+                  var r
+                  return regeneratorRuntime.wrap(
+                    function (e) {
+                      for (;;)
+                        switch ((e.prev = e.next)) {
+                          case 0:
+                            return (
+                              (r = null),
+                              t &&
+                                (r =
+                                  t === ct.Critical
+                                    ? { type: 'Critical' }
+                                    : { type: 'Informational' }),
+                              e.abrupt(
+                                'return',
+                                s({
+                                  __tauriModule: 'Window',
+                                  message: {
+                                    cmd: 'manage',
+                                    data: {
+                                      label: this.label,
+                                      cmd: {
+                                        type: 'requestUserAttention',
+                                        payload: r
+                                      }
+                                    }
+                                  }
+                                })
+                              )
+                            )
+                          case 3:
+                          case 'end':
+                            return e.stop()
+                        }
+                    },
+                    e,
+                    this
+                  )
+                })
+              )),
+              function (e) {
+                return k.apply(this, arguments)
+              })
+          },
+          {
+            key: 'setResizable',
+            value:
+              ((R = _asyncToGenerator(
+                regeneratorRuntime.mark(function e(t) {
+                  return regeneratorRuntime.wrap(
+                    function (e) {
+                      for (;;)
+                        switch ((e.prev = e.next)) {
+                          case 0:
+                            return e.abrupt(
+                              'return',
+                              s({
+                                __tauriModule: 'Window',
+                                message: {
+                                  cmd: 'manage',
+                                  data: {
+                                    label: this.label,
+                                    cmd: { type: 'setResizable', payload: t }
+                                  }
+                                }
+                              })
+                            )
+                          case 1:
+                          case 'end':
+                            return e.stop()
+                        }
+                    },
+                    e,
+                    this
+                  )
+                })
+              )),
+              function (e) {
+                return R.apply(this, arguments)
+              })
+          },
+          {
+            key: 'setTitle',
+            value:
+              ((b = _asyncToGenerator(
+                regeneratorRuntime.mark(function e(t) {
+                  return regeneratorRuntime.wrap(
+                    function (e) {
+                      for (;;)
+                        switch ((e.prev = e.next)) {
+                          case 0:
+                            return e.abrupt(
+                              'return',
+                              s({
+                                __tauriModule: 'Window',
+                                message: {
+                                  cmd: 'manage',
+                                  data: {
+                                    label: this.label,
+                                    cmd: { type: 'setTitle', payload: t }
+                                  }
+                                }
+                              })
+                            )
+                          case 1:
+                          case 'end':
+                            return e.stop()
+                        }
+                    },
+                    e,
+                    this
+                  )
+                })
+              )),
+              function (e) {
+                return b.apply(this, arguments)
+              })
+          },
+          {
+            key: 'maximize',
+            value:
+              ((w = _asyncToGenerator(
+                regeneratorRuntime.mark(function e() {
+                  return regeneratorRuntime.wrap(
+                    function (e) {
+                      for (;;)
+                        switch ((e.prev = e.next)) {
+                          case 0:
+                            return e.abrupt(
+                              'return',
+                              s({
+                                __tauriModule: 'Window',
+                                message: {
+                                  cmd: 'manage',
+                                  data: {
+                                    label: this.label,
+                                    cmd: { type: 'maximize' }
+                                  }
+                                }
+                              })
+                            )
+                          case 1:
+                          case 'end':
+                            return e.stop()
+                        }
+                    },
+                    e,
+                    this
+                  )
+                })
+              )),
+              function () {
+                return w.apply(this, arguments)
+              })
+          },
+          {
+            key: 'unmaximize',
+            value:
+              ((v = _asyncToGenerator(
+                regeneratorRuntime.mark(function e() {
+                  return regeneratorRuntime.wrap(
+                    function (e) {
+                      for (;;)
+                        switch ((e.prev = e.next)) {
+                          case 0:
+                            return e.abrupt(
+                              'return',
+                              s({
+                                __tauriModule: 'Window',
+                                message: {
+                                  cmd: 'manage',
+                                  data: {
+                                    label: this.label,
+                                    cmd: { type: 'unmaximize' }
+                                  }
+                                }
+                              })
+                            )
+                          case 1:
+                          case 'end':
+                            return e.stop()
+                        }
+                    },
+                    e,
+                    this
+                  )
+                })
+              )),
+              function () {
+                return v.apply(this, arguments)
+              })
+          },
+          {
+            key: 'toggleMaximize',
+            value:
+              ((_ = _asyncToGenerator(
+                regeneratorRuntime.mark(function e() {
+                  return regeneratorRuntime.wrap(
+                    function (e) {
+                      for (;;)
+                        switch ((e.prev = e.next)) {
+                          case 0:
+                            return e.abrupt(
+                              'return',
+                              s({
+                                __tauriModule: 'Window',
+                                message: {
+                                  cmd: 'manage',
+                                  data: {
+                                    label: this.label,
+                                    cmd: { type: 'toggleMaximize' }
+                                  }
+                                }
+                              })
+                            )
+                          case 1:
+                          case 'end':
+                            return e.stop()
+                        }
+                    },
+                    e,
+                    this
+                  )
+                })
+              )),
+              function () {
+                return _.apply(this, arguments)
+              })
+          },
+          {
+            key: 'minimize',
+            value:
+              ((g = _asyncToGenerator(
+                regeneratorRuntime.mark(function e() {
+                  return regeneratorRuntime.wrap(
+                    function (e) {
+                      for (;;)
+                        switch ((e.prev = e.next)) {
+                          case 0:
+                            return e.abrupt(
+                              'return',
+                              s({
+                                __tauriModule: 'Window',
+                                message: {
+                                  cmd: 'manage',
+                                  data: {
+                                    label: this.label,
+                                    cmd: { type: 'minimize' }
+                                  }
+                                }
+                              })
+                            )
+                          case 1:
+                          case 'end':
+                            return e.stop()
+                        }
+                    },
+                    e,
+                    this
+                  )
+                })
+              )),
+              function () {
+                return g.apply(this, arguments)
+              })
+          },
+          {
+            key: 'unminimize',
+            value:
+              ((y = _asyncToGenerator(
+                regeneratorRuntime.mark(function e() {
+                  return regeneratorRuntime.wrap(
+                    function (e) {
+                      for (;;)
+                        switch ((e.prev = e.next)) {
+                          case 0:
+                            return e.abrupt(
+                              'return',
+                              s({
+                                __tauriModule: 'Window',
+                                message: {
+                                  cmd: 'manage',
+                                  data: {
+                                    label: this.label,
+                                    cmd: { type: 'unminimize' }
+                                  }
+                                }
+                              })
+                            )
+                          case 1:
+                          case 'end':
+                            return e.stop()
+                        }
+                    },
+                    e,
+                    this
+                  )
+                })
+              )),
+              function () {
+                return y.apply(this, arguments)
+              })
+          },
+          {
+            key: 'show',
+            value:
+              ((d = _asyncToGenerator(
+                regeneratorRuntime.mark(function e() {
+                  return regeneratorRuntime.wrap(
+                    function (e) {
+                      for (;;)
+                        switch ((e.prev = e.next)) {
+                          case 0:
+                            return e.abrupt(
+                              'return',
+                              s({
+                                __tauriModule: 'Window',
+                                message: {
+                                  cmd: 'manage',
+                                  data: {
+                                    label: this.label,
+                                    cmd: { type: 'show' }
+                                  }
+                                }
+                              })
+                            )
+                          case 1:
+                          case 'end':
+                            return e.stop()
+                        }
+                    },
+                    e,
+                    this
+                  )
+                })
+              )),
+              function () {
+                return d.apply(this, arguments)
+              })
+          },
+          {
+            key: 'hide',
+            value:
+              ((m = _asyncToGenerator(
+                regeneratorRuntime.mark(function e() {
+                  return regeneratorRuntime.wrap(
+                    function (e) {
+                      for (;;)
+                        switch ((e.prev = e.next)) {
+                          case 0:
+                            return e.abrupt(
+                              'return',
+                              s({
+                                __tauriModule: 'Window',
+                                message: {
+                                  cmd: 'manage',
+                                  data: {
+                                    label: this.label,
+                                    cmd: { type: 'hide' }
+                                  }
+                                }
+                              })
+                            )
+                          case 1:
+                          case 'end':
+                            return e.stop()
+                        }
+                    },
+                    e,
+                    this
+                  )
+                })
+              )),
+              function () {
+                return m.apply(this, arguments)
+              })
+          },
+          {
+            key: 'close',
+            value:
+              ((h = _asyncToGenerator(
+                regeneratorRuntime.mark(function e() {
+                  return regeneratorRuntime.wrap(
+                    function (e) {
+                      for (;;)
+                        switch ((e.prev = e.next)) {
+                          case 0:
+                            return e.abrupt(
+                              'return',
+                              s({
+                                __tauriModule: 'Window',
+                                message: {
+                                  cmd: 'manage',
+                                  data: {
+                                    label: this.label,
+                                    cmd: { type: 'close' }
+                                  }
+                                }
+                              })
+                            )
+                          case 1:
+                          case 'end':
+                            return e.stop()
+                        }
+                    },
+                    e,
+                    this
+                  )
+                })
+              )),
+              function () {
+                return h.apply(this, arguments)
+              })
+          },
+          {
+            key: 'setDecorations',
+            value:
+              ((f = _asyncToGenerator(
+                regeneratorRuntime.mark(function e(t) {
+                  return regeneratorRuntime.wrap(
+                    function (e) {
+                      for (;;)
+                        switch ((e.prev = e.next)) {
+                          case 0:
+                            return e.abrupt(
+                              'return',
+                              s({
+                                __tauriModule: 'Window',
+                                message: {
+                                  cmd: 'manage',
+                                  data: {
+                                    label: this.label,
+                                    cmd: { type: 'setDecorations', payload: t }
+                                  }
+                                }
+                              })
+                            )
+                          case 1:
+                          case 'end':
+                            return e.stop()
+                        }
+                    },
+                    e,
+                    this
+                  )
+                })
+              )),
+              function (e) {
+                return f.apply(this, arguments)
+              })
+          },
+          {
+            key: 'setAlwaysOnTop',
+            value:
+              ((l = _asyncToGenerator(
+                regeneratorRuntime.mark(function e(t) {
+                  return regeneratorRuntime.wrap(
+                    function (e) {
+                      for (;;)
+                        switch ((e.prev = e.next)) {
+                          case 0:
+                            return e.abrupt(
+                              'return',
+                              s({
+                                __tauriModule: 'Window',
+                                message: {
+                                  cmd: 'manage',
+                                  data: {
+                                    label: this.label,
+                                    cmd: { type: 'setAlwaysOnTop', payload: t }
+                                  }
+                                }
+                              })
+                            )
+                          case 1:
+                          case 'end':
+                            return e.stop()
+                        }
+                    },
+                    e,
+                    this
+                  )
+                })
+              )),
+              function (e) {
+                return l.apply(this, arguments)
+              })
+          },
+          {
+            key: 'setSize',
+            value:
+              ((p = _asyncToGenerator(
+                regeneratorRuntime.mark(function e(t) {
+                  return regeneratorRuntime.wrap(
+                    function (e) {
+                      for (;;)
+                        switch ((e.prev = e.next)) {
+                          case 0:
+                            if (
+                              t &&
+                              ('Logical' === t.type || 'Physical' === t.type)
+                            ) {
+                              e.next = 2
+                              break
+                            }
+                            throw new Error(
+                              'the `size` argument must be either a LogicalSize or a PhysicalSize instance'
+                            )
+                          case 2:
+                            return e.abrupt(
+                              'return',
+                              s({
+                                __tauriModule: 'Window',
+                                message: {
+                                  cmd: 'manage',
+                                  data: {
+                                    label: this.label,
+                                    cmd: {
+                                      type: 'setSize',
+                                      payload: {
+                                        type: t.type,
+                                        data: {
+                                          width: t.width,
+                                          height: t.height
+                                        }
+                                      }
+                                    }
+                                  }
+                                }
+                              })
+                            )
+                          case 3:
+                          case 'end':
+                            return e.stop()
+                        }
+                    },
+                    e,
+                    this
+                  )
+                })
+              )),
+              function (e) {
+                return p.apply(this, arguments)
+              })
+          },
+          {
+            key: 'setMinSize',
+            value:
+              ((c = _asyncToGenerator(
+                regeneratorRuntime.mark(function e(t) {
+                  return regeneratorRuntime.wrap(
+                    function (e) {
+                      for (;;)
+                        switch ((e.prev = e.next)) {
+                          case 0:
+                            if (
+                              !t ||
+                              'Logical' === t.type ||
+                              'Physical' === t.type
+                            ) {
+                              e.next = 2
+                              break
+                            }
+                            throw new Error(
+                              'the `size` argument must be either a LogicalSize or a PhysicalSize instance'
+                            )
+                          case 2:
+                            return e.abrupt(
+                              'return',
+                              s({
+                                __tauriModule: 'Window',
+                                message: {
+                                  cmd: 'manage',
+                                  data: {
+                                    label: this.label,
+                                    cmd: {
+                                      type: 'setMinSize',
+                                      payload: t
+                                        ? {
+                                            type: t.type,
+                                            data: {
+                                              width: t.width,
+                                              height: t.height
+                                            }
+                                          }
+                                        : null
+                                    }
+                                  }
+                                }
+                              })
+                            )
+                          case 3:
+                          case 'end':
+                            return e.stop()
+                        }
+                    },
+                    e,
+                    this
+                  )
+                })
+              )),
+              function (e) {
+                return c.apply(this, arguments)
+              })
+          },
+          {
+            key: 'setMaxSize',
+            value:
+              ((u = _asyncToGenerator(
+                regeneratorRuntime.mark(function e(t) {
+                  return regeneratorRuntime.wrap(
+                    function (e) {
+                      for (;;)
+                        switch ((e.prev = e.next)) {
+                          case 0:
+                            if (
+                              !t ||
+                              'Logical' === t.type ||
+                              'Physical' === t.type
+                            ) {
+                              e.next = 2
+                              break
+                            }
+                            throw new Error(
+                              'the `size` argument must be either a LogicalSize or a PhysicalSize instance'
+                            )
+                          case 2:
+                            return e.abrupt(
+                              'return',
+                              s({
+                                __tauriModule: 'Window',
+                                message: {
+                                  cmd: 'manage',
+                                  data: {
+                                    label: this.label,
+                                    cmd: {
+                                      type: 'setMaxSize',
+                                      payload: t
+                                        ? {
+                                            type: t.type,
+                                            data: {
+                                              width: t.width,
+                                              height: t.height
+                                            }
+                                          }
+                                        : null
+                                    }
+                                  }
+                                }
+                              })
+                            )
+                          case 3:
+                          case 'end':
+                            return e.stop()
+                        }
+                    },
+                    e,
+                    this
+                  )
+                })
+              )),
+              function (e) {
+                return u.apply(this, arguments)
+              })
+          },
+          {
+            key: 'setPosition',
+            value:
+              ((i = _asyncToGenerator(
+                regeneratorRuntime.mark(function e(t) {
+                  return regeneratorRuntime.wrap(
+                    function (e) {
+                      for (;;)
+                        switch ((e.prev = e.next)) {
+                          case 0:
+                            if (
+                              t &&
+                              ('Logical' === t.type || 'Physical' === t.type)
+                            ) {
+                              e.next = 2
+                              break
+                            }
+                            throw new Error(
+                              'the `position` argument must be either a LogicalPosition or a PhysicalPosition instance'
+                            )
+                          case 2:
+                            return e.abrupt(
+                              'return',
+                              s({
+                                __tauriModule: 'Window',
+                                message: {
+                                  cmd: 'manage',
+                                  data: {
+                                    label: this.label,
+                                    cmd: {
+                                      type: 'setPosition',
+                                      payload: {
+                                        type: t.type,
+                                        data: { x: t.x, y: t.y }
+                                      }
+                                    }
+                                  }
+                                }
+                              })
+                            )
+                          case 3:
+                          case 'end':
+                            return e.stop()
+                        }
+                    },
+                    e,
+                    this
+                  )
+                })
+              )),
+              function (e) {
+                return i.apply(this, arguments)
+              })
+          },
+          {
+            key: 'setFullscreen',
+            value:
+              ((o = _asyncToGenerator(
+                regeneratorRuntime.mark(function e(t) {
+                  return regeneratorRuntime.wrap(
+                    function (e) {
+                      for (;;)
+                        switch ((e.prev = e.next)) {
+                          case 0:
+                            return e.abrupt(
+                              'return',
+                              s({
+                                __tauriModule: 'Window',
+                                message: {
+                                  cmd: 'manage',
+                                  data: {
+                                    label: this.label,
+                                    cmd: { type: 'setFullscreen', payload: t }
+                                  }
+                                }
+                              })
+                            )
+                          case 1:
+                          case 'end':
+                            return e.stop()
+                        }
+                    },
+                    e,
+                    this
+                  )
+                })
+              )),
+              function (e) {
+                return o.apply(this, arguments)
+              })
+          },
+          {
+            key: 'setFocus',
+            value:
+              ((a = _asyncToGenerator(
+                regeneratorRuntime.mark(function e() {
+                  return regeneratorRuntime.wrap(
+                    function (e) {
+                      for (;;)
+                        switch ((e.prev = e.next)) {
+                          case 0:
+                            return e.abrupt(
+                              'return',
+                              s({
+                                __tauriModule: 'Window',
+                                message: {
+                                  cmd: 'manage',
+                                  data: {
+                                    label: this.label,
+                                    cmd: { type: 'setFocus' }
+                                  }
+                                }
+                              })
+                            )
+                          case 1:
+                          case 'end':
+                            return e.stop()
+                        }
+                    },
+                    e,
+                    this
+                  )
+                })
+              )),
+              function () {
+                return a.apply(this, arguments)
+              })
+          },
+          {
+            key: 'setIcon',
+            value:
+              ((n = _asyncToGenerator(
+                regeneratorRuntime.mark(function e(t) {
+                  return regeneratorRuntime.wrap(
+                    function (e) {
+                      for (;;)
+                        switch ((e.prev = e.next)) {
+                          case 0:
+                            return e.abrupt(
+                              'return',
+                              s({
+                                __tauriModule: 'Window',
+                                message: {
+                                  cmd: 'manage',
+                                  data: {
+                                    label: this.label,
+                                    cmd: {
+                                      type: 'setIcon',
+                                      payload: { icon: t }
+                                    }
+                                  }
+                                }
+                              })
+                            )
+                          case 1:
+                          case 'end':
+                            return e.stop()
+                        }
+                    },
+                    e,
+                    this
+                  )
+                })
+              )),
+              function (e) {
+                return n.apply(this, arguments)
+              })
+          },
+          {
+            key: 'setSkipTaskbar',
+            value:
+              ((r = _asyncToGenerator(
+                regeneratorRuntime.mark(function e(t) {
+                  return regeneratorRuntime.wrap(
+                    function (e) {
+                      for (;;)
+                        switch ((e.prev = e.next)) {
+                          case 0:
+                            return e.abrupt(
+                              'return',
+                              s({
+                                __tauriModule: 'Window',
+                                message: {
+                                  cmd: 'manage',
+                                  data: {
+                                    label: this.label,
+                                    cmd: { type: 'setSkipTaskbar', payload: t }
+                                  }
+                                }
+                              })
+                            )
+                          case 1:
+                          case 'end':
+                            return e.stop()
+                        }
+                    },
+                    e,
+                    this
+                  )
+                })
+              )),
+              function (e) {
+                return r.apply(this, arguments)
+              })
+          },
+          {
+            key: 'startDragging',
+            value:
+              ((t = _asyncToGenerator(
+                regeneratorRuntime.mark(function e() {
+                  return regeneratorRuntime.wrap(
+                    function (e) {
+                      for (;;)
+                        switch ((e.prev = e.next)) {
+                          case 0:
+                            return e.abrupt(
+                              'return',
+                              s({
+                                __tauriModule: 'Window',
+                                message: {
+                                  cmd: 'manage',
+                                  data: {
+                                    label: this.label,
+                                    cmd: { type: 'startDragging' }
+                                  }
+                                }
+                              })
+                            )
+                          case 1:
+                          case 'end':
+                            return e.stop()
+                        }
+                    },
+                    e,
+                    this
+                  )
+                })
+              )),
+              function () {
+                return t.apply(this, arguments)
+              })
+          }
+        ]),
+        L
+      )
+    })(yt),
+    _t = (function (e) {
+      _inherits(r, e)
+      var t = _createSuper(r)
+      function r(e) {
+        var n,
+          a =
+            arguments.length > 1 && void 0 !== arguments[1] ? arguments[1] : {}
+        return (
+          _classCallCheck(this, r),
+          (n = t.call(this, e)),
+          st([
+            a,
+            'optionalAccess',
+            function (e) {
+              return e.skip
+            }
+          ]) ||
+            s({
+              __tauriModule: 'Window',
+              message: {
+                cmd: 'createWebview',
+                data: { options: _objectSpread({ label: e }, a) }
+              }
+            })
+              .then(
+                _asyncToGenerator(
+                  regeneratorRuntime.mark(function e() {
+                    return regeneratorRuntime.wrap(function (e) {
+                      for (;;)
+                        switch ((e.prev = e.next)) {
+                          case 0:
+                            return e.abrupt('return', n.emit('tauri://created'))
+                          case 1:
+                          case 'end':
+                            return e.stop()
+                        }
+                    }, e)
+                  })
+                )
+              )
+              .catch(
+                (function () {
+                  var e = _asyncToGenerator(
+                    regeneratorRuntime.mark(function e(t) {
+                      return regeneratorRuntime.wrap(function (e) {
+                        for (;;)
+                          switch ((e.prev = e.next)) {
+                            case 0:
+                              return e.abrupt(
+                                'return',
+                                n.emit('tauri://error', t)
+                              )
+                            case 1:
+                            case 'end':
+                              return e.stop()
+                          }
+                      }, e)
+                    })
+                  )
+                  return function (t) {
+                    return e.apply(this, arguments)
+                  }
+                })()
+              ),
+          n
+        )
+      }
+      return (
+        _createClass(r, null, [
+          {
+            key: 'getByLabel',
+            value: function (e) {
+              return mt().some(function (t) {
+                return t.label === e
+              })
+                ? new r(e, { skip: !0 })
+                : null
+            }
+          }
+        ]),
+        r
+      )
+    })(gt),
+    vt = new _t(null, { skip: !0 })
+  function wt() {
+    return (wt = _asyncToGenerator(
+      regeneratorRuntime.mark(function e() {
+        return regeneratorRuntime.wrap(function (e) {
+          for (;;)
+            switch ((e.prev = e.next)) {
+              case 0:
+                return e.abrupt(
+                  'return',
+                  s({
+                    __tauriModule: 'Window',
+                    message: {
+                      cmd: 'manage',
+                      data: { cmd: { type: 'currentMonitor' } }
+                    }
+                  })
+                )
+              case 1:
+              case 'end':
+                return e.stop()
+            }
+        }, e)
+      })
+    )).apply(this, arguments)
+  }
+  function bt() {
+    return (bt = _asyncToGenerator(
+      regeneratorRuntime.mark(function e() {
+        return regeneratorRuntime.wrap(function (e) {
+          for (;;)
+            switch ((e.prev = e.next)) {
+              case 0:
+                return e.abrupt(
+                  'return',
+                  s({
+                    __tauriModule: 'Window',
+                    message: {
+                      cmd: 'manage',
+                      data: { cmd: { type: 'primaryMonitor' } }
+                    }
+                  })
+                )
+              case 1:
+              case 'end':
+                return e.stop()
+            }
+        }, e)
+      })
+    )).apply(this, arguments)
+  }
+  function Rt() {
+    return (Rt = _asyncToGenerator(
+      regeneratorRuntime.mark(function e() {
+        return regeneratorRuntime.wrap(function (e) {
+          for (;;)
+            switch ((e.prev = e.next)) {
+              case 0:
+                return e.abrupt(
+                  'return',
+                  s({
+                    __tauriModule: 'Window',
+                    message: {
+                      cmd: 'manage',
+                      data: { cmd: { type: 'availableMonitors' } }
+                    }
+                  })
+                )
+              case 1:
+              case 'end':
+                return e.stop()
+            }
+        }, e)
+      })
+    )).apply(this, arguments)
+  }
+  var kt = Object.freeze({
+      __proto__: null,
+      WebviewWindow: _t,
+      WebviewWindowHandle: yt,
+      WindowManager: gt,
+      getCurrent: function () {
+        return new _t(window.__TAURI__.__currentWindow.label, { skip: !0 })
+      },
+      getAll: mt,
+      appWindow: vt,
+      LogicalSize: pt,
+      PhysicalSize: lt,
+      LogicalPosition: ft,
+      PhysicalPosition: ht,
+      get UserAttentionType() {
+        return ct
+      },
+      currentMonitor: function () {
+        return wt.apply(this, arguments)
+      },
+      primaryMonitor: function () {
+        return bt.apply(this, arguments)
+      },
+      availableMonitors: function () {
+        return Rt.apply(this, arguments)
+      }
+    }),
+    xt = ye() ? '\r\n' : '\n'
+  function Tt() {
+    return (Tt = _asyncToGenerator(
+      regeneratorRuntime.mark(function e() {
+        return regeneratorRuntime.wrap(function (e) {
+          for (;;)
+            switch ((e.prev = e.next)) {
+              case 0:
+                return e.abrupt(
+                  'return',
+                  s({ __tauriModule: 'Os', message: { cmd: 'platform' } })
+                )
+              case 1:
+              case 'end':
+                return e.stop()
+            }
+        }, e)
+      })
+    )).apply(this, arguments)
+  }
+  function Gt() {
+    return (Gt = _asyncToGenerator(
+      regeneratorRuntime.mark(function e() {
+        return regeneratorRuntime.wrap(function (e) {
+          for (;;)
+            switch ((e.prev = e.next)) {
+              case 0:
+                return e.abrupt(
+                  'return',
+                  s({ __tauriModule: 'Os', message: { cmd: 'version' } })
+                )
+              case 1:
+              case 'end':
+                return e.stop()
+            }
+        }, e)
+      })
+    )).apply(this, arguments)
+  }
+  function Pt() {
+    return (Pt = _asyncToGenerator(
+      regeneratorRuntime.mark(function e() {
+        return regeneratorRuntime.wrap(function (e) {
+          for (;;)
+            switch ((e.prev = e.next)) {
+              case 0:
+                return e.abrupt(
+                  'return',
+                  s({ __tauriModule: 'Os', message: { cmd: 'type' } })
+                )
+              case 1:
+              case 'end':
+                return e.stop()
+            }
+        }, e)
+      })
+    )).apply(this, arguments)
+  }
+  function Mt() {
+    return (Mt = _asyncToGenerator(
+      regeneratorRuntime.mark(function e() {
+        return regeneratorRuntime.wrap(function (e) {
+          for (;;)
+            switch ((e.prev = e.next)) {
+              case 0:
+                return e.abrupt(
+                  'return',
+                  s({ __tauriModule: 'Os', message: { cmd: 'arch' } })
+                )
+              case 1:
+              case 'end':
+                return e.stop()
+            }
+        }, e)
+      })
+    )).apply(this, arguments)
+  }
+  function Ot() {
+    return (Ot = _asyncToGenerator(
+      regeneratorRuntime.mark(function e() {
+        return regeneratorRuntime.wrap(function (e) {
+          for (;;)
+            switch ((e.prev = e.next)) {
+              case 0:
+                return e.abrupt(
+                  'return',
+                  s({ __tauriModule: 'Os', message: { cmd: 'tempdir' } })
+                )
+              case 1:
+              case 'end':
+                return e.stop()
+            }
+        }, e)
+      })
+    )).apply(this, arguments)
+  }
+  var Ct = Object.freeze({
+      __proto__: null,
+      EOL: xt,
+      platform: function () {
+        return Tt.apply(this, arguments)
+      },
+      version: function () {
+        return Gt.apply(this, arguments)
+      },
+      type: function () {
+        return Pt.apply(this, arguments)
+      },
+      arch: function () {
+        return Mt.apply(this, arguments)
+      },
+      tempdir: function () {
+        return Ot.apply(this, arguments)
+      }
+    }),
+    jt = o
+  ;(e.app = h),
+    (e.cli = d),
+    (e.clipboard = _),
+    (e.dialog = x),
+    (e.event = L),
+    (e.fs = Y),
+    (e.globalShortcut = re),
+    (e.http = fe),
+    (e.invoke = jt),
+    (e.notification = de),
+    (e.os = Ct),
+    (e.path = He),
+    (e.process = Ye),
+    (e.shell = nt),
+    (e.tauri = u),
+    (e.updater = ut),
+    (e.window = kt),
+    Object.defineProperty(e, '__esModule', { value: !0 })
+})