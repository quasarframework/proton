// Copyright 2019-2023 Tauri Programme within The Commons Conservancy
// SPDX-License-Identifier: Apache-2.0
// SPDX-License-Identifier: MIT

//! [![](https://github.com/tauri-apps/tauri/raw/dev/.github/splash.png)](https://tauri.app)
//!
//! Tauri is a framework for building tiny, blazing fast binaries for all major desktop platforms.
//! Developers can integrate any front-end framework that compiles to HTML, JS and CSS for building their user interface.
//! The backend of the application is a rust-sourced binary with an API that the front-end can interact with.
//!
//! # Cargo features
//!
//! The following are a list of [Cargo features](https://doc.rust-lang.org/stable/cargo/reference/manifest.html#the-features-section) that can be enabled or disabled:
//!
//! - **wry** *(enabled by default)*: Enables the [wry](https://github.com/tauri-apps/wry) runtime. Only disable it if you want a custom runtime.
//! - **test**: Enables the [`test`] module exposing unit test helpers.
//! - **dox**: Internal feature to generate Rust documentation without linking on Linux.
//! - **objc-exception**: Wrap each msg_send! in a @try/@catch and panics if an exception is caught, preventing Objective-C from unwinding into Rust.
//! - **linux-ipc-protocol**: Use custom protocol for faster IPC on Linux. Requires webkit2gtk v2.40 or above.
//! - **linux-libxdo**: Enables linking to libxdo which enables Cut, Copy, Paste and SelectAll menu items to work on Linux.
//! - **isolation**: Enables the isolation pattern. Enabled by default if the `tauri > pattern > use` config option is set to `isolation` on the `tauri.conf.json` file.
//! - **custom-protocol**: Feature managed by the Tauri CLI. When enabled, Tauri assumes a production environment instead of a development one.
//! - **devtools**: Enables the developer tools (Web inspector) and [`Window::open_devtools`]. Enabled by default on debug builds.
//! On macOS it uses private APIs, so you can't enable it if your app will be published to the App Store.
//! - **native-tls**: Provides TLS support to connect over HTTPS.
//! - **native-tls-vendored**: Compile and statically link to a vendored copy of OpenSSL.
//! - **rustls-tls**: Provides TLS support to connect over HTTPS using rustls.
//! - **process-relaunch-dangerous-allow-symlink-macos**: Allows the [`process::current_binary`] function to allow symlinks on macOS (this is dangerous, see the Security section in the documentation website).
//! - **tray-icon**: Enables application tray icon APIs. Enabled by default if the `trayIcon` config is defined on the `tauri.conf.json` file.
//! - **macos-private-api**: Enables features only available in **macOS**'s private APIs, currently the `transparent` window functionality and the `fullScreenEnabled` preference setting to `true`. Enabled by default if the `tauri > macosPrivateApi` config flag is set to `true` on the `tauri.conf.json` file.
//! - **window-data-url**: Enables usage of data URLs on the webview.
//! - **compression** *(enabled by default): Enables asset compression. You should only disable this if you want faster compile times in release builds - it produces larger binaries.
//! - **config-json5**: Adds support to JSON5 format for `tauri.conf.json`.
//! - **config-toml**: Adds support to TOML format for the configuration `Tauri.toml`.
//! - **icon-ico**: Adds support to set `.ico` window icons. Enables [`Icon::File`] and [`Icon::Raw`] variants.
//! - **icon-png**: Adds support to set `.png` window icons. Enables [`Icon::File`] and [`Icon::Raw`] variants.
//!
//! ## Cargo allowlist features
//!
//! The following are a list of [Cargo features](https://doc.rust-lang.org/stable/cargo/reference/manifest.html#the-features-section) that enables commands for Tauri's API package.
//! These features are automatically enabled by the Tauri CLI based on the `allowlist` configuration under `tauri.conf.json`.
//!
//! ### Protocol allowlist
//!
//! - **protocol-asset**: Enables the `asset` custom protocol.

#![doc(
  html_logo_url = "https://github.com/tauri-apps/tauri/raw/dev/app-icon.png",
  html_favicon_url = "https://github.com/tauri-apps/tauri/raw/dev/app-icon.png"
)]
#![warn(missing_docs, rust_2018_idioms)]
#![cfg_attr(doc_cfg, feature(doc_cfg))]

/// Setups the binding that initializes an iOS plugin.
#[cfg(target_os = "ios")]
#[macro_export]
macro_rules! ios_plugin_binding {
  ($fn_name: ident) => {
    tauri::swift_rs::swift!(fn $fn_name() -> *const ::std::ffi::c_void);
  }
}
#[cfg(target_os = "ios")]
#[doc(hidden)]
pub use cocoa;
#[cfg(target_os = "macos")]
#[doc(hidden)]
pub use embed_plist;
/// The Tauri error enum.
pub use error::Error;
#[cfg(target_os = "ios")]
#[doc(hidden)]
pub use swift_rs;
#[cfg(mobile)]
pub use tauri_macros::mobile_entry_point;
pub use tauri_macros::{command, generate_handler};

pub mod api;
pub(crate) mod app;
pub mod async_runtime;
pub mod command;
mod error;
mod event;
pub mod ipc;
mod manager;
mod pattern;
pub mod plugin;
<<<<<<< HEAD
mod resources;
=======
pub(crate) mod protocol;
>>>>>>> d6fd1219
mod vibrancy;
pub mod window;
use tauri_runtime as runtime;
#[cfg(target_os = "ios")]
mod ios;
#[cfg(target_os = "android")]
mod jni_helpers;
#[cfg(desktop)]
pub mod menu;
/// Path APIs.
pub mod path;
pub mod process;
/// The allowlist scopes.
pub mod scope;
mod state;

#[cfg(all(desktop, feature = "tray-icon"))]
#[cfg_attr(doc_cfg, doc(cfg(all(desktop, feature = "tray-icon"))))]
pub mod tray;
pub use tauri_utils as utils;

pub use http;

/// A Tauri [`Runtime`] wrapper around wry.
#[cfg(feature = "wry")]
#[cfg_attr(doc_cfg, doc(cfg(feature = "wry")))]
pub type Wry = tauri_runtime_wry::Wry<EventLoopMessage>;

#[cfg(all(feature = "wry", target_os = "android"))]
#[cfg_attr(doc_cfg, doc(cfg(all(feature = "wry", target_os = "android"))))]
#[doc(hidden)]
#[macro_export]
macro_rules! android_binding {
  ($domain:ident, $package:ident, $main: ident, $wry: path) => {
    ::tauri::wry::android_binding!($domain, $package, $main, $wry);
    ::tauri::wry::application::android_fn!(
      app_tauri,
      plugin,
      PluginManager,
      handlePluginResponse,
      [i32, JString, JString],
    );
    ::tauri::wry::application::android_fn!(
      app_tauri,
      plugin,
      PluginManager,
      sendChannelData,
      [i64, JString],
    );

    // this function is a glue between PluginManager.kt > handlePluginResponse and Rust
    #[allow(non_snake_case)]
    pub fn handlePluginResponse(
      mut env: JNIEnv,
      _: JClass,
      id: i32,
      success: JString,
      error: JString,
    ) {
      ::tauri::handle_android_plugin_response(&mut env, id, success, error);
    }

    // this function is a glue between PluginManager.kt > sendChannelData and Rust
    #[allow(non_snake_case)]
    pub fn sendChannelData(mut env: JNIEnv, _: JClass, id: i64, data: JString) {
      ::tauri::send_channel_data(&mut env, id, data);
    }
  };
}

#[cfg(all(feature = "wry", target_os = "android"))]
#[doc(hidden)]
pub use plugin::mobile::{handle_android_plugin_response, send_channel_data};
#[cfg(all(feature = "wry", target_os = "android"))]
#[doc(hidden)]
pub use tauri_runtime_wry::wry;

/// `Result<T, ::tauri::Error>`
pub type Result<T> = std::result::Result<T, Error>;

/// A task to run on the main thread.
pub type SyncTask = Box<dyn FnOnce() + Send>;

use serde::{Deserialize, Serialize};
use std::{
  collections::HashMap,
  fmt::{self, Debug},
  sync::Arc,
};

#[cfg(feature = "wry")]
#[cfg_attr(doc_cfg, doc(cfg(feature = "wry")))]
pub use tauri_runtime_wry::webview_version;

#[cfg(target_os = "macos")]
#[cfg_attr(doc_cfg, doc(cfg(target_os = "macos")))]
pub use runtime::ActivationPolicy;

#[cfg(target_os = "macos")]
pub use self::utils::TitleBarStyle;

pub use self::event::{Event, EventHandler};
pub use {
  self::app::{
    App, AppHandle, AssetResolver, Builder, CloseRequestApi, GlobalWindowEvent, RunEvent,
    WindowEvent,
  },
  self::manager::Asset,
  self::runtime::{
    webview::WebviewAttributes,
    window::{
      dpi::{LogicalPosition, LogicalSize, PhysicalPosition, PhysicalSize, Pixel, Position, Size},
      CursorIcon, FileDropEvent,
    },
    DeviceEventFilter, RunIteration, UserAttentionType,
  },
  self::state::{State, StateManager},
  self::utils::{
    assets::Assets,
    config::{Config, WindowUrl},
    Env, PackageInfo, Theme,
  },
  self::window::{Monitor, Window, WindowBuilder},
  scope::*,
};

/// The Tauri version.
pub const VERSION: &str = env!("CARGO_PKG_VERSION");

#[cfg(target_os = "ios")]
#[doc(hidden)]
pub fn log_stdout() {
  use std::{
    ffi::CString,
    fs::File,
    io::{BufRead, BufReader},
    os::unix::prelude::*,
    thread,
  };

  let mut logpipe: [RawFd; 2] = Default::default();
  unsafe {
    libc::pipe(logpipe.as_mut_ptr());
    libc::dup2(logpipe[1], libc::STDOUT_FILENO);
    libc::dup2(logpipe[1], libc::STDERR_FILENO);
  }
  thread::spawn(move || unsafe {
    let file = File::from_raw_fd(logpipe[0]);
    let mut reader = BufReader::new(file);
    let mut buffer = String::new();
    loop {
      buffer.clear();
      if let Ok(len) = reader.read_line(&mut buffer) {
        if len == 0 {
          break;
        } else if let Ok(msg) = CString::new(buffer.as_bytes())
          .map_err(|_| ())
          .and_then(|c| c.into_string().map_err(|_| ()))
        {
          log::info!("{}", msg);
        }
      }
    }
  });
}

/// The user event type.
#[derive(Debug, Clone)]
pub enum EventLoopMessage {
  /// An event from a menu item, could be on the window menu bar, application menu bar (on macOS) or tray icon menu.
  #[cfg(desktop)]
  MenuEvent(menu::MenuEvent),
  /// An event from a menu item, could be on the window menu bar, application menu bar (on macOS) or tray icon menu.
  #[cfg(all(desktop, feature = "tray-icon"))]
  #[cfg_attr(doc_cfg, doc(cfg(all(desktop, feature = "tray-icon"))))]
  TrayIconEvent(tray::TrayIconEvent),
}

/// The webview runtime interface. A wrapper around [`runtime::Runtime`] with the proper user event type associated.
pub trait Runtime: runtime::Runtime<EventLoopMessage> {}

impl<W: runtime::Runtime<EventLoopMessage>> Runtime for W {}

/// Reads the config file at compile time and generates a [`Context`] based on its content.
///
/// The default config file path is a `tauri.conf.json` file inside the Cargo manifest directory of
/// the crate being built.
///
/// # Custom Config Path
///
/// You may pass a string literal to this macro to specify a custom path for the Tauri config file.
/// If the path is relative, it will be search for relative to the Cargo manifest of the compiling
/// crate.
///
/// # Note
///
/// This macro should not be called if you are using [`tauri-build`] to generate the context from
/// inside your build script as it will just cause excess computations that will be discarded. Use
/// either the [`tauri-build`] method or this macro - not both.
///
/// [`tauri-build`]: https://docs.rs/tauri-build
pub use tauri_macros::generate_context;

/// Include a [`Context`] that was generated by [`tauri-build`] inside your build script.
///
/// You should either use [`tauri-build`] and this macro to include the compile time generated code,
/// or [`generate_context!`]. Do not use both at the same time, as they generate the same code and
/// will cause excess computations that will be discarded.
///
/// [`tauri-build`]: https://docs.rs/tauri-build
#[macro_export]
macro_rules! tauri_build_context {
  () => {
    include!(concat!(env!("OUT_DIR"), "/tauri-build-context.rs"))
  };
}

pub use pattern::Pattern;

/// A icon definition.
#[derive(Debug, Clone)]
#[non_exhaustive]
pub enum Icon {
  /// Icon from file path.
  #[cfg(any(feature = "icon-ico", feature = "icon-png"))]
  #[cfg_attr(doc_cfg, doc(cfg(any(feature = "icon-ico", feature = "icon-png"))))]
  File(std::path::PathBuf),
  /// Icon from raw RGBA bytes. Width and height is parsed at runtime.
  #[cfg(any(feature = "icon-ico", feature = "icon-png"))]
  #[cfg_attr(doc_cfg, doc(cfg(any(feature = "icon-ico", feature = "icon-png"))))]
  Raw(Vec<u8>),
  /// Icon from raw RGBA bytes.
  Rgba {
    /// RGBA bytes of the icon image.
    rgba: Vec<u8>,
    /// Icon width.
    width: u32,
    /// Icon height.
    height: u32,
  },
}

impl TryFrom<Icon> for runtime::Icon {
  type Error = Error;

  fn try_from(icon: Icon) -> Result<Self> {
    #[allow(irrefutable_let_patterns)]
    if let Icon::Rgba {
      rgba,
      width,
      height,
    } = icon
    {
      Ok(Self {
        rgba,
        width,
        height,
      })
    } else {
      #[cfg(not(any(feature = "icon-ico", feature = "icon-png")))]
      panic!("unexpected Icon variant");
      #[cfg(any(feature = "icon-ico", feature = "icon-png"))]
      {
        let bytes = match icon {
          Icon::File(p) => std::fs::read(p)?,
          Icon::Raw(r) => r,
          Icon::Rgba { .. } => unreachable!(),
        };
        let extension = infer::get(&bytes)
          .expect("could not determine icon extension")
          .extension();
        match extension {
        #[cfg(feature = "icon-ico")]
        "ico" => {
          let icon_dir = ico::IconDir::read(std::io::Cursor::new(bytes))?;
          let entry = &icon_dir.entries()[0];
          Ok(Self {
            rgba: entry.decode()?.rgba_data().to_vec(),
            width: entry.width(),
            height: entry.height(),
          })
        }
        #[cfg(feature = "icon-png")]
        "png" => {
          let decoder = png::Decoder::new(std::io::Cursor::new(bytes));
          let mut reader = decoder.read_info()?;
          let mut buffer = Vec::new();
          while let Ok(Some(row)) = reader.next_row() {
            buffer.extend(row.data());
          }
          Ok(Self {
            rgba: buffer,
            width: reader.info().width,
            height: reader.info().height,
          })
        }
        _ => panic!(
          "image `{extension}` extension not supported; please file a Tauri feature request. `png` or `ico` icons are supported with the `icon-png` and `icon-ico` feature flags"
        ),
      }
      }
    }
  }
}

/// User supplied data required inside of a Tauri application.
///
/// # Stability
/// This is the output of the [`generate_context`] macro, and is not considered part of the stable API.
/// Unless you know what you are doing and are prepared for this type to have breaking changes, do not create it yourself.
pub struct Context<A: Assets> {
  pub(crate) config: Config,
  pub(crate) assets: Arc<A>,
  pub(crate) default_window_icon: Option<Icon>,
  pub(crate) app_icon: Option<Vec<u8>>,
  #[cfg(all(desktop, feature = "tray-icon"))]
  pub(crate) tray_icon: Option<Icon>,
  pub(crate) package_info: PackageInfo,
  pub(crate) _info_plist: (),
  pub(crate) pattern: Pattern,
}

impl<A: Assets> fmt::Debug for Context<A> {
  fn fmt(&self, f: &mut fmt::Formatter<'_>) -> fmt::Result {
    let mut d = f.debug_struct("Context");
    d.field("config", &self.config)
      .field("default_window_icon", &self.default_window_icon)
      .field("app_icon", &self.app_icon)
      .field("package_info", &self.package_info)
      .field("pattern", &self.pattern);

    #[cfg(all(desktop, feature = "tray-icon"))]
    d.field("tray_icon", &self.tray_icon);

    d.finish()
  }
}

impl<A: Assets> Context<A> {
  /// The config the application was prepared with.
  #[inline(always)]
  pub fn config(&self) -> &Config {
    &self.config
  }

  /// A mutable reference to the config the application was prepared with.
  #[inline(always)]
  pub fn config_mut(&mut self) -> &mut Config {
    &mut self.config
  }

  /// The assets to be served directly by Tauri.
  #[inline(always)]
  pub fn assets(&self) -> Arc<A> {
    self.assets.clone()
  }

  /// A mutable reference to the assets to be served directly by Tauri.
  #[inline(always)]
  pub fn assets_mut(&mut self) -> &mut Arc<A> {
    &mut self.assets
  }

  /// The default window icon Tauri should use when creating windows.
  #[inline(always)]
  pub fn default_window_icon(&self) -> Option<&Icon> {
    self.default_window_icon.as_ref()
  }

  /// A mutable reference to the default window icon Tauri should use when creating windows.
  #[inline(always)]
  pub fn default_window_icon_mut(&mut self) -> &mut Option<Icon> {
    &mut self.default_window_icon
  }

  /// The icon to use on the system tray UI.
  #[cfg(all(desktop, feature = "tray-icon"))]
  #[cfg_attr(doc_cfg, doc(cfg(all(desktop, feature = "tray-icon"))))]
  #[inline(always)]
  pub fn tray_icon(&self) -> Option<&Icon> {
    self.tray_icon.as_ref()
  }

  /// A mutable reference to the icon to use on the tray icon.
  #[cfg(all(desktop, feature = "tray-icon"))]
  #[cfg_attr(doc_cfg, doc(cfg(all(desktop, feature = "tray-icon"))))]
  #[inline(always)]
  pub fn tray_icon_mut(&mut self) -> &mut Option<Icon> {
    &mut self.tray_icon
  }

  /// Package information.
  #[inline(always)]
  pub fn package_info(&self) -> &PackageInfo {
    &self.package_info
  }

  /// A mutable reference to the package information.
  #[inline(always)]
  pub fn package_info_mut(&mut self) -> &mut PackageInfo {
    &mut self.package_info
  }

  /// The application pattern.
  #[inline(always)]
  pub fn pattern(&self) -> &Pattern {
    &self.pattern
  }

  /// Create a new [`Context`] from the minimal required items.
  #[inline(always)]
  #[allow(clippy::too_many_arguments)]
  pub fn new(
    config: Config,
    assets: Arc<A>,
    default_window_icon: Option<Icon>,
    app_icon: Option<Vec<u8>>,
    package_info: PackageInfo,
    info_plist: (),
    pattern: Pattern,
  ) -> Self {
    Self {
      config,
      assets,
      default_window_icon,
      app_icon,
      #[cfg(all(desktop, feature = "tray-icon"))]
      tray_icon: None,
      package_info,
      _info_plist: info_plist,
      pattern,
    }
  }

  /// Sets the app tray icon.
  #[cfg(all(desktop, feature = "tray-icon"))]
  #[cfg_attr(doc_cfg, doc(cfg(all(desktop, feature = "tray-icon"))))]
  #[inline(always)]
  pub fn set_tray_icon(&mut self, icon: Icon) {
    self.tray_icon.replace(icon);
  }

  /// Sets the app shell scope.
  #[cfg(shell_scope)]
  #[inline(always)]
  pub fn set_shell_scope(&mut self, scope: scope::ShellScopeConfig) {
    self.shell_scope = scope;
  }
}

// TODO: expand these docs
/// Manages a running application.
pub trait Manager<R: Runtime>: sealed::ManagerBase<R> {
  /// The application handle associated with this manager.
  fn app_handle(&self) -> &AppHandle<R> {
    self.managed_app_handle()
  }

  /// The [`Config`] the manager was created with.
  fn config(&self) -> Arc<Config> {
    self.manager().config()
  }

  /// The [`PackageInfo`] the manager was created with.
  fn package_info(&self) -> &PackageInfo {
    self.manager().package_info()
  }

  /// Emits a event to all windows.
  ///
  /// Only the webviews receives this event.
  /// To trigger Rust listeners, use [`Self::trigger_global`], [`Window::trigger`] or [`Window::emit_and_trigger`].
  ///
  /// # Examples
  /// ```
  /// use tauri::Manager;
  ///
  /// #[tauri::command]
  /// fn synchronize(app: tauri::AppHandle) {
  ///   // emits the synchronized event to all windows
  ///   app.emit_all("synchronized", ());
  /// }
  /// ```
  fn emit_all<S: Serialize + Clone>(&self, event: &str, payload: S) -> Result<()> {
    self.manager().emit_filter(event, None, payload, |_| true)
  }

  /// Emits an event to the window with the specified label.
  ///
  /// # Examples
  /// ```
  /// use tauri::Manager;
  ///
  /// #[tauri::command]
  /// fn download(app: tauri::AppHandle) {
  ///   for i in 1..100 {
  ///     std::thread::sleep(std::time::Duration::from_millis(150));
  ///     // emit a download progress event to the updater window
  ///     app.emit_to("updater", "download-progress", i);
  ///   }
  /// }
  /// ```
  fn emit_to<S: Serialize + Clone>(&self, label: &str, event: &str, payload: S) -> Result<()> {
    self
      .manager()
      .emit_filter(event, None, payload, |w| label == w.label())
  }

  /// Listen to a event triggered on any window ([`Window::trigger`] or [`Window::emit_and_trigger`]) or with [`Self::trigger_global`].
  ///
  /// # Examples
  /// ```
  /// use tauri::Manager;
  ///
  /// #[tauri::command]
  /// fn synchronize(window: tauri::Window) {
  ///   // emits the synchronized event to all windows
  ///   window.emit_and_trigger("synchronized", ());
  /// }
  ///
  /// tauri::Builder::default()
  ///   .setup(|app| {
  ///     app.listen_global("synchronized", |event| {
  ///       println!("app is in sync");
  ///     });
  ///     Ok(())
  ///   })
  ///   .invoke_handler(tauri::generate_handler![synchronize]);
  /// ```
  fn listen_global<F>(&self, event: impl Into<String>, handler: F) -> EventHandler
  where
    F: Fn(Event) + Send + 'static,
  {
    self.manager().listen(event.into(), None, handler)
  }

  /// Listen to a global event only once.
  ///
  /// See [`Self::listen_global`] for more information.
  fn once_global<F>(&self, event: impl Into<String>, handler: F) -> EventHandler
  where
    F: FnOnce(Event) + Send + 'static,
  {
    self.manager().once(event.into(), None, handler)
  }

  /// Trigger a global event to Rust listeners.
  /// To send the events to the webview, see [`Self::emit_all`] and [`Self::emit_to`].
  /// To trigger listeners registed on an specific window, see [`Window::trigger`].
  /// To trigger all listeners, see [`Window::emit_and_trigger`].
  ///
  /// A global event does not have a source or target window attached.
  ///
  /// # Examples
  /// ```
  /// use tauri::Manager;
  ///
  /// #[tauri::command]
  /// fn download(app: tauri::AppHandle) {
  ///   for i in 1..100 {
  ///     std::thread::sleep(std::time::Duration::from_millis(150));
  ///     // emit a download progress event to all listeners registed in Rust
  ///     app.trigger_global("download-progress", Some(i.to_string()));
  ///   }
  /// }
  /// ```
  fn trigger_global(&self, event: &str, data: Option<String>) {
    self.manager().trigger(event, None, data)
  }

  /// Remove an event listener.
  ///
  /// # Examples
  /// ```
  /// use tauri::Manager;
  ///
  /// tauri::Builder::default()
  ///   .setup(|app| {
  ///     let handle = app.handle().clone();
  ///     let handler = app.listen_global("ready", move |event| {
  ///       println!("app is ready");
  ///
  ///       // we no longer need to listen to the event
  ///       // we also could have used `app.once_global` instead
  ///       handle.unlisten(event.id());
  ///     });
  ///
  ///     // stop listening to the event when you do not need it anymore
  ///     app.unlisten(handler);
  ///
  ///
  ///     Ok(())
  ///   });
  /// ```
  fn unlisten(&self, handler_id: EventHandler) {
    self.manager().unlisten(handler_id)
  }

  /// Fetch a single window from the manager.
  fn get_window(&self, label: &str) -> Option<Window<R>> {
    self.manager().get_window(label)
  }
  /// Fetch the focused window. Returns `None` if there is not any focused window.
  fn get_focused_window(&self) -> Option<Window<R>> {
    self.manager().get_focused_window()
  }

  /// Fetch all managed windows.
  fn windows(&self) -> HashMap<String, Window<R>> {
    self.manager().windows()
  }

  /// Add `state` to the state managed by the application.
  ///
  /// If the state for the `T` type has previously been set, the state is unchanged and false is returned. Otherwise true is returned.
  ///
  /// Managed state can be retrieved by any command handler via the
  /// [`State`](crate::State) guard. In particular, if a value of type `T`
  /// is managed by Tauri, adding `State<T>` to the list of arguments in a
  /// command handler instructs Tauri to retrieve the managed value.
  /// Additionally, [`state`](Self#method.state) can be used to retrieve the value manually.
  ///
  /// # Mutability
  ///
  /// Since the managed state is global and must be [`Send`] + [`Sync`], mutations can only happen through interior mutability:
  ///
  /// ```rust,no_run
  /// use std::{collections::HashMap, sync::Mutex};
  /// use tauri::State;
  /// // here we use Mutex to achieve interior mutability
  /// struct Storage {
  ///   store: Mutex<HashMap<u64, String>>,
  /// }
  /// struct Connection;
  /// struct DbConnection {
  ///   db: Mutex<Option<Connection>>,
  /// }
  ///
  /// #[tauri::command]
  /// fn connect(connection: State<DbConnection>) {
  ///   // initialize the connection, mutating the state with interior mutability
  ///   *connection.db.lock().unwrap() = Some(Connection {});
  /// }
  ///
  /// #[tauri::command]
  /// fn storage_insert(key: u64, value: String, storage: State<Storage>) {
  ///   // mutate the storage behind the Mutex
  ///   storage.store.lock().unwrap().insert(key, value);
  /// }
  ///
  /// tauri::Builder::default()
  ///   .manage(Storage { store: Default::default() })
  ///   .manage(DbConnection { db: Default::default() })
  ///   .invoke_handler(tauri::generate_handler![connect, storage_insert])
  ///   // on an actual app, remove the string argument
  ///   .run(tauri::generate_context!("test/fixture/src-tauri/tauri.conf.json"))
  ///   .expect("error while running tauri application");
  /// ```
  ///
  /// # Examples
  ///
  /// ```rust,no_run
  /// use tauri::{Manager, State};
  ///
  /// struct MyInt(isize);
  /// struct MyString(String);
  ///
  /// #[tauri::command]
  /// fn int_command(state: State<MyInt>) -> String {
  ///     format!("The stateful int is: {}", state.0)
  /// }
  ///
  /// #[tauri::command]
  /// fn string_command<'r>(state: State<'r, MyString>) {
  ///     println!("state: {}", state.inner().0);
  /// }
  ///
  /// tauri::Builder::default()
  ///   .setup(|app| {
  ///     app.manage(MyInt(0));
  ///     app.manage(MyString("tauri".into()));
  ///     // `MyInt` is already managed, so `manage()` returns false
  ///     assert!(!app.manage(MyInt(1)));
  ///     // read the `MyInt` managed state with the turbofish syntax
  ///     let int = app.state::<MyInt>();
  ///     assert_eq!(int.0, 0);
  ///     // read the `MyString` managed state with the `State` guard
  ///     let val: State<MyString> = app.state();
  ///     assert_eq!(val.0, "tauri");
  ///     Ok(())
  ///   })
  ///   .invoke_handler(tauri::generate_handler![int_command, string_command])
  ///   // on an actual app, remove the string argument
  ///   .run(tauri::generate_context!("test/fixture/src-tauri/tauri.conf.json"))
  ///   .expect("error while running tauri application");
  /// ```
  fn manage<T>(&self, state: T) -> bool
  where
    T: Send + Sync + 'static,
  {
    self.manager().state().set(state)
  }

  /// Retrieves the managed state for the type `T`.
  ///
  /// # Panics
  ///
  /// Panics if the state for the type `T` has not been previously [managed](Self::manage).
  /// Use [try_state](Self::try_state) for a non-panicking version.
  fn state<T>(&self) -> State<'_, T>
  where
    T: Send + Sync + 'static,
  {
    self
      .manager()
      .inner
      .state
      .try_get()
      .expect("state() called before manage() for given type")
  }

  /// Attempts to retrieve the managed state for the type `T`.
  ///
  /// Returns `Some` if the state has previously been [managed](Self::manage). Otherwise returns `None`.
  fn try_state<T>(&self) -> Option<State<'_, T>>
  where
    T: Send + Sync + 'static,
  {
    self.manager().inner.state.try_get()
  }

  /// Gets the managed [`Env`].
  fn env(&self) -> Env {
    self.state::<Env>().inner().clone()
  }

  /// Gets the scope for the IPC.
  fn ipc_scope(&self) -> IpcScope {
    self.state::<Scopes>().inner().ipc.clone()
  }

  /// Gets the scope for the asset protocol.
  #[cfg(feature = "protocol-asset")]
  fn asset_protocol_scope(&self) -> FsScope {
    self.state::<Scopes>().inner().asset_protocol.clone()
  }

  /// The path resolver.
  fn path(&self) -> &crate::path::PathResolver<R> {
    self.state::<crate::path::PathResolver<R>>().inner()
  }
}

/// Prevent implementation details from leaking out of the [`Manager`] trait.
pub(crate) mod sealed {
  use super::Runtime;
  use crate::{app::AppHandle, manager::WindowManager};

  /// A running [`Runtime`] or a dispatcher to it.
  pub enum RuntimeOrDispatch<'r, R: Runtime> {
    /// Reference to the running [`Runtime`].
    Runtime(&'r R),

    /// Handle to the running [`Runtime`].
    RuntimeHandle(R::Handle),

    /// A dispatcher to the running [`Runtime`].
    Dispatch(R::Dispatcher),
  }

  /// Managed handle to the application runtime.
  pub trait ManagerBase<R: Runtime> {
    /// The manager behind the [`Managed`] item.
    fn manager(&self) -> &WindowManager<R>;
    fn runtime(&self) -> RuntimeOrDispatch<'_, R>;
    fn managed_app_handle(&self) -> &AppHandle<R>;
  }
}

#[cfg(any(test, feature = "test"))]
#[cfg_attr(doc_cfg, doc(cfg(feature = "test")))]
pub mod test;

#[cfg(test)]
mod tests {
  use cargo_toml::Manifest;
  use once_cell::sync::OnceCell;
  use std::{env::var, fs::read_to_string, path::PathBuf};

  static MANIFEST: OnceCell<Manifest> = OnceCell::new();
  const CHECKED_FEATURES: &str = include_str!(concat!(env!("OUT_DIR"), "/checked_features"));

  fn get_manifest() -> &'static Manifest {
    MANIFEST.get_or_init(|| {
      let manifest_dir = PathBuf::from(var("CARGO_MANIFEST_DIR").unwrap());
      Manifest::from_path(manifest_dir.join("Cargo.toml")).expect("failed to parse Cargo manifest")
    })
  }

  #[test]
  fn features_are_documented() {
    let manifest_dir = PathBuf::from(var("CARGO_MANIFEST_DIR").unwrap());
    let lib_code = read_to_string(manifest_dir.join("src/lib.rs")).expect("failed to read lib.rs");

    for f in get_manifest().features.keys() {
      if !(f.starts_with("__") || f == "default" || lib_code.contains(&format!("*{f}**"))) {
        panic!("Feature {f} is not documented");
      }
    }
  }

  #[test]
  fn aliased_features_exist() {
    let checked_features = CHECKED_FEATURES.split(',');
    let manifest = get_manifest();
    for checked_feature in checked_features {
      if !manifest.features.iter().any(|(f, _)| f == checked_feature) {
        panic!(
          "Feature {checked_feature} was checked in the alias build step but it does not exist in core/tauri/Cargo.toml"
        );
      }
    }
  }
}

#[derive(Deserialize)]
#[serde(untagged)]
pub(crate) enum IconDto {
  #[cfg(any(feature = "icon-png", feature = "icon-ico"))]
  File(std::path::PathBuf),
  #[cfg(any(feature = "icon-png", feature = "icon-ico"))]
  Raw(Vec<u8>),
  Rgba {
    rgba: Vec<u8>,
    width: u32,
    height: u32,
  },
}

impl From<IconDto> for Icon {
  fn from(icon: IconDto) -> Self {
    match icon {
      #[cfg(any(feature = "icon-png", feature = "icon-ico"))]
      IconDto::File(path) => Self::File(path),
      #[cfg(any(feature = "icon-png", feature = "icon-ico"))]
      IconDto::Raw(raw) => Self::Raw(raw),
      IconDto::Rgba {
        rgba,
        width,
        height,
      } => Self::Rgba {
        rgba,
        width,
        height,
      },
    }
  }
}

#[allow(unused)]
macro_rules! run_main_thread {
  ($self:ident, $ex:expr) => {{
    use std::sync::mpsc::channel;
    let (tx, rx) = channel();
    let self_ = $self.clone();
    let task = move || {
<<<<<<< HEAD
      #[allow(clippy::redundant_closure_call)]
      let _ = tx.send($ex(self_));
=======
      let f = $ex;
      let _ = tx.send(f(self_));
>>>>>>> d6fd1219
    };
    $self.app_handle.run_on_main_thread(Box::new(task))?;
    rx.recv().map_err(|_| crate::Error::FailedToReceiveMessage)
  }};
}

#[allow(unused)]
pub(crate) use run_main_thread;

#[cfg(test)]
mod test_utils {
  use proptest::prelude::*;

  pub fn assert_send<T: Send>() {}
  pub fn assert_sync<T: Sync>() {}

  #[allow(dead_code)]
  pub fn assert_not_allowlist_error<T>(res: anyhow::Result<T>) {
    if let Err(e) = res {
      assert!(!e.to_string().contains("not on the allowlist"));
    }
  }

  proptest! {
    #![proptest_config(ProptestConfig::with_cases(10000))]
    #[test]
    // check to see if spawn executes a function.
    fn check_spawn_task(task in "[a-z]+") {
      // create dummy task function
      let dummy_task = async move {
        format!("{task}-run-dummy-task");
      };
      // call spawn
      crate::async_runtime::spawn(dummy_task);
    }
  }
}<|MERGE_RESOLUTION|>--- conflicted
+++ resolved
@@ -84,11 +84,8 @@
 mod manager;
 mod pattern;
 pub mod plugin;
-<<<<<<< HEAD
 mod resources;
-=======
 pub(crate) mod protocol;
->>>>>>> d6fd1219
 mod vibrancy;
 pub mod window;
 use tauri_runtime as runtime;
@@ -955,13 +952,8 @@
     let (tx, rx) = channel();
     let self_ = $self.clone();
     let task = move || {
-<<<<<<< HEAD
-      #[allow(clippy::redundant_closure_call)]
-      let _ = tx.send($ex(self_));
-=======
       let f = $ex;
       let _ = tx.send(f(self_));
->>>>>>> d6fd1219
     };
     $self.app_handle.run_on_main_thread(Box::new(task))?;
     rx.recv().map_err(|_| crate::Error::FailedToReceiveMessage)
