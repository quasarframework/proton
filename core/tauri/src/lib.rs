// Copyright 2019-2023 Tauri Programme within The Commons Conservancy
// SPDX-License-Identifier: Apache-2.0
// SPDX-License-Identifier: MIT

//! [![](https://github.com/tauri-apps/tauri/raw/dev/.github/splash.png)](https://tauri.app)
//!
//! Tauri is a framework for building tiny, blazing fast binaries for all major desktop platforms.
//! Developers can integrate any front-end framework that compiles to HTML, JS and CSS for building their user interface.
//! The backend of the application is a rust-sourced binary with an API that the front-end can interact with.
//!
//! # Cargo features
//!
//! The following are a list of [Cargo features](https://doc.rust-lang.org/stable/cargo/reference/manifest.html#the-features-section) that can be enabled or disabled:
//!
//! - **wry** *(enabled by default)*: Enables the [wry](https://github.com/tauri-apps/wry) runtime. Only disable it if you want a custom runtime.
//! - **common-controls-v6** *(enabled by default)*: Enables [Common Controls v6](https://learn.microsoft.com/en-us/windows/win32/controls/common-control-versions) support on Windows, mainly for the predefined `about` menu item.
//! - **unstable**: Enables unstable features. Be careful, it might introduce breaking changes in future minor releases.
//! - **tracing**: Enables [`tracing`](https://docs.rs/tracing/latest/tracing) for window startup, plugins, `Window::eval`, events, IPC, updater and custom protocol request handlers.
//! - **test**: Enables the [`mod@test`] module exposing unit test helpers.
//! - **objc-exception**: Wrap each msg_send! in a @try/@catch and panics if an exception is caught, preventing Objective-C from unwinding into Rust.
//! - **linux-ipc-protocol**: Use custom protocol for faster IPC on Linux. Requires webkit2gtk v2.40 or above.
//! - **linux-libxdo**: Enables linking to libxdo which enables Cut, Copy, Paste and SelectAll menu items to work on Linux.
//! - **isolation**: Enables the isolation pattern. Enabled by default if the `app > security > pattern > use` config option is set to `isolation` on the `tauri.conf.json` file.
//! - **custom-protocol**: Feature managed by the Tauri CLI. When enabled, Tauri assumes a production environment instead of a development one.
//! - **devtools**: Enables the developer tools (Web inspector) and [`window::Window#method.open_devtools`]. Enabled by default on debug builds.
//! On macOS it uses private APIs, so you can't enable it if your app will be published to the App Store.
//! - **native-tls**: Provides TLS support to connect over HTTPS.
//! - **native-tls-vendored**: Compile and statically link to a vendored copy of OpenSSL.
//! - **rustls-tls**: Provides TLS support to connect over HTTPS using rustls.
//! - **process-relaunch-dangerous-allow-symlink-macos**: Allows the [`process::current_binary`] function to allow symlinks on macOS (this is dangerous, see the Security section in the documentation website).
//! - **tray-icon**: Enables application tray icon APIs. Enabled by default if the `trayIcon` config is defined on the `tauri.conf.json` file.
//! - **macos-private-api**: Enables features only available in **macOS**'s private APIs, currently the `transparent` window functionality and the `fullScreenEnabled` preference setting to `true`. Enabled by default if the `tauri > macosPrivateApi` config flag is set to `true` on the `tauri.conf.json` file.
//! - **webview-data-url**: Enables usage of data URLs on the webview.
//! - **compression** *(enabled by default): Enables asset compression. You should only disable this if you want faster compile times in release builds - it produces larger binaries.
//! - **config-json5**: Adds support to JSON5 format for `tauri.conf.json`.
//! - **config-toml**: Adds support to TOML format for the configuration `Tauri.toml`.
//! - **icon-ico**: Adds support to set `.ico` window icons. Enables [`Icon::File`] and [`Icon::Raw`] variants.
//! - **icon-png**: Adds support to set `.png` window icons. Enables [`Icon::File`] and [`Icon::Raw`] variants.
//! - **macos-proxy**: Adds support for [`WebviewBuilder::proxy_url`] on macOS. Requires macOS 14+.
//!
//! ## Cargo allowlist features
//!
//! The following are a list of [Cargo features](https://doc.rust-lang.org/stable/cargo/reference/manifest.html#the-features-section) that enables commands for Tauri's API package.
//! These features are automatically enabled by the Tauri CLI based on the `allowlist` configuration under `tauri.conf.json`.
//!
//! ### Protocol allowlist
//!
//! - **protocol-asset**: Enables the `asset` custom protocol.

#![doc(
  html_logo_url = "https://github.com/tauri-apps/tauri/raw/dev/app-icon.png",
  html_favicon_url = "https://github.com/tauri-apps/tauri/raw/dev/app-icon.png"
)]
#![warn(missing_docs, rust_2018_idioms)]
#![cfg_attr(docsrs, feature(doc_cfg))]

/// Setups the binding that initializes an iOS plugin.
#[cfg(target_os = "ios")]
#[macro_export]
macro_rules! ios_plugin_binding {
  ($fn_name: ident) => {
    tauri::swift_rs::swift!(fn $fn_name() -> *const ::std::ffi::c_void);
  }
}
#[cfg(target_os = "ios")]
#[doc(hidden)]
pub use cocoa;
#[cfg(target_os = "macos")]
#[doc(hidden)]
pub use embed_plist;
pub use error::{Error, Result};
pub use resources::{Resource, ResourceId, ResourceTable};
#[cfg(target_os = "ios")]
#[doc(hidden)]
pub use swift_rs;
#[cfg(mobile)]
pub use tauri_macros::mobile_entry_point;
pub use tauri_macros::{command, generate_handler};

pub(crate) mod app;
pub mod async_runtime;
mod error;
mod event;
pub mod ipc;
mod manager;
mod pattern;
pub mod plugin;
pub(crate) mod protocol;
mod resources;
mod vibrancy;
pub mod webview;
pub mod window;
use tauri_runtime as runtime;
#[cfg(target_os = "ios")]
mod ios;
#[cfg(desktop)]
pub mod menu;
/// Path APIs.
pub mod path;
pub mod process;
/// The allowlist scopes.
pub mod scope;
mod state;

#[cfg(all(desktop, feature = "tray-icon"))]
#[cfg_attr(docsrs, doc(cfg(all(desktop, feature = "tray-icon"))))]
pub mod tray;
pub use tauri_utils as utils;

pub use http;

/// A Tauri [`Runtime`] wrapper around wry.
#[cfg(feature = "wry")]
#[cfg_attr(docsrs, doc(cfg(feature = "wry")))]
pub type Wry = tauri_runtime_wry::Wry<EventLoopMessage>;
/// A Tauri [`RuntimeHandle`] wrapper around wry.
#[cfg(feature = "wry")]
#[cfg_attr(docsrs, doc(cfg(feature = "wry")))]
pub type WryHandle = tauri_runtime_wry::WryHandle<EventLoopMessage>;

#[cfg(all(feature = "wry", target_os = "android"))]
#[cfg_attr(docsrs, doc(cfg(all(feature = "wry", target_os = "android"))))]
#[doc(hidden)]
#[macro_export]
macro_rules! android_binding {
  ($domain:ident, $package:ident, $main: ident, $wry: path) => {
    use $wry::{
      android_setup,
      prelude::{JClass, JNIEnv, JString},
    };

    ::tauri::wry::android_binding!($domain, $package, $wry);

    ::tauri::tao::android_binding!(
      $domain,
      $package,
      WryActivity,
      android_setup,
      $main,
      ::tauri::tao
    );

    ::tauri::tao::platform::android::prelude::android_fn!(
      app_tauri,
      plugin,
      PluginManager,
      handlePluginResponse,
      [i32, JString, JString],
    );
    ::tauri::tao::platform::android::prelude::android_fn!(
      app_tauri,
      plugin,
      PluginManager,
      sendChannelData,
      [i64, JString],
    );

    // this function is a glue between PluginManager.kt > handlePluginResponse and Rust
    #[allow(non_snake_case)]
    pub fn handlePluginResponse(
      mut env: JNIEnv,
      _: JClass,
      id: i32,
      success: JString,
      error: JString,
    ) {
      ::tauri::handle_android_plugin_response(&mut env, id, success, error);
    }

    // this function is a glue between PluginManager.kt > sendChannelData and Rust
    #[allow(non_snake_case)]
    pub fn sendChannelData(mut env: JNIEnv, _: JClass, id: i64, data: JString) {
      ::tauri::send_channel_data(&mut env, id, data);
    }
  };
}

#[cfg(all(feature = "wry", target_os = "android"))]
#[doc(hidden)]
pub use plugin::mobile::{handle_android_plugin_response, send_channel_data};
#[cfg(all(feature = "wry", target_os = "android"))]
#[doc(hidden)]
pub use tauri_runtime_wry::{tao, wry};

/// A task to run on the main thread.
pub type SyncTask = Box<dyn FnOnce() + Send>;

use serde::{Deserialize, Serialize};
use std::{
  collections::HashMap,
  fmt::{self, Debug},
  sync::MutexGuard,
};
use utils::acl::resolved::Resolved;

#[cfg(feature = "wry")]
#[cfg_attr(docsrs, doc(cfg(feature = "wry")))]
pub use tauri_runtime_wry::webview_version;

#[cfg(target_os = "macos")]
#[cfg_attr(docsrs, doc(cfg(target_os = "macos")))]
pub use runtime::ActivationPolicy;

#[cfg(target_os = "macos")]
pub use self::utils::TitleBarStyle;

pub use self::event::{Event, EventId, EventTarget};
pub use {
  self::app::{
    App, AppHandle, AssetResolver, Builder, CloseRequestApi, RunEvent, WebviewEvent, WindowEvent,
  },
  self::manager::Asset,
  self::runtime::{
    webview::WebviewAttributes,
    window::{
      dpi::{LogicalPosition, LogicalSize, PhysicalPosition, PhysicalSize, Pixel, Position, Size},
      CursorIcon, FileDropEvent,
    },
    DeviceEventFilter, UserAttentionType,
  },
  self::state::{State, StateManager},
  self::utils::{
    assets::Assets,
    config::{Config, WebviewUrl},
    Env, PackageInfo, Theme,
  },
  self::webview::{Webview, WebviewWindow, WebviewWindowBuilder},
  self::window::{Monitor, Window},
  scope::*,
};

#[cfg(feature = "unstable")]
#[cfg_attr(docsrs, doc(cfg(feature = "unstable")))]
pub use {self::webview::WebviewBuilder, self::window::WindowBuilder};

/// The Tauri version.
pub const VERSION: &str = env!("CARGO_PKG_VERSION");

#[cfg(target_os = "ios")]
#[doc(hidden)]
pub fn log_stdout() {
  use std::{
    ffi::CString,
    fs::File,
    io::{BufRead, BufReader},
    os::unix::prelude::*,
    thread,
  };

  let mut logpipe: [RawFd; 2] = Default::default();
  unsafe {
    libc::pipe(logpipe.as_mut_ptr());
    libc::dup2(logpipe[1], libc::STDOUT_FILENO);
    libc::dup2(logpipe[1], libc::STDERR_FILENO);
  }
  thread::spawn(move || unsafe {
    let file = File::from_raw_fd(logpipe[0]);
    let mut reader = BufReader::new(file);
    let mut buffer = String::new();
    loop {
      buffer.clear();
      if let Ok(len) = reader.read_line(&mut buffer) {
        if len == 0 {
          break;
        } else if let Ok(msg) = CString::new(buffer.as_bytes())
          .map_err(|_| ())
          .and_then(|c| c.into_string().map_err(|_| ()))
        {
          log::info!("{}", msg);
        }
      }
    }
  });
}

/// The user event type.
#[derive(Debug, Clone)]
pub enum EventLoopMessage {
  /// An event from a menu item, could be on the window menu bar, application menu bar (on macOS) or tray icon menu.
  #[cfg(desktop)]
  MenuEvent(menu::MenuEvent),
  /// An event from a menu item, could be on the window menu bar, application menu bar (on macOS) or tray icon menu.
  #[cfg(all(desktop, feature = "tray-icon"))]
  #[cfg_attr(docsrs, doc(cfg(all(desktop, feature = "tray-icon"))))]
  TrayIconEvent(tray::TrayIconEvent),
}

/// The webview runtime interface. A wrapper around [`runtime::Runtime`] with the proper user event type associated.
pub trait Runtime: runtime::Runtime<EventLoopMessage> {}
/// The webview runtime handle. A wrapper arond [`runtime::RuntimeHandle`] with the proper user event type associated.
pub trait RuntimeHandle: runtime::RuntimeHandle<EventLoopMessage> {}

impl<W: runtime::Runtime<EventLoopMessage>> Runtime for W {}
impl<R: runtime::RuntimeHandle<EventLoopMessage>> RuntimeHandle for R {}

/// Reads the config file at compile time and generates a [`Context`] based on its content.
///
/// The default config file path is a `tauri.conf.json` file inside the Cargo manifest directory of
/// the crate being built.
///
/// # Custom Config Path
///
/// You may pass a string literal to this macro to specify a custom path for the Tauri config file.
/// If the path is relative, it will be search for relative to the Cargo manifest of the compiling
/// crate.
///
/// # Note
///
/// This macro should not be called if you are using [`tauri-build`] to generate the context from
/// inside your build script as it will just cause excess computations that will be discarded. Use
/// either the [`tauri-build`] method or this macro - not both.
///
/// [`tauri-build`]: https://docs.rs/tauri-build
pub use tauri_macros::generate_context;

/// Include a [`Context`] that was generated by [`tauri-build`] inside your build script.
///
/// You should either use [`tauri-build`] and this macro to include the compile time generated code,
/// or [`generate_context!`]. Do not use both at the same time, as they generate the same code and
/// will cause excess computations that will be discarded.
///
/// [`tauri-build`]: https://docs.rs/tauri-build
#[macro_export]
macro_rules! tauri_build_context {
  () => {
    include!(concat!(env!("OUT_DIR"), "/tauri-build-context.rs"))
  };
}

pub use pattern::Pattern;

/// A icon definition.
#[derive(Debug, Clone)]
#[non_exhaustive]
pub enum Icon {
  /// Icon from file path.
  #[cfg(any(feature = "icon-ico", feature = "icon-png"))]
  #[cfg_attr(docsrs, doc(cfg(any(feature = "icon-ico", feature = "icon-png"))))]
  File(std::path::PathBuf),
  /// Icon from raw RGBA bytes. Width and height is parsed at runtime.
  #[cfg(any(feature = "icon-ico", feature = "icon-png"))]
  #[cfg_attr(docsrs, doc(cfg(any(feature = "icon-ico", feature = "icon-png"))))]
  Raw(Vec<u8>),
  /// Icon from raw RGBA bytes.
  Rgba {
    /// RGBA bytes of the icon image.
    rgba: Vec<u8>,
    /// Icon width.
    width: u32,
    /// Icon height.
    height: u32,
  },
}

impl TryFrom<Icon> for runtime::Icon {
  type Error = Error;

  fn try_from(icon: Icon) -> Result<Self> {
    #[allow(irrefutable_let_patterns)]
    if let Icon::Rgba {
      rgba,
      width,
      height,
    } = icon
    {
      Ok(Self {
        rgba,
        width,
        height,
      })
    } else {
      #[cfg(not(any(feature = "icon-ico", feature = "icon-png")))]
      panic!("unexpected Icon variant");
      #[cfg(any(feature = "icon-ico", feature = "icon-png"))]
      {
        let bytes = match icon {
          Icon::File(p) => std::fs::read(p)?,
          Icon::Raw(r) => r,
          Icon::Rgba { .. } => unreachable!(),
        };
        let extension = infer::get(&bytes)
          .expect("could not determine icon extension")
          .extension();
        match extension {
        #[cfg(feature = "icon-ico")]
        "ico" => {
          let icon_dir = ico::IconDir::read(std::io::Cursor::new(bytes))?;
          let entry = &icon_dir.entries()[0];
          Ok(Self {
            rgba: entry.decode()?.rgba_data().to_vec(),
            width: entry.width(),
            height: entry.height(),
          })
        }
        #[cfg(feature = "icon-png")]
        "png" => {
          let decoder = png::Decoder::new(std::io::Cursor::new(bytes));
          let mut reader = decoder.read_info()?;
          let mut buffer = Vec::new();
          while let Ok(Some(row)) = reader.next_row() {
            buffer.extend(row.data());
          }
          Ok(Self {
            rgba: buffer,
            width: reader.info().width,
            height: reader.info().height,
          })
        }
        _ => panic!(
          "image `{extension}` extension not supported; please file a Tauri feature request. `png` or `ico` icons are supported with the `icon-png` and `icon-ico` feature flags"
        ),
      }
      }
    }
  }
}

/// User supplied data required inside of a Tauri application.
///
/// # Stability
/// This is the output of the [`generate_context`] macro, and is not considered part of the stable API.
/// Unless you know what you are doing and are prepared for this type to have breaking changes, do not create it yourself.
pub struct Context<A: Assets> {
  pub(crate) config: Config,
  pub(crate) assets: Box<A>,
  pub(crate) default_window_icon: Option<Icon>,
  pub(crate) app_icon: Option<Vec<u8>>,
  #[cfg(all(desktop, feature = "tray-icon"))]
  pub(crate) tray_icon: Option<Icon>,
  pub(crate) package_info: PackageInfo,
  pub(crate) _info_plist: (),
  pub(crate) pattern: Pattern,
  pub(crate) resolved_acl: Resolved,
}

impl<A: Assets> fmt::Debug for Context<A> {
  fn fmt(&self, f: &mut fmt::Formatter<'_>) -> fmt::Result {
    let mut d = f.debug_struct("Context");
    d.field("config", &self.config)
      .field("default_window_icon", &self.default_window_icon)
      .field("app_icon", &self.app_icon)
      .field("package_info", &self.package_info)
      .field("pattern", &self.pattern);

    #[cfg(all(desktop, feature = "tray-icon"))]
    d.field("tray_icon", &self.tray_icon);

    d.finish()
  }
}

impl<A: Assets> Context<A> {
  /// The config the application was prepared with.
  #[inline(always)]
  pub fn config(&self) -> &Config {
    &self.config
  }

  /// A mutable reference to the config the application was prepared with.
  #[inline(always)]
  pub fn config_mut(&mut self) -> &mut Config {
    &mut self.config
  }

  /// The assets to be served directly by Tauri.
  #[inline(always)]
  pub fn assets(&self) -> &A {
    &self.assets
  }

  /// A mutable reference to the assets to be served directly by Tauri.
  #[inline(always)]
  pub fn assets_mut(&mut self) -> &mut A {
    &mut self.assets
  }

  /// The default window icon Tauri should use when creating windows.
  #[inline(always)]
  pub fn default_window_icon(&self) -> Option<&Icon> {
    self.default_window_icon.as_ref()
  }

  /// A mutable reference to the default window icon Tauri should use when creating windows.
  #[inline(always)]
  pub fn default_window_icon_mut(&mut self) -> &mut Option<Icon> {
    &mut self.default_window_icon
  }

  /// The icon to use on the system tray UI.
  #[cfg(all(desktop, feature = "tray-icon"))]
  #[cfg_attr(docsrs, doc(cfg(all(desktop, feature = "tray-icon"))))]
  #[inline(always)]
  pub fn tray_icon(&self) -> Option<&Icon> {
    self.tray_icon.as_ref()
  }

  /// A mutable reference to the icon to use on the tray icon.
  #[cfg(all(desktop, feature = "tray-icon"))]
  #[cfg_attr(docsrs, doc(cfg(all(desktop, feature = "tray-icon"))))]
  #[inline(always)]
  pub fn tray_icon_mut(&mut self) -> &mut Option<Icon> {
    &mut self.tray_icon
  }

  /// Package information.
  #[inline(always)]
  pub fn package_info(&self) -> &PackageInfo {
    &self.package_info
  }

  /// A mutable reference to the package information.
  #[inline(always)]
  pub fn package_info_mut(&mut self) -> &mut PackageInfo {
    &mut self.package_info
  }

  /// The application pattern.
  #[inline(always)]
  pub fn pattern(&self) -> &Pattern {
    &self.pattern
  }

  /// A mutable reference to the resolved ACL.
  ///
  /// # Stability
  ///
  /// This API is unstable.
  #[doc(hidden)]
  #[inline(always)]
  pub fn resolved_acl(&mut self) -> &mut Resolved {
    &mut self.resolved_acl
  }

  /// Create a new [`Context`] from the minimal required items.
  #[inline(always)]
  #[allow(clippy::too_many_arguments)]
  pub fn new(
    config: Config,
    assets: Box<A>,
    default_window_icon: Option<Icon>,
    app_icon: Option<Vec<u8>>,
    package_info: PackageInfo,
    info_plist: (),
    pattern: Pattern,
    resolved_acl: Resolved,
  ) -> Self {
    Self {
      config,
      assets,
      default_window_icon,
      app_icon,
      #[cfg(all(desktop, feature = "tray-icon"))]
      tray_icon: None,
      package_info,
      _info_plist: info_plist,
      pattern,
      resolved_acl,
    }
  }

  /// Sets the app tray icon.
  #[cfg(all(desktop, feature = "tray-icon"))]
  #[cfg_attr(docsrs, doc(cfg(all(desktop, feature = "tray-icon"))))]
  #[inline(always)]
  pub fn set_tray_icon(&mut self, icon: Icon) {
    self.tray_icon.replace(icon);
  }

  /// Sets the app shell scope.
  #[cfg(shell_scope)]
  #[inline(always)]
  pub fn set_shell_scope(&mut self, scope: scope::ShellScopeConfig) {
    self.shell_scope = scope;
  }
}

// TODO: expand these docs
/// Manages a running application.
pub trait Manager<R: Runtime>: sealed::ManagerBase<R> {
  /// The application handle associated with this manager.
  fn app_handle(&self) -> &AppHandle<R> {
    self.managed_app_handle()
  }

  /// The [`Config`] the manager was created with.
  fn config(&self) -> &Config {
    self.manager().config()
  }

  /// The [`PackageInfo`] the manager was created with.
  fn package_info(&self) -> &PackageInfo {
    self.manager().package_info()
  }

  /// Listen to an emitted event to any [target](EventTarget).
  ///
  /// # Examples
  /// ```
  /// use tauri::Manager;
  ///
  /// #[tauri::command]
  /// fn synchronize(window: tauri::Window) {
  ///   // emits the synchronized event to all windows
  ///   window.emit("synchronized", ());
  /// }
  ///
  /// tauri::Builder::default()
  ///   .setup(|app| {
  ///     app.listen_any("synchronized", |event| {
  ///       println!("app is in sync");
  ///     });
  ///     Ok(())
  ///   })
  ///   .invoke_handler(tauri::generate_handler![synchronize]);
  /// ```
  fn listen_any<F>(&self, event: impl Into<String>, handler: F) -> EventId
  where
    F: Fn(Event) + Send + 'static,
  {
    self
      .manager()
      .listen(event.into(), EventTarget::Any, handler)
  }

  /// Remove an event listener.
  ///
  /// # Examples
  /// ```
  /// use tauri::Manager;
  ///
  /// tauri::Builder::default()
  ///   .setup(|app| {
  ///     let handle = app.handle().clone();
  ///     let handler = app.listen_any("ready", move |event| {
  ///       println!("app is ready");
  ///
  ///       // we no longer need to listen to the event
  ///       // we also could have used `app.once_global` instead
  ///       handle.unlisten(event.id());
  ///     });
  ///
  ///     // stop listening to the event when you do not need it anymore
  ///     app.unlisten(handler);
  ///
  ///
  ///     Ok(())
  ///   });
  /// ```
  fn unlisten(&self, id: EventId) {
    self.manager().unlisten(id)
  }

  /// Listens once to an emitted event to any [target](EventTarget) .
  ///
  /// See [`Self::listen_any`] for more information.
  fn once_any<F>(&self, event: impl Into<String>, handler: F)
  where
    F: FnOnce(Event) + Send + 'static,
  {
    self.manager().once(event.into(), EventTarget::Any, handler)
  }

  /// Emits an event to all [targets](EventTarget).
  ///
  /// # Examples
  /// ```
  /// use tauri::Manager;
  ///
  /// #[tauri::command]
  /// fn synchronize(app: tauri::AppHandle) {
  ///   // emits the synchronized event to all webviews
  ///   app.emit("synchronized", ());
  /// }
  /// ```
  #[cfg_attr(
    feature = "tracing",
    tracing::instrument("app::emit", skip(self, payload))
  )]
  fn emit<S: Serialize + Clone>(&self, event: &str, payload: S) -> Result<()> {
    self.manager().emit(event, payload)
  }

  /// Emits an event to all [targets](EventTarget) matching the given target.
  ///
  /// # Examples
  /// ```
  /// use tauri::{Manager, EventTarget};
  ///
  /// #[tauri::command]
  /// fn download(app: tauri::AppHandle) {
  ///   for i in 1..100 {
  ///     std::thread::sleep(std::time::Duration::from_millis(150));
  ///     // emit a download progress event to all listeners
  ///     app.emit_to(EventTarget::any(), "download-progress", i);
  ///     // emit an event to listeners that used App::listen or AppHandle::listen
  ///     app.emit_to(EventTarget::app(), "download-progress", i);
  ///     // emit an event to any webview/window/webviewWindow matching the given label
  ///     app.emit_to("updater", "download-progress", i); // similar to using EventTarget::labeled
  ///     app.emit_to(EventTarget::labeled("updater"), "download-progress", i);
  ///     // emit an event to listeners that used WebviewWindow::listen
  ///     app.emit_to(EventTarget::webview_window("updater"), "download-progress", i);
  ///   }
  /// }
  /// ```
  #[cfg_attr(
    feature = "tracing",
    tracing::instrument("app::emit::to", skip(self, target, payload), fields(target))
  )]
  fn emit_to<I, S>(&self, target: I, event: &str, payload: S) -> Result<()>
  where
    I: Into<EventTarget>,
    S: Serialize + Clone,
  {
    let target = target.into();
    #[cfg(feature = "tracing")]
    tracing::Span::current().record("target", format!("{target:?}"));

    match target {
      // if targeting all, emit to all using emit without filter
      EventTarget::Any => self.manager().emit(event, payload),

      // if targeting any label, emit using emit_filter and filter labels
      EventTarget::AnyLabel {
        label: target_label,
      } => self.manager().emit_filter(event, payload, |t| match t {
        EventTarget::Window { label }
        | EventTarget::Webview { label }
        | EventTarget::WebviewWindow { label } => label == &target_label,
        _ => false,
      }),

      // otherwise match same target
      _ => self.manager().emit_filter(event, payload, |t| t == &target),
    }
  }

  /// Emits an event to all [targets](EventTarget) based on the given filter.
  ///
  /// # Examples
  /// ```
  /// use tauri::{Manager, EventTarget};
  ///
  /// #[tauri::command]
  /// fn download(app: tauri::AppHandle) {
  ///   for i in 1..100 {
  ///     std::thread::sleep(std::time::Duration::from_millis(150));
  ///     // emit a download progress event to the updater window
  ///     app.emit_filter("download-progress", i, |t| match t {
  ///       EventTarget::WebviewWindow { label } => label == "main",
  ///       _ => false,
  ///     });
  ///   }
  /// }
  /// ```
  #[cfg_attr(
    feature = "tracing",
    tracing::instrument("app::emit::filter", skip(self, payload, filter))
  )]
  fn emit_filter<S, F>(&self, event: &str, payload: S, filter: F) -> Result<()>
  where
    S: Serialize + Clone,
    F: Fn(&EventTarget) -> bool,
  {
    self.manager().emit_filter(event, payload, filter)
  }

  /// Fetch a single window from the manager.
  #[cfg(feature = "unstable")]
  #[cfg_attr(docsrs, doc(cfg(feature = "unstable")))]
  fn get_window(&self, label: &str) -> Option<Window<R>> {
    self.manager().get_window(label)
  }

  /// Fetch the focused window. Returns `None` if there is not any focused window.
  #[cfg(feature = "unstable")]
  #[cfg_attr(docsrs, doc(cfg(feature = "unstable")))]
  fn get_focused_window(&self) -> Option<Window<R>> {
    self.manager().get_focused_window()
  }

  /// Fetch all managed windows.
  #[cfg(feature = "unstable")]
  #[cfg_attr(docsrs, doc(cfg(feature = "unstable")))]
  fn windows(&self) -> HashMap<String, Window<R>> {
    self.manager().windows()
  }

  /// Fetch a single webview from the manager.
  #[cfg(feature = "unstable")]
  #[cfg_attr(docsrs, doc(cfg(feature = "unstable")))]
  fn get_webview(&self, label: &str) -> Option<Webview<R>> {
    self.manager().get_webview(label)
  }

  /// Fetch all managed webviews.
  #[cfg(feature = "unstable")]
  #[cfg_attr(docsrs, doc(cfg(feature = "unstable")))]
  fn webviews(&self) -> HashMap<String, Webview<R>> {
    self.manager().webviews()
  }

  /// Fetch a single webview window from the manager.
  fn get_webview_window(&self, label: &str) -> Option<WebviewWindow<R>> {
    self.manager().get_webview(label).and_then(|webview| {
<<<<<<< HEAD
      if webview.window().label() == webview.label() {
=======
      if webview.window().is_webview_window {
>>>>>>> e52d5e57
        Some(WebviewWindow { webview })
      } else {
        None
      }
    })
  }

  /// Fetch all managed webview windows.
  fn webview_windows(&self) -> HashMap<String, WebviewWindow<R>> {
    self
      .manager()
      .webviews()
      .into_iter()
      .filter_map(|(label, webview)| {
<<<<<<< HEAD
        if webview.window().label() == webview.label() {
=======
        if webview.window().is_webview_window {
>>>>>>> e52d5e57
          Some((label, WebviewWindow { webview }))
        } else {
          None
        }
      })
      .collect::<HashMap<_, _>>()
  }

  /// Add `state` to the state managed by the application.
  ///
  /// If the state for the `T` type has previously been set, the state is unchanged and false is returned. Otherwise true is returned.
  ///
  /// Managed state can be retrieved by any command handler via the
  /// [`State`] guard. In particular, if a value of type `T`
  /// is managed by Tauri, adding `State<T>` to the list of arguments in a
  /// command handler instructs Tauri to retrieve the managed value.
  /// Additionally, [`state`](Self#method.state) can be used to retrieve the value manually.
  ///
  /// # Mutability
  ///
  /// Since the managed state is global and must be [`Send`] + [`Sync`], mutations can only happen through interior mutability:
  ///
  /// ```rust,no_run
  /// use std::{collections::HashMap, sync::Mutex};
  /// use tauri::State;
  /// // here we use Mutex to achieve interior mutability
  /// struct Storage {
  ///   store: Mutex<HashMap<u64, String>>,
  /// }
  /// struct Connection;
  /// struct DbConnection {
  ///   db: Mutex<Option<Connection>>,
  /// }
  ///
  /// #[tauri::command]
  /// fn connect(connection: State<DbConnection>) {
  ///   // initialize the connection, mutating the state with interior mutability
  ///   *connection.db.lock().unwrap() = Some(Connection {});
  /// }
  ///
  /// #[tauri::command]
  /// fn storage_insert(key: u64, value: String, storage: State<Storage>) {
  ///   // mutate the storage behind the Mutex
  ///   storage.store.lock().unwrap().insert(key, value);
  /// }
  ///
  /// tauri::Builder::default()
  ///   .manage(Storage { store: Default::default() })
  ///   .manage(DbConnection { db: Default::default() })
  ///   .invoke_handler(tauri::generate_handler![connect, storage_insert])
  ///   // on an actual app, remove the string argument
  ///   .run(tauri::generate_context!("test/fixture/src-tauri/tauri.conf.json"))
  ///   .expect("error while running tauri application");
  /// ```
  ///
  /// # Examples
  ///
  /// ```rust,no_run
  /// use tauri::{Manager, State};
  ///
  /// struct MyInt(isize);
  /// struct MyString(String);
  ///
  /// #[tauri::command]
  /// fn int_command(state: State<MyInt>) -> String {
  ///     format!("The stateful int is: {}", state.0)
  /// }
  ///
  /// #[tauri::command]
  /// fn string_command<'r>(state: State<'r, MyString>) {
  ///     println!("state: {}", state.inner().0);
  /// }
  ///
  /// tauri::Builder::default()
  ///   .setup(|app| {
  ///     app.manage(MyInt(0));
  ///     app.manage(MyString("tauri".into()));
  ///     // `MyInt` is already managed, so `manage()` returns false
  ///     assert!(!app.manage(MyInt(1)));
  ///     // read the `MyInt` managed state with the turbofish syntax
  ///     let int = app.state::<MyInt>();
  ///     assert_eq!(int.0, 0);
  ///     // read the `MyString` managed state with the `State` guard
  ///     let val: State<MyString> = app.state();
  ///     assert_eq!(val.0, "tauri");
  ///     Ok(())
  ///   })
  ///   .invoke_handler(tauri::generate_handler![int_command, string_command])
  ///   // on an actual app, remove the string argument
  ///   .run(tauri::generate_context!("test/fixture/src-tauri/tauri.conf.json"))
  ///   .expect("error while running tauri application");
  /// ```
  fn manage<T>(&self, state: T) -> bool
  where
    T: Send + Sync + 'static,
  {
    self.manager().state().set(state)
  }

  /// Retrieves the managed state for the type `T`.
  ///
  /// # Panics
  ///
  /// Panics if the state for the type `T` has not been previously [managed](Self::manage).
  /// Use [try_state](Self::try_state) for a non-panicking version.
  fn state<T>(&self) -> State<'_, T>
  where
    T: Send + Sync + 'static,
  {
    self
      .manager()
      .state
      .try_get()
      .expect("state() called before manage() for given type")
  }

  /// Attempts to retrieve the managed state for the type `T`.
  ///
  /// Returns `Some` if the state has previously been [managed](Self::manage). Otherwise returns `None`.
  fn try_state<T>(&self) -> Option<State<'_, T>>
  where
    T: Send + Sync + 'static,
  {
    self.manager().state.try_get()
  }

  /// Get a reference to the resources table.
  fn resources_table(&self) -> MutexGuard<'_, ResourceTable> {
    self.manager().resources_table()
  }

  /// Gets the managed [`Env`].
  fn env(&self) -> Env {
    self.state::<Env>().inner().clone()
  }

  /// Gets the scope for the asset protocol.
  #[cfg(feature = "protocol-asset")]
  fn asset_protocol_scope(&self) -> scope::fs::Scope {
    self.state::<Scopes>().inner().asset_protocol.clone()
  }

  /// The path resolver.
  fn path(&self) -> &crate::path::PathResolver<R> {
    self.state::<crate::path::PathResolver<R>>().inner()
  }
}

/// Prevent implementation details from leaking out of the [`Manager`] trait.
pub(crate) mod sealed {
  use super::Runtime;
  use crate::{app::AppHandle, manager::AppManager};
  use std::sync::Arc;

  /// A running [`Runtime`] or a dispatcher to it.
  pub enum RuntimeOrDispatch<'r, R: Runtime> {
    /// Reference to the running [`Runtime`].
    Runtime(&'r R),

    /// Handle to the running [`Runtime`].
    RuntimeHandle(R::Handle),

    /// A dispatcher to the running [`Runtime`].
    Dispatch(R::WindowDispatcher),
  }

  /// Managed handle to the application runtime.
  pub trait ManagerBase<R: Runtime> {
    fn manager(&self) -> &AppManager<R>;
    fn manager_owned(&self) -> Arc<AppManager<R>>;
    fn runtime(&self) -> RuntimeOrDispatch<'_, R>;
    fn managed_app_handle(&self) -> &AppHandle<R>;
  }
}

#[derive(Deserialize)]
#[serde(untagged)]
pub(crate) enum IconDto {
  #[cfg(any(feature = "icon-png", feature = "icon-ico"))]
  File(std::path::PathBuf),
  #[cfg(any(feature = "icon-png", feature = "icon-ico"))]
  Raw(Vec<u8>),
  Rgba {
    rgba: Vec<u8>,
    width: u32,
    height: u32,
  },
}

impl From<IconDto> for Icon {
  fn from(icon: IconDto) -> Self {
    match icon {
      #[cfg(any(feature = "icon-png", feature = "icon-ico"))]
      IconDto::File(path) => Self::File(path),
      #[cfg(any(feature = "icon-png", feature = "icon-ico"))]
      IconDto::Raw(raw) => Self::Raw(raw),
      IconDto::Rgba {
        rgba,
        width,
        height,
      } => Self::Rgba {
        rgba,
        width,
        height,
      },
    }
  }
}

#[allow(unused)]
macro_rules! run_main_thread {
  ($handle:ident, $ex:expr) => {{
    use std::sync::mpsc::channel;
    let (tx, rx) = channel();
    let task = move || {
      let f = $ex;
      let _ = tx.send(f());
    };
    $handle
      .run_on_main_thread(task)
      .and_then(|_| rx.recv().map_err(|_| crate::Error::FailedToReceiveMessage))
  }};
}

#[allow(unused)]
pub(crate) use run_main_thread;

#[cfg(any(test, feature = "test"))]
#[cfg_attr(docsrs, doc(cfg(feature = "test")))]
pub mod test;

#[cfg(test)]
mod tests {
  use cargo_toml::Manifest;
  use std::{env::var, fs::read_to_string, path::PathBuf, sync::OnceLock};

  static MANIFEST: OnceLock<Manifest> = OnceLock::new();
  const CHECKED_FEATURES: &str = include_str!(concat!(env!("OUT_DIR"), "/checked_features"));

  fn get_manifest() -> &'static Manifest {
    MANIFEST.get_or_init(|| {
      let manifest_dir = PathBuf::from(var("CARGO_MANIFEST_DIR").unwrap());
      Manifest::from_path(manifest_dir.join("Cargo.toml")).expect("failed to parse Cargo manifest")
    })
  }

  #[test]
  fn features_are_documented() {
    let manifest_dir = PathBuf::from(var("CARGO_MANIFEST_DIR").unwrap());
    let lib_code = read_to_string(manifest_dir.join("src/lib.rs")).expect("failed to read lib.rs");

    for f in get_manifest().features.keys() {
      if !(f.starts_with("__") || f == "default" || lib_code.contains(&format!("*{f}**"))) {
        panic!("Feature {f} is not documented");
      }
    }
  }

  #[test]
  fn aliased_features_exist() {
    let checked_features = CHECKED_FEATURES.split(',');
    let manifest = get_manifest();
    for checked_feature in checked_features {
      if !manifest.features.iter().any(|(f, _)| f == checked_feature) {
        panic!(
          "Feature {checked_feature} was checked in the alias build step but it does not exist in core/tauri/Cargo.toml"
        );
      }
    }
  }
}

#[cfg(test)]
mod test_utils {
  use proptest::prelude::*;

  pub fn assert_send<T: Send>() {}
  pub fn assert_sync<T: Sync>() {}

  #[allow(dead_code)]
  pub fn assert_not_allowlist_error<T>(res: anyhow::Result<T>) {
    if let Err(e) = res {
      assert!(!e.to_string().contains("not on the allowlist"));
    }
  }

  proptest! {
    #![proptest_config(ProptestConfig::with_cases(10000))]
    #[test]
    // check to see if spawn executes a function.
    fn check_spawn_task(task in "[a-z]+") {
      // create dummy task function
      let dummy_task = async move {
        format!("{task}-run-dummy-task");
      };
      // call spawn
      crate::async_runtime::spawn(dummy_task);
    }
  }
}<|MERGE_RESOLUTION|>--- conflicted
+++ resolved
@@ -802,11 +802,7 @@
   /// Fetch a single webview window from the manager.
   fn get_webview_window(&self, label: &str) -> Option<WebviewWindow<R>> {
     self.manager().get_webview(label).and_then(|webview| {
-<<<<<<< HEAD
       if webview.window().label() == webview.label() {
-=======
-      if webview.window().is_webview_window {
->>>>>>> e52d5e57
         Some(WebviewWindow { webview })
       } else {
         None
@@ -821,11 +817,7 @@
       .webviews()
       .into_iter()
       .filter_map(|(label, webview)| {
-<<<<<<< HEAD
         if webview.window().label() == webview.label() {
-=======
-        if webview.window().is_webview_window {
->>>>>>> e52d5e57
           Some((label, WebviewWindow { webview }))
         } else {
           None
