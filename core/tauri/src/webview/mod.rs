--- conflicted
+++ resolved
@@ -893,64 +893,27 @@
 
   /// Closes this webview.
   pub fn close(&self) -> crate::Result<()> {
-<<<<<<< HEAD
     self.webview.dispatcher.close()?;
     self.manager().on_webview_close(self.label());
     Ok(())
-=======
-    let window = self.window();
-    if window.is_webview_window {
-      window.close()
-    } else {
-      self.webview.dispatcher.close()?;
-      self.manager().on_webview_close(self.label());
-      Ok(())
-    }
->>>>>>> fdcaf935
   }
 
   /// Resizes this webview.
   pub fn set_size<S: Into<Size>>(&self, size: S) -> crate::Result<()> {
-<<<<<<< HEAD
     self
       .webview
       .dispatcher
       .set_size(size.into())
       .map_err(Into::into)
-=======
-    let window = self.window();
-    if window.is_webview_window {
-      window.set_size(size.into())
-    } else {
-      self
-        .webview
-        .dispatcher
-        .set_size(size.into())
-        .map_err(Into::into)
-    }
->>>>>>> fdcaf935
   }
 
   /// Sets this webviews's position.
   pub fn set_position<Pos: Into<Position>>(&self, position: Pos) -> crate::Result<()> {
-<<<<<<< HEAD
     self
       .webview
       .dispatcher
       .set_position(position.into())
       .map_err(Into::into)
-=======
-    let window = self.window();
-    if window.is_webview_window {
-      window.set_position(position.into())
-    } else {
-      self
-        .webview
-        .dispatcher
-        .set_position(position.into())
-        .map_err(Into::into)
-    }
->>>>>>> fdcaf935
   }
 
   /// Focus the webview.
@@ -960,42 +923,18 @@
 
   /// Move the webview to the given window.
   pub fn reparent(&self, window: &Window<R>) -> crate::Result<()> {
-    let current_window = self.window();
-    if !current_window.is_webview_window {
-      self.webview.dispatcher.reparent(window.window.id)?;
-    }
+    self.webview.dispatcher.reparent(window.window.id)?;
     Ok(())
   }
 
-  /// Returns the webview position.
-  ///
-  /// - For child webviews, returns the position of the top-left hand corner of the webviews's client area relative to the top-left hand corner of the parent window.
-  /// - For webview window, returns the inner position of the window.
+  /// Returns the position of the top-left hand corner of the webviews's client area relative to the top-left hand corner of the parent window.
   pub fn position(&self) -> crate::Result<PhysicalPosition<i32>> {
-<<<<<<< HEAD
     self.webview.dispatcher.position().map_err(Into::into)
-=======
-    let window = self.window();
-    if window.is_webview_window {
-      window.inner_position()
-    } else {
-      self.webview.dispatcher.position().map_err(Into::into)
-    }
->>>>>>> fdcaf935
   }
 
   /// Returns the physical size of the webviews's client area.
   pub fn size(&self) -> crate::Result<PhysicalSize<u32>> {
-<<<<<<< HEAD
     self.webview.dispatcher.size().map_err(Into::into)
-=======
-    let window = self.window();
-    if window.is_webview_window {
-      window.inner_size()
-    } else {
-      self.webview.dispatcher.size().map_err(Into::into)
-    }
->>>>>>> fdcaf935
   }
 }
 
