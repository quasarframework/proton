// Copyright 2019-2021 Tauri Programme within The Commons Conservancy
// SPDX-License-Identifier: Apache-2.0
// SPDX-License-Identifier: MIT

use std::{
  fmt,
<<<<<<< HEAD
  path::Path,
  sync::{Arc, Mutex},
=======
  path::{Path, PathBuf},
>>>>>>> 4d0e2ecc
};

use glob::Pattern;
use tauri_utils::{
  config::{Config, FsAllowlistScope},
  Env, PackageInfo,
};

use crate::api::path::parse as parse_path;

/// Scope for filesystem access.
#[derive(Clone)]
pub struct Scope {
  allow_patterns: Arc<Mutex<Vec<Pattern>>>,
}

impl fmt::Debug for Scope {
  fn fmt(&self, f: &mut fmt::Formatter<'_>) -> fmt::Result {
    f.debug_struct("Scope")
      .field(
        "allow_patterns",
        &self
          .allow_patterns
          .lock()
          .unwrap()
          .iter()
          .map(|p| p.as_str())
          .collect::<Vec<&str>>(),
      )
      .finish()
  }
}

fn push_pattern<P: AsRef<Path>>(list: &mut Vec<Pattern>, pattern: P) {
  let pattern = pattern.as_ref();
  list.push(Pattern::new(&pattern.to_string_lossy()).expect("invalid glob pattern"));
  #[cfg(windows)]
  {
    list
      .push(Pattern::new(&format!("\\\\?\\{}", pattern.display())).expect("invalid glob pattern"));
  }
}

impl Scope {
  /// Creates a new scope from a `FsAllowlistScope` configuration.
  pub fn for_fs_api(
    config: &Config,
    package_info: &PackageInfo,
    env: &Env,
    scope: &FsAllowlistScope,
  ) -> Self {
    let mut allow_patterns = Vec::new();
    for path in &scope.0 {
      if let Ok(path) = parse_path(config, package_info, env, path) {
<<<<<<< HEAD
        push_pattern(&mut allow_patterns, path);
=======
        let path: PathBuf = path.components().collect();
        allow_patterns.push(Pattern::new(&path.to_string_lossy()).expect("invalid glob pattern"));
        #[cfg(windows)]
        {
          allow_patterns.push(
            Pattern::new(&format!("\\\\?\\{}", path.display())).expect("invalid glob pattern"),
          );
        }
>>>>>>> 4d0e2ecc
      }
    }
    Self {
      allow_patterns: Arc::new(Mutex::new(allow_patterns)),
    }
  }

  /// Extend the allowed patterns with the given directory.
  ///
  /// After this function has been called, the frontend will be able to use the Tauri API to read
  /// the directory and all of its files and subdirectories.
  pub fn allow_directory<P: AsRef<Path>>(&self, path: P, recursive: bool) {
    let path = path.as_ref().to_path_buf();
    let mut list = self.allow_patterns.lock().unwrap();

    // allow the directory to be read
    push_pattern(&mut list, &path);
    // allow its files and subdirectories to be read
    push_pattern(&mut list, path.join(if recursive { "**" } else { "*" }));
  }

  /// Extend the allowed patterns with the given file path.
  ///
  /// After this function has been called, the frontend will be able to use the Tauri API to read the contents of this file.
  pub fn allow_file<P: AsRef<Path>>(&self, path: P) {
    push_pattern(&mut self.allow_patterns.lock().unwrap(), path);
  }

  /// Determines if the given path is allowed on this scope.
  pub fn is_allowed<P: AsRef<Path>>(&self, path: P) -> bool {
    let path = path.as_ref();
    let path = if !path.exists() {
      crate::Result::Ok(path.to_path_buf())
    } else {
      std::fs::canonicalize(path).map_err(Into::into)
    };

    if let Ok(path) = path {
<<<<<<< HEAD
      let allowed = self
        .allow_patterns
        .lock()
        .unwrap()
        .iter()
        .any(|p| p.matches_path(&path));
=======
      let path: PathBuf = path.components().collect();
      let allowed = self.allow_patterns.iter().any(|p| p.matches_path(&path));
>>>>>>> 4d0e2ecc
      allowed
    } else {
      false
    }
  }
}<|MERGE_RESOLUTION|>--- conflicted
+++ resolved
@@ -4,12 +4,8 @@
 
 use std::{
   fmt,
-<<<<<<< HEAD
-  path::Path,
+  path::{Path, PathBuf},
   sync::{Arc, Mutex},
-=======
-  path::{Path, PathBuf},
->>>>>>> 4d0e2ecc
 };
 
 use glob::Pattern;
@@ -44,7 +40,7 @@
 }
 
 fn push_pattern<P: AsRef<Path>>(list: &mut Vec<Pattern>, pattern: P) {
-  let pattern = pattern.as_ref();
+  let pattern: PathBuf = pattern.as_ref().components().collect();
   list.push(Pattern::new(&pattern.to_string_lossy()).expect("invalid glob pattern"));
   #[cfg(windows)]
   {
@@ -64,18 +60,7 @@
     let mut allow_patterns = Vec::new();
     for path in &scope.0 {
       if let Ok(path) = parse_path(config, package_info, env, path) {
-<<<<<<< HEAD
         push_pattern(&mut allow_patterns, path);
-=======
-        let path: PathBuf = path.components().collect();
-        allow_patterns.push(Pattern::new(&path.to_string_lossy()).expect("invalid glob pattern"));
-        #[cfg(windows)]
-        {
-          allow_patterns.push(
-            Pattern::new(&format!("\\\\?\\{}", path.display())).expect("invalid glob pattern"),
-          );
-        }
->>>>>>> 4d0e2ecc
       }
     }
     Self {
@@ -114,17 +99,13 @@
     };
 
     if let Ok(path) = path {
-<<<<<<< HEAD
+      let path: PathBuf = path.components().collect();
       let allowed = self
         .allow_patterns
         .lock()
         .unwrap()
         .iter()
         .any(|p| p.matches_path(&path));
-=======
-      let path: PathBuf = path.components().collect();
-      let allowed = self.allow_patterns.iter().any(|p| p.matches_path(&path));
->>>>>>> 4d0e2ecc
       allowed
     } else {
       false
