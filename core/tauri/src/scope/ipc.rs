// Copyright 2019-2023 Tauri Programme within The Commons Conservancy
// SPDX-License-Identifier: Apache-2.0
// SPDX-License-Identifier: MIT

use std::sync::{Arc, Mutex};

use crate::{Config, Runtime, Window};
use url::Url;

/// IPC access configuration for a remote domain.
#[derive(Debug, Clone)]
pub struct RemoteDomainAccessScope {
  scheme: Option<String>,
  domain: String,
  windows: Vec<String>,
  plugins: Vec<String>,
}

impl RemoteDomainAccessScope {
  /// Creates a new access scope.
  pub fn new(domain: impl Into<String>) -> Self {
    Self {
      scheme: None,
      domain: domain.into(),
      windows: Vec::new(),
      plugins: Vec::new(),
    }
  }

  /// Sets the scheme of the URL to allow in this scope. By default, all schemes with the given domain are allowed.
  pub fn allow_on_scheme(mut self, scheme: impl Into<String>) -> Self {
    self.scheme.replace(scheme.into());
    self
  }

  /// Adds the given window label to the list of windows that uses this scope.
  pub fn add_window(mut self, window: impl Into<String>) -> Self {
    self.windows.push(window.into());
    self
  }

  /// Adds the given plugin to the allowed plugin list.
  pub fn add_plugin(mut self, plugin: impl Into<String>) -> Self {
    self.plugins.push(plugin.into());
    self
  }

  /// Adds the given list of plugins to the allowed plugin list.
  pub fn add_plugins<I, S>(mut self, plugins: I) -> Self
  where
    I: IntoIterator<Item = S>,
    S: Into<String>,
  {
    self.plugins.extend(plugins.into_iter().map(Into::into));
    self
  }

  /// The domain of the URLs that can access this scope.
  pub fn domain(&self) -> &str {
    &self.domain
  }

  /// The list of window labels that can access this scope.
  pub fn windows(&self) -> &Vec<String> {
    &self.windows
  }

  /// The list of plugins enabled by this scope.
  pub fn plugins(&self) -> &Vec<String> {
    &self.plugins
  }
}

pub(crate) struct RemoteAccessError {
  pub matches_window: bool,
  pub matches_domain: bool,
}

/// IPC scope.
#[derive(Clone)]
pub struct Scope {
  remote_access: Arc<Mutex<Vec<RemoteDomainAccessScope>>>,
}

impl Scope {
  pub(crate) fn new(config: &Config) -> Self {
    #[allow(unused_mut)]
    let mut remote_access: Vec<RemoteDomainAccessScope> = config
      .tauri
      .security
      .dangerous_remote_domain_ipc_access
      .clone()
      .into_iter()
      .map(|s| RemoteDomainAccessScope {
        scheme: s.scheme,
        domain: s.domain,
        windows: s.windows,
        plugins: s.plugins,
      })
      .collect();

    Self {
      remote_access: Arc::new(Mutex::new(remote_access)),
    }
  }

  /// Adds the given configuration for remote access.
  ///
  /// # Examples
  ///
  /// ```
  /// use tauri::{Manager, scope::ipc::RemoteDomainAccessScope};
  /// tauri::Builder::default()
  ///   .setup(|app| {
  ///     app.ipc_scope().configure_remote_access(
  ///       RemoteDomainAccessScope::new("tauri.app")
  ///         .add_window("main")
  ///         .add_plugins(["path", "event"])
  ///       );
  ///     Ok(())
  ///   });
  /// ```
  pub fn configure_remote_access(&self, access: RemoteDomainAccessScope) {
    self.remote_access.lock().unwrap().push(access);
  }

  pub(crate) fn remote_access_for<R: Runtime>(
    &self,
    window: &Window<R>,
    url: &Url,
  ) -> Result<RemoteDomainAccessScope, RemoteAccessError> {
    let mut scope = None;
    let mut found_scope_for_window = false;
    let mut found_scope_for_domain = false;
    let label = window.label().to_string();

    for s in &*self.remote_access.lock().unwrap() {
      #[allow(unused_mut)]
      let mut matches_window = s.windows.contains(&label);

      let matches_scheme = s
        .scheme
        .as_ref()
        .map(|scheme| scheme == url.scheme())
        .unwrap_or(true);

      let matches_domain =
        matches_scheme && url.domain().map(|d| d == s.domain).unwrap_or_default();
      found_scope_for_window = found_scope_for_window || matches_window;
      found_scope_for_domain = found_scope_for_domain || matches_domain;
      if matches_window && matches_domain && scope.is_none() {
        scope.replace(s.clone());
      }
    }

    if let Some(s) = scope {
      Ok(s)
    } else {
      Err(RemoteAccessError {
        matches_window: found_scope_for_window,
        matches_domain: found_scope_for_domain,
      })
    }
  }
}

#[cfg(test)]
mod tests {
  use super::RemoteDomainAccessScope;
  use crate::{
<<<<<<< HEAD
    ipc::{CallbackFn, InvokeResponse},
    test::MockRuntime,
    window::InvokeRequest,
    App, Manager, Window,
=======
    api::ipc::CallbackFn,
    test::{assert_ipc_response, mock_app, MockRuntime},
    App, InvokePayload, Manager, Window, WindowBuilder,
>>>>>>> 4847b87b
  };

  const PLUGIN_NAME: &str = "test";

  fn test_context(scopes: Vec<RemoteDomainAccessScope>) -> (App<MockRuntime>, Window<MockRuntime>) {
    let app = mock_app();
    let window = WindowBuilder::new(&app, "main", Default::default())
      .build()
      .unwrap();

    for scope in scopes {
      app.ipc_scope().configure_remote_access(scope);
    }

    (app, window)
  }

<<<<<<< HEAD
  fn assert_ipc_response<R: Serialize>(
    window: &Window<MockRuntime>,
    payload: InvokeRequest,
    expected: Result<R, R>,
  ) {
    let rx = window.clone().on_message(payload);
    let response = rx.recv().unwrap();
    assert_eq!(
      match response {
        InvokeResponse::Ok(b) => Ok(b.into_json()),
        InvokeResponse::Err(e) => Err(e.0),
      },
      expected
        .map(|e| serde_json::to_value(e).unwrap())
        .map_err(|e| serde_json::to_value(e).unwrap())
    );
  }

  fn path_is_absolute_payload() -> InvokeRequest {
=======
  fn path_is_absolute_payload() -> InvokePayload {
>>>>>>> 4847b87b
    let callback = CallbackFn(0);
    let error = CallbackFn(1);

    let mut payload = serde_json::Map::new();
    payload.insert(
      "path".into(),
      serde_json::Value::String(std::env::current_dir().unwrap().display().to_string()),
    );

    InvokeRequest {
      cmd: "plugin:path|is_absolute".into(),
      callback,
      error,
      body: serde_json::Value::Object(payload).into(),
    }
  }

  fn plugin_test_request() -> InvokeRequest {
    let callback = CallbackFn(0);
    let error = CallbackFn(1);

    InvokeRequest {
      cmd: format!("plugin:{PLUGIN_NAME}|doSomething"),
      callback,
      error,
      body: Default::default(),
    }
  }

  #[test]
  fn scope_not_defined() {
    let (_app, mut window) = test_context(vec![RemoteDomainAccessScope::new("app.tauri.app")
      .add_window("other")
      .add_plugin("path")]);

    window.navigate("https://tauri.app".parse().unwrap());
    assert_ipc_response(
      &window,
      path_is_absolute_payload(),
      Err(&crate::window::ipc_scope_not_found_error_message(
        "main",
        "https://tauri.app/",
      )),
    );
  }

  #[test]
  fn scope_not_defined_for_window() {
    let (_app, mut window) = test_context(vec![RemoteDomainAccessScope::new("tauri.app")
      .add_window("second")
      .add_plugin("path")]);

    window.navigate("https://tauri.app".parse().unwrap());
    assert_ipc_response(
      &window,
      path_is_absolute_payload(),
      Err(&crate::window::ipc_scope_window_error_message("main")),
    );
  }

  #[test]
  fn scope_not_defined_for_url() {
    let (_app, mut window) = test_context(vec![RemoteDomainAccessScope::new("github.com")
      .add_window("main")
      .add_plugin("path")]);

    window.navigate("https://tauri.app".parse().unwrap());
    assert_ipc_response(
      &window,
      path_is_absolute_payload(),
      Err(&crate::window::ipc_scope_domain_error_message(
        "https://tauri.app/",
      )),
    );
  }

  #[test]
  fn subdomain_is_not_allowed() {
    let (_app, mut window) = test_context(vec![
      RemoteDomainAccessScope::new("tauri.app")
        .add_window("main")
        .add_plugin("path"),
      RemoteDomainAccessScope::new("sub.tauri.app")
        .add_window("main")
        .add_plugin("path"),
    ]);

    window.navigate("https://tauri.app".parse().unwrap());
    assert_ipc_response(&window, path_is_absolute_payload(), Ok(true));

    window.navigate("https://blog.tauri.app".parse().unwrap());
    assert_ipc_response(
      &window,
      path_is_absolute_payload(),
      Err(&crate::window::ipc_scope_domain_error_message(
        "https://blog.tauri.app/",
      )),
    );

    window.navigate("https://sub.tauri.app".parse().unwrap());
    assert_ipc_response(&window, path_is_absolute_payload(), Ok(true));

    window.window.label = "test".into();
    window.navigate("https://dev.tauri.app".parse().unwrap());
    assert_ipc_response(
      &window,
      path_is_absolute_payload(),
      Err(&crate::window::ipc_scope_not_found_error_message(
        "test",
        "https://dev.tauri.app/",
      )),
    );
  }

  #[test]
  fn subpath_is_allowed() {
    let (_app, mut window) = test_context(vec![RemoteDomainAccessScope::new("tauri.app")
      .add_window("main")
      .add_plugin("path")]);

    window.navigate("https://tauri.app/inner/path".parse().unwrap());
    assert_ipc_response(&window, path_is_absolute_payload(), Ok(true));
  }

  #[test]
  fn tauri_api_not_allowed() {
    let (_app, mut window) = test_context(vec![
      RemoteDomainAccessScope::new("tauri.app").add_window("main")
    ]);

    window.navigate("https://tauri.app".parse().unwrap());
    assert_ipc_response(
      &window,
      path_is_absolute_payload(),
      Err(crate::window::IPC_SCOPE_DOES_NOT_ALLOW),
    );
  }

  #[test]
  fn plugin_allowed() {
    let (_app, mut window) = test_context(vec![RemoteDomainAccessScope::new("tauri.app")
      .add_window("main")
      .add_plugin(PLUGIN_NAME)]);

    window.navigate("https://tauri.app".parse().unwrap());
    assert_ipc_response(
      &window,
      plugin_test_request(),
      Err(&format!("plugin {PLUGIN_NAME} not found")),
    );
  }

  #[test]
  fn plugin_not_allowed() {
    let (_app, mut window) = test_context(vec![
      RemoteDomainAccessScope::new("tauri.app").add_window("main")
    ]);

    window.navigate("https://tauri.app".parse().unwrap());
    assert_ipc_response(
      &window,
      plugin_test_request(),
      Err(crate::window::IPC_SCOPE_DOES_NOT_ALLOW),
    );
  }
}<|MERGE_RESOLUTION|>--- conflicted
+++ resolved
@@ -168,16 +168,10 @@
 mod tests {
   use super::RemoteDomainAccessScope;
   use crate::{
-<<<<<<< HEAD
-    ipc::{CallbackFn, InvokeResponse},
-    test::MockRuntime,
+    ipc::CallbackFn,
+    test::{assert_ipc_response, mock_app, MockRuntime},
     window::InvokeRequest,
-    App, Manager, Window,
-=======
-    api::ipc::CallbackFn,
-    test::{assert_ipc_response, mock_app, MockRuntime},
-    App, InvokePayload, Manager, Window, WindowBuilder,
->>>>>>> 4847b87b
+    App, Manager, Window, WindowBuilder,
   };
 
   const PLUGIN_NAME: &str = "test";
@@ -195,29 +189,7 @@
     (app, window)
   }
 
-<<<<<<< HEAD
-  fn assert_ipc_response<R: Serialize>(
-    window: &Window<MockRuntime>,
-    payload: InvokeRequest,
-    expected: Result<R, R>,
-  ) {
-    let rx = window.clone().on_message(payload);
-    let response = rx.recv().unwrap();
-    assert_eq!(
-      match response {
-        InvokeResponse::Ok(b) => Ok(b.into_json()),
-        InvokeResponse::Err(e) => Err(e.0),
-      },
-      expected
-        .map(|e| serde_json::to_value(e).unwrap())
-        .map_err(|e| serde_json::to_value(e).unwrap())
-    );
-  }
-
-  fn path_is_absolute_payload() -> InvokeRequest {
-=======
-  fn path_is_absolute_payload() -> InvokePayload {
->>>>>>> 4847b87b
+  fn path_is_absolute_request() -> InvokeRequest {
     let callback = CallbackFn(0);
     let error = CallbackFn(1);
 
@@ -256,7 +228,7 @@
     window.navigate("https://tauri.app".parse().unwrap());
     assert_ipc_response(
       &window,
-      path_is_absolute_payload(),
+      path_is_absolute_request(),
       Err(&crate::window::ipc_scope_not_found_error_message(
         "main",
         "https://tauri.app/",
@@ -273,7 +245,7 @@
     window.navigate("https://tauri.app".parse().unwrap());
     assert_ipc_response(
       &window,
-      path_is_absolute_payload(),
+      path_is_absolute_request(),
       Err(&crate::window::ipc_scope_window_error_message("main")),
     );
   }
@@ -287,7 +259,7 @@
     window.navigate("https://tauri.app".parse().unwrap());
     assert_ipc_response(
       &window,
-      path_is_absolute_payload(),
+      path_is_absolute_request(),
       Err(&crate::window::ipc_scope_domain_error_message(
         "https://tauri.app/",
       )),
@@ -306,25 +278,25 @@
     ]);
 
     window.navigate("https://tauri.app".parse().unwrap());
-    assert_ipc_response(&window, path_is_absolute_payload(), Ok(true));
+    assert_ipc_response(&window, path_is_absolute_request(), Ok(true));
 
     window.navigate("https://blog.tauri.app".parse().unwrap());
     assert_ipc_response(
       &window,
-      path_is_absolute_payload(),
+      path_is_absolute_request(),
       Err(&crate::window::ipc_scope_domain_error_message(
         "https://blog.tauri.app/",
       )),
     );
 
     window.navigate("https://sub.tauri.app".parse().unwrap());
-    assert_ipc_response(&window, path_is_absolute_payload(), Ok(true));
+    assert_ipc_response(&window, path_is_absolute_request(), Ok(true));
 
     window.window.label = "test".into();
     window.navigate("https://dev.tauri.app".parse().unwrap());
     assert_ipc_response(
       &window,
-      path_is_absolute_payload(),
+      path_is_absolute_request(),
       Err(&crate::window::ipc_scope_not_found_error_message(
         "test",
         "https://dev.tauri.app/",
@@ -339,7 +311,7 @@
       .add_plugin("path")]);
 
     window.navigate("https://tauri.app/inner/path".parse().unwrap());
-    assert_ipc_response(&window, path_is_absolute_payload(), Ok(true));
+    assert_ipc_response(&window, path_is_absolute_request(), Ok(true));
   }
 
   #[test]
@@ -351,7 +323,7 @@
     window.navigate("https://tauri.app".parse().unwrap());
     assert_ipc_response(
       &window,
-      path_is_absolute_payload(),
+      path_is_absolute_request(),
       Err(crate::window::IPC_SCOPE_DOES_NOT_ALLOW),
     );
   }
