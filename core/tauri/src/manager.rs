--- conflicted
+++ resolved
@@ -77,7 +77,6 @@
   package_info: PackageInfo,
   /// The webview protocols protocols available to all windows.
   uri_scheme_protocols: HashMap<String, Arc<CustomProtocol>>,
-  registered_scheme_protocols: Mutex<Vec<String>>,
   /// The menu set to all windows.
   menu: Option<Menu>,
   /// Maps runtime id to a strongly typed menu id.
@@ -160,11 +159,6 @@
         default_window_icon: context.default_window_icon,
         package_info: context.package_info,
         uri_scheme_protocols,
-<<<<<<< HEAD
-=======
-        registered_scheme_protocols: Default::default(),
-        #[cfg(feature = "menu")]
->>>>>>> e9f877a1
         menu_ids: {
           let mut map = HashMap::new();
           if let Some(menu) = &menu {
@@ -281,97 +275,85 @@
       }
     }
 
-    let mut registered_scheme_protocols = self.inner.registered_scheme_protocols.lock().unwrap();
+    let mut registered_scheme_protocols = Vec::new();
+
     for (uri_scheme, protocol) in &self.inner.uri_scheme_protocols {
-      if !registered_scheme_protocols.contains(uri_scheme) {
-        registered_scheme_protocols.push(uri_scheme.clone());
-        let protocol = protocol.clone();
-        pending.register_uri_scheme_protocol(uri_scheme.clone(), move |p| (protocol.protocol)(p));
-      }
+      registered_scheme_protocols.push(uri_scheme.clone());
+      let protocol = protocol.clone();
+      pending.register_uri_scheme_protocol(uri_scheme.clone(), move |p| (protocol.protocol)(p));
     }
 
     if !registered_scheme_protocols.contains(&"tauri".into()) {
       pending.register_uri_scheme_protocol("tauri", self.prepare_uri_scheme_protocol().protocol);
       registered_scheme_protocols.push("tauri".into());
     }
-<<<<<<< HEAD
-    if !webview_attributes.has_uri_scheme_protocol("asset") {
-      webview_attributes =
-        webview_attributes.register_uri_scheme_protocol("asset", move |request| {
-          let path = request.uri().replace("asset://", "");
-          let path = percent_encoding::percent_decode(path.as_bytes())
-            .decode_utf8_lossy()
-            .to_string();
-          let path_for_data = path.clone();
-
-          // handle 206 (partial range) http request
-          if let Some(range) = request.headers().get("range") {
-            let mut status_code = 200;
-            let path_for_data = path_for_data.clone();
-            let mut response = HttpResponseBuilder::new();
-            let (response, status_code, data) = crate::async_runtime::block_on(async move {
-              let mut buf = Vec::new();
-              let mut file = tokio::fs::File::open(path_for_data.clone()).await.unwrap();
-              // Get the file size
-              let file_size = file.metadata().await.unwrap().len();
-              // parse the range
-              let range = HttpRange::parse(range.to_str().unwrap(), file_size).unwrap();
-
-              // FIXME: Support multiple ranges
-              // let support only 1 range for now
-              let first_range = range.first();
-              if let Some(range) = first_range {
-                let mut real_length = range.length;
-                // prevent max_length;
-                // specially on webview2
-                if range.length > file_size / 3 {
-                  // max size sent (400ko / request)
-                  // as it's local file system we can afford to read more often
-                  real_length = 1024 * 400;
-                }
-
-                // last byte we are reading, the length of the range include the last byte
-                // who should be skipped on the header
-                let last_byte = range.start + real_length - 1;
-                // partial content
-                status_code = 206;
-
-                response = response
-                  .header("Connection", "Keep-Alive")
-                  .header("Accept-Ranges", "bytes")
-                  .header("Content-Length", real_length)
-                  .header(
-                    "Content-Range",
-                    format!("bytes {}-{}/{}", range.start, last_byte, file_size),
-                  );
-
-                file.seek(SeekFrom::Start(range.start)).await.unwrap();
-                file.take(real_length).read_to_end(&mut buf).await.unwrap();
+    if !registered_scheme_protocols.contains(&"asset".into()) {
+      pending.register_uri_scheme_protocol("asset", move |request| {
+        let path = request.uri().replace("asset://", "");
+        let path = percent_encoding::percent_decode(path.as_bytes())
+          .decode_utf8_lossy()
+          .to_string();
+        let path_for_data = path.clone();
+
+        // handle 206 (partial range) http request
+        if let Some(range) = request.headers().get("range") {
+          let mut status_code = 200;
+          let path_for_data = path_for_data.clone();
+          let mut response = HttpResponseBuilder::new();
+          let (response, status_code, data) = crate::async_runtime::block_on(async move {
+            let mut buf = Vec::new();
+            let mut file = tokio::fs::File::open(path_for_data.clone()).await.unwrap();
+            // Get the file size
+            let file_size = file.metadata().await.unwrap().len();
+            // parse the range
+            let range = HttpRange::parse(range.to_str().unwrap(), file_size).unwrap();
+
+            // FIXME: Support multiple ranges
+            // let support only 1 range for now
+            let first_range = range.first();
+            if let Some(range) = first_range {
+              let mut real_length = range.length;
+              // prevent max_length;
+              // specially on webview2
+              if range.length > file_size / 3 {
+                // max size sent (400ko / request)
+                // as it's local file system we can afford to read more often
+                real_length = 1024 * 400;
               }
 
-              (response, status_code, buf)
-            });
-
-            if !data.is_empty() {
-              let mime_type = MimeType::parse(&data, &path);
-              return response.mimetype(&mime_type).status(status_code).body(data);
+              // last byte we are reading, the length of the range include the last byte
+              // who should be skipped on the header
+              let last_byte = range.start + real_length - 1;
+              // partial content
+              status_code = 206;
+
+              response = response
+                .header("Connection", "Keep-Alive")
+                .header("Accept-Ranges", "bytes")
+                .header("Content-Length", real_length)
+                .header(
+                  "Content-Range",
+                  format!("bytes {}-{}/{}", range.start, last_byte, file_size),
+                );
+
+              file.seek(SeekFrom::Start(range.start)).await.unwrap();
+              file.take(real_length).read_to_end(&mut buf).await.unwrap();
             }
+
+            (response, status_code, buf)
+          });
+
+          if !data.is_empty() {
+            let mime_type = MimeType::parse(&data, &path);
+            return response.mimetype(&mime_type).status(status_code).body(data);
           }
-
-          let data =
-            crate::async_runtime::block_on(async move { tokio::fs::read(path_for_data).await })?;
-          let mime_type = MimeType::parse(&data, &path);
-          HttpResponseBuilder::new().mimetype(&mime_type).body(data)
-        });
-=======
-    if !registered_scheme_protocols.contains(&"asset".into()) {
-      pending.register_uri_scheme_protocol("asset", move |url| {
-        let path = url.replace("asset://", "");
-        let data = crate::async_runtime::block_on(async move { tokio::fs::read(path).await })?;
-        Ok(data)
+        }
+
+        let data =
+          crate::async_runtime::block_on(async move { tokio::fs::read(path_for_data).await })?;
+        let mime_type = MimeType::parse(&data, &path);
+        HttpResponseBuilder::new().mimetype(&mime_type).body(data)
       });
-      registered_scheme_protocols.push("asset".into());
->>>>>>> e9f877a1
     }
 
     Ok(pending)
@@ -410,15 +392,9 @@
     let assets = self.inner.assets.clone();
     let manager = self.clone();
     CustomProtocol {
-<<<<<<< HEAD
       protocol: Box::new(move |request| {
         let mut path = request
           .uri()
-=======
-      protocol: Box::new(move |path| {
-        println!("protocol {:?}", path);
-        let mut path = path
->>>>>>> e9f877a1
           .split(&['?', '#'][..])
           // ignore query string
           .next()
