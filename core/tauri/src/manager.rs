--- conflicted
+++ resolved
@@ -47,11 +47,7 @@
     config::{AppUrl, Config, WindowUrl},
     PackageInfo,
   },
-<<<<<<< HEAD
-  Context, Icon, Invoke, Pattern, StateManager, Window,
-=======
-  Context, Invoke, Manager, Pattern, Scopes, StateManager, Window,
->>>>>>> f7acb061
+  Context, Icon, Invoke, Manager, Pattern, Scopes, StateManager, Window,
 };
 
 #[cfg(any(target_os = "linux", target_os = "windows"))]
