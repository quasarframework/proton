--- conflicted
+++ resolved
@@ -632,13 +632,9 @@
       pending.rpc_handler = Some(self.prepare_rpc_handler(app_handle.clone()));
     }
 
-<<<<<<< HEAD
-    pending.file_drop_handler = Some(self.prepare_file_drop(app_handle));
-=======
     if pending.webview_attributes.file_drop_handler_enabled {
-      pending.file_drop_handler = Some(self.prepare_file_drop());
-    }
->>>>>>> 9cd10df4
+      pending.file_drop_handler = Some(self.prepare_file_drop(app_handle));
+    }
     pending.url = url;
 
     Ok(pending)
