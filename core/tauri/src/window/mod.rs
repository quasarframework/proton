--- conflicted
+++ resolved
@@ -14,14 +14,8 @@
 
 use crate::{
   app::AppHandle,
-<<<<<<< HEAD
-  command::{CommandArg, CommandItem},
   event::{Event, EventId, EventTarget},
-  ipc::InvokeError,
-=======
-  event::{Event, EventId, EventSource},
   ipc::{CommandArg, CommandItem, InvokeError},
->>>>>>> aa758a85
   manager::{webview::WebviewLabelDef, AppManager},
   runtime::{
     monitor::Monitor as RuntimeMonitor,
