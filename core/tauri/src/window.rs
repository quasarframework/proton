--- conflicted
+++ resolved
@@ -64,13 +64,9 @@
 };
 
 pub(crate) type WebResourceRequestHandler = dyn Fn(&HttpRequest, &mut HttpResponse) + Send + Sync;
-<<<<<<< HEAD
-pub(crate) type NavigationHandler = dyn Fn(Url) -> bool + Send;
+pub(crate) type NavigationHandler = dyn Fn(&Url) -> bool + Send;
 pub(crate) type UriSchemeProtocolHandler =
   Box<dyn Fn(&HttpRequest) -> Result<HttpResponse, Box<dyn std::error::Error>> + Send + Sync>;
-=======
-pub(crate) type NavigationHandler = dyn Fn(&Url) -> bool + Send;
->>>>>>> e1a5e89a
 
 #[derive(Clone, Serialize)]
 struct WindowCreatedEvent {
