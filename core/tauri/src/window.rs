// Copyright 2019-2023 Tauri Programme within The Commons Conservancy
// SPDX-License-Identifier: Apache-2.0
// SPDX-License-Identifier: MIT

//! The Tauri window types and functions.

pub(crate) mod menu;

pub use menu::{MenuEvent, MenuHandle};
use url::Url;

#[cfg(target_os = "macos")]
use crate::TitleBarStyle;
use crate::{
  api::ipc::CallbackFn,
  app::AppHandle,
  command::{CommandArg, CommandItem},
  event::{Event, EventHandler},
  hooks::{InvokePayload, InvokeResponder},
  manager::WindowManager,
  runtime::{
    http::{Request as HttpRequest, Response as HttpResponse},
    monitor::Monitor as RuntimeMonitor,
    webview::{WebviewAttributes, WindowBuilder as _},
    window::{
      dpi::{PhysicalPosition, PhysicalSize},
      DetachedWindow, PendingWindow,
    },
    Dispatch, RuntimeHandle,
  },
  sealed::ManagerBase,
  sealed::RuntimeOrDispatch,
  utils::config::{WindowConfig, WindowEffectsConfig, WindowUrl},
  EventLoopMessage, Invoke, InvokeError, InvokeMessage, InvokeResolver, Manager, PageLoadPayload,
  Runtime, Theme, WindowEvent,
};
#[cfg(desktop)]
use crate::{
  runtime::{
    menu::Menu,
    window::dpi::{Position, Size},
    UserAttentionType,
  },
  CursorIcon, Icon,
};

use serde::Serialize;
#[cfg(windows)]
use windows::Win32::Foundation::HWND;

use tauri_macros::default_runtime;

use std::{
  collections::{HashMap, HashSet},
  fmt,
  hash::{Hash, Hasher},
  path::PathBuf,
  sync::{Arc, Mutex},
};

pub(crate) type WebResourceRequestHandler = dyn Fn(&HttpRequest, &mut HttpResponse) + Send + Sync;
pub(crate) type NavigationHandler = dyn Fn(Url) -> bool + Send;

#[derive(Clone, Serialize)]
struct WindowCreatedEvent {
  label: String,
}

/// Monitor descriptor.
#[derive(Debug, Clone, Serialize)]
#[serde(rename_all = "camelCase")]
pub struct Monitor {
  pub(crate) name: Option<String>,
  pub(crate) size: PhysicalSize<u32>,
  pub(crate) position: PhysicalPosition<i32>,
  pub(crate) scale_factor: f64,
}

impl From<RuntimeMonitor> for Monitor {
  fn from(monitor: RuntimeMonitor) -> Self {
    Self {
      name: monitor.name,
      size: monitor.size,
      position: monitor.position,
      scale_factor: monitor.scale_factor,
    }
  }
}

impl Monitor {
  /// Returns a human-readable name of the monitor.
  /// Returns None if the monitor doesn't exist anymore.
  pub fn name(&self) -> Option<&String> {
    self.name.as_ref()
  }

  /// Returns the monitor's resolution.
  pub fn size(&self) -> &PhysicalSize<u32> {
    &self.size
  }

  /// Returns the top-left corner position of the monitor relative to the larger full screen area.
  pub fn position(&self) -> &PhysicalPosition<i32> {
    &self.position
  }

  /// Returns the scale factor that can be used to map logical pixels to physical pixels, and vice versa.
  pub fn scale_factor(&self) -> f64 {
    self.scale_factor
  }
}

/// A builder for a webview window managed by Tauri.
#[default_runtime(crate::Wry, wry)]
pub struct WindowBuilder<'a, R: Runtime> {
  manager: WindowManager<R>,
  runtime: RuntimeOrDispatch<'a, R>,
  app_handle: AppHandle<R>,
  label: String,
  pub(crate) window_builder: <R::Dispatcher as Dispatch<EventLoopMessage>>::WindowBuilder,
  pub(crate) webview_attributes: WebviewAttributes,
  web_resource_request_handler: Option<Box<WebResourceRequestHandler>>,
  navigation_handler: Option<Box<NavigationHandler>>,
}

impl<'a, R: Runtime> fmt::Debug for WindowBuilder<'a, R> {
  fn fmt(&self, f: &mut fmt::Formatter<'_>) -> fmt::Result {
    f.debug_struct("WindowBuilder")
      .field("manager", &self.manager)
      .field("app_handle", &self.app_handle)
      .field("label", &self.label)
      .field("window_builder", &self.window_builder)
      .field("webview_attributes", &self.webview_attributes)
      .finish()
  }
}

impl<'a, R: Runtime> WindowBuilder<'a, R> {
  /// Initializes a webview window builder with the given window label and URL to load on the webview.
  ///
  /// # Known issues
  ///
  /// On Windows, this function deadlocks when used in a synchronous command, see [the Webview2 issue].
  /// You should use `async` commands when creating windows.
  ///
  /// # Examples
  ///
  /// - Create a window in the setup hook:
  ///
  /// ```
  /// tauri::Builder::default()
  ///   .setup(|app| {
  ///     let window = tauri::WindowBuilder::new(app, "label", tauri::WindowUrl::App("index.html".into()))
  ///       .build()?;
  ///     Ok(())
  ///   });
  /// ```
  ///
  /// - Create a window in a separate thread:
  ///
  /// ```
  /// tauri::Builder::default()
  ///   .setup(|app| {
  ///     let handle = app.handle();
  ///     std::thread::spawn(move || {
  ///       let window = tauri::WindowBuilder::new(&handle, "label", tauri::WindowUrl::App("index.html".into()))
  ///         .build()
  ///         .unwrap();
  ///     });
  ///     Ok(())
  ///   });
  /// ```
  ///
  /// - Create a window in a command:
  ///
  /// ```
  /// #[tauri::command]
  /// async fn create_window(app: tauri::AppHandle) {
  ///   let window = tauri::WindowBuilder::new(&app, "label", tauri::WindowUrl::External("https://tauri.app/".parse().unwrap()))
  ///     .build()
  ///     .unwrap();
  /// }
  /// ```
  ///
  /// [the Webview2 issue]: https://github.com/tauri-apps/wry/issues/583
  pub fn new<M: Manager<R>, L: Into<String>>(manager: &'a M, label: L, url: WindowUrl) -> Self {
    let runtime = manager.runtime();
    let app_handle = manager.app_handle();
    Self {
      manager: manager.manager().clone(),
      runtime,
      app_handle,
      label: label.into(),
      window_builder: <R::Dispatcher as Dispatch<EventLoopMessage>>::WindowBuilder::new(),
      webview_attributes: WebviewAttributes::new(url),
      web_resource_request_handler: None,
      navigation_handler: None,
    }
  }

  /// Initializes a webview window builder from a window config from tauri.conf.json.
  /// Keep in mind that you can't create 2 windows with the same `label` so make sure
  /// that the initial window was closed or change the label of the new `WindowBuilder`.
  ///
  /// # Known issues
  ///
  /// On Windows, this function deadlocks when used in a synchronous command, see [the Webview2 issue].
  /// You should use `async` commands when creating windows.
  ///
  /// # Examples
  ///
  /// - Create a window in a command:
  ///
  /// ```
  /// #[tauri::command]
  /// async fn reopen_window(app: tauri::AppHandle) {
  ///   let window = tauri::WindowBuilder::from_config(&app, app.config().tauri.windows.get(0).unwrap().clone())
  ///     .build()
  ///     .unwrap();
  /// }
  /// ```
  ///
  /// [the Webview2 issue]: https://github.com/tauri-apps/wry/issues/583
  pub fn from_config<M: Manager<R>>(manager: &'a M, config: WindowConfig) -> Self {
    let runtime = manager.runtime();
    let app_handle = manager.app_handle();
    let url = config.url.clone();
    let file_drop_enabled = config.file_drop_enabled;
    let mut webview_attributes = WebviewAttributes::new(url);
    if let Some(effects) = config.window_effects.clone() {
      webview_attributes = webview_attributes.window_effects(effects);
    }
    let mut builder = Self {
      manager: manager.manager().clone(),
      runtime,
      app_handle,
      label: config.label.clone(),
      window_builder: <R::Dispatcher as Dispatch<EventLoopMessage>>::WindowBuilder::with_config(
        config,
      ),
      webview_attributes,
      web_resource_request_handler: None,
      navigation_handler: None,
    };

    if !file_drop_enabled {
      builder = builder.disable_file_drop_handler();
    }

    builder
  }

  /// Defines a closure to be executed when the webview makes an HTTP request for a web resource, allowing you to modify the response.
  ///
  /// Currently only implemented for the `tauri` URI protocol.
  ///
  /// **NOTE:** Currently this is **not** executed when using external URLs such as a development server,
  /// but it might be implemented in the future. **Always** check the request URL.
  ///
  /// # Examples
  ///
  /// ```rust,no_run
  /// use tauri::{
  ///   utils::config::{Csp, CspDirectiveSources, WindowUrl},
  ///   http::header::HeaderValue,
  ///   window::WindowBuilder,
  /// };
  /// use std::collections::HashMap;
  /// tauri::Builder::default()
  ///   .setup(|app| {
  ///     WindowBuilder::new(app, "core", WindowUrl::App("index.html".into()))
  ///       .on_web_resource_request(|request, response| {
  ///         if request.uri().starts_with("tauri://") {
  ///           // if we have a CSP header, Tauri is loading an HTML file
  ///           //  for this example, let's dynamically change the CSP
  ///           if let Some(csp) = response.headers_mut().get_mut("Content-Security-Policy") {
  ///             // use the tauri helper to parse the CSP policy to a map
  ///             let mut csp_map: HashMap<String, CspDirectiveSources> = Csp::Policy(csp.to_str().unwrap().to_string()).into();
  ///             csp_map.entry("script-src".to_string()).or_insert_with(Default::default).push("'unsafe-inline'");
  ///             // use the tauri helper to get a CSP string from the map
  ///             let csp_string = Csp::from(csp_map).to_string();
  ///             *csp = HeaderValue::from_str(&csp_string).unwrap();
  ///           }
  ///         }
  ///       })
  ///       .build()?;
  ///     Ok(())
  ///   });
  /// ```
  pub fn on_web_resource_request<F: Fn(&HttpRequest, &mut HttpResponse) + Send + Sync + 'static>(
    mut self,
    f: F,
  ) -> Self {
    self.web_resource_request_handler.replace(Box::new(f));
    self
  }

  /// Defines a closure to be executed when the webview navigates to a URL. Returning `false` cancels the navigation.
  ///
  /// # Examples
  ///
  /// ```rust,no_run
  /// use tauri::{
  ///   utils::config::{Csp, CspDirectiveSources, WindowUrl},
  ///   http::header::HeaderValue,
  ///   window::WindowBuilder,
  /// };
  /// use std::collections::HashMap;
  /// tauri::Builder::default()
  ///   .setup(|app| {
  ///     WindowBuilder::new(app, "core", WindowUrl::App("index.html".into()))
  ///       .on_navigation(|url| {
  ///         // allow the production URL or localhost on dev
  ///         url.scheme() == "tauri" || (cfg!(dev) && url.host_str() == Some("localhost"))
  ///       })
  ///       .build()?;
  ///     Ok(())
  ///   });
  /// ```
  pub fn on_navigation<F: Fn(Url) -> bool + Send + 'static>(mut self, f: F) -> Self {
    self.navigation_handler.replace(Box::new(f));
    self
  }

  /// Creates a new webview window.
  pub fn build(mut self) -> crate::Result<Window<R>> {
    let web_resource_request_handler = self.web_resource_request_handler.take();
    let pending = PendingWindow::new(
      self.window_builder.clone(),
      self.webview_attributes.clone(),
      self.label.clone(),
    )?;
    let labels = self.manager.labels().into_iter().collect::<Vec<_>>();
    let pending = self.manager.prepare_window(
      self.app_handle.clone(),
      pending,
      &labels,
      web_resource_request_handler,
    )?;
<<<<<<< HEAD
    let window_effects = pending.webview_attributes.window_effects.clone();
    pending.navigation_handler = self.navigation_handler.take();
=======

>>>>>>> aa6c9164
    let window = match &mut self.runtime {
      RuntimeOrDispatch::Runtime(runtime) => runtime.create_window(pending),
      RuntimeOrDispatch::RuntimeHandle(handle) => handle.create_window(pending),
      RuntimeOrDispatch::Dispatch(dispatcher) => dispatcher.create_window(pending),
    }
    .map(|window| self.manager.attach_window(self.app_handle.clone(), window))?;

    if let Some(effects) = window_effects {
      crate::vibrancy::set_window_effects(&window, Some(effects))?;
    }
    self.manager.eval_script_all(format!(
      "window.__TAURI_METADATA__.__windows = {window_labels_array}.map(function (label) {{ return {{ label: label }} }})",
      window_labels_array = serde_json::to_string(&self.manager.labels())?,
    ))?;

    self.manager.emit_filter(
      "tauri://window-created",
      None,
      Some(WindowCreatedEvent {
        label: window.label().into(),
      }),
      |w| w != &window,
    )?;

    Ok(window)
  }
}

/// Desktop APIs.
#[cfg(desktop)]
impl<'a, R: Runtime> WindowBuilder<'a, R> {
  /// Sets the menu for the window.
  #[must_use]
  pub fn menu(mut self, menu: Menu) -> Self {
    self.window_builder = self.window_builder.menu(menu);
    self
  }

  /// Show window in the center of the screen.
  #[must_use]
  pub fn center(mut self) -> Self {
    self.window_builder = self.window_builder.center();
    self
  }

  /// The initial position of the window's.
  #[must_use]
  pub fn position(mut self, x: f64, y: f64) -> Self {
    self.window_builder = self.window_builder.position(x, y);
    self
  }

  /// Window size.
  #[must_use]
  pub fn inner_size(mut self, width: f64, height: f64) -> Self {
    self.window_builder = self.window_builder.inner_size(width, height);
    self
  }

  /// Window min inner size.
  #[must_use]
  pub fn min_inner_size(mut self, min_width: f64, min_height: f64) -> Self {
    self.window_builder = self.window_builder.min_inner_size(min_width, min_height);
    self
  }

  /// Window max inner size.
  #[must_use]
  pub fn max_inner_size(mut self, max_width: f64, max_height: f64) -> Self {
    self.window_builder = self.window_builder.max_inner_size(max_width, max_height);
    self
  }

  /// Whether the window is resizable or not.
  #[must_use]
  pub fn resizable(mut self, resizable: bool) -> Self {
    self.window_builder = self.window_builder.resizable(resizable);
    self
  }

  /// The title of the window in the title bar.
  #[must_use]
  pub fn title<S: Into<String>>(mut self, title: S) -> Self {
    self.window_builder = self.window_builder.title(title);
    self
  }

  /// Whether to start the window in fullscreen or not.
  #[must_use]
  pub fn fullscreen(mut self, fullscreen: bool) -> Self {
    self.window_builder = self.window_builder.fullscreen(fullscreen);
    self
  }

  /// Sets the window to be initially focused.
  #[must_use]
  #[deprecated(
    since = "1.2.0",
    note = "The window is automatically focused by default. This function Will be removed in 2.0.0. Use `focused` instead."
  )]
  pub fn focus(mut self) -> Self {
    self.window_builder = self.window_builder.focused(true);
    self
  }

  /// Whether the window will be initially focused or not.
  #[must_use]
  pub fn focused(mut self, focused: bool) -> Self {
    self.window_builder = self.window_builder.focused(focused);
    self
  }

  /// Whether the window should be maximized upon creation.
  #[must_use]
  pub fn maximized(mut self, maximized: bool) -> Self {
    self.window_builder = self.window_builder.maximized(maximized);
    self
  }

  /// Whether the window should be immediately visible upon creation.
  #[must_use]
  pub fn visible(mut self, visible: bool) -> Self {
    self.window_builder = self.window_builder.visible(visible);
    self
  }

  /// Forces a theme or uses the system settings if None was provided.
  ///
  /// ## Platform-specific
  ///
  /// - **macOS**: Only supported on macOS 10.14+.
  #[must_use]
  pub fn theme(mut self, theme: Option<Theme>) -> Self {
    self.window_builder = self.window_builder.theme(theme);
    self
  }

  /// Whether the window should be transparent. If this is true, writing colors
  /// with alpha values different than `1.0` will produce a transparent window.
  #[cfg(any(not(target_os = "macos"), feature = "macos-private-api"))]
  #[cfg_attr(
    doc_cfg,
    doc(cfg(any(not(target_os = "macos"), feature = "macos-private-api")))
  )]
  #[must_use]
  pub fn transparent(mut self, transparent: bool) -> Self {
    self.window_builder = self.window_builder.transparent(transparent);
    self
  }

  /// Whether the window should have borders and bars.
  #[must_use]
  pub fn decorations(mut self, decorations: bool) -> Self {
    self.window_builder = self.window_builder.decorations(decorations);
    self
  }

  /// Whether the window should always be on top of other windows.
  #[must_use]
  pub fn always_on_top(mut self, always_on_top: bool) -> Self {
    self.window_builder = self.window_builder.always_on_top(always_on_top);
    self
  }

  /// Whether the window should always be on top of other windows.
  #[must_use]
  pub fn content_protected(mut self, protected: bool) -> Self {
    self.window_builder = self.window_builder.content_protected(protected);
    self
  }

  /// Sets the window icon.
  pub fn icon(mut self, icon: Icon) -> crate::Result<Self> {
    self.window_builder = self.window_builder.icon(icon.try_into()?)?;
    Ok(self)
  }

  /// Sets whether or not the window icon should be hidden from the taskbar.
  ///
  /// ## Platform-specific
  ///
  /// - **macOS**: Unsupported.
  #[must_use]
  pub fn skip_taskbar(mut self, skip: bool) -> Self {
    self.window_builder = self.window_builder.skip_taskbar(skip);
    self
  }

  /// Sets whether or not the window has shadow.
  ///
  /// ## Platform-specific
  ///
  /// - **Windows:**
  ///   - `false` has no effect on decorated window, shadows are always ON.
  ///   - `true` will make ndecorated window have a 1px white border,
  /// and on Windows 11, it will have a rounded corners.
  /// - **Linux:** Unsupported.
  #[must_use]
  pub fn shadow(mut self, enable: bool) -> Self {
    self.window_builder = self.window_builder.shadow(enable);
    self
  }

  /// Sets a parent to the window to be created.
  ///
  /// A child window has the WS_CHILD style and is confined to the client area of its parent window.
  ///
  /// For more information, see <https://docs.microsoft.com/en-us/windows/win32/winmsg/window-features#child-windows>
  #[cfg(windows)]
  #[must_use]
  pub fn parent_window(mut self, parent: HWND) -> Self {
    self.window_builder = self.window_builder.parent_window(parent);
    self
  }

  /// Sets a parent to the window to be created.
  #[cfg(target_os = "macos")]
  #[must_use]
  pub fn parent_window(mut self, parent: *mut std::ffi::c_void) -> Self {
    self.window_builder = self.window_builder.parent_window(parent);
    self
  }

  /// Set an owner to the window to be created.
  ///
  /// From MSDN:
  /// - An owned window is always above its owner in the z-order.
  /// - The system automatically destroys an owned window when its owner is destroyed.
  /// - An owned window is hidden when its owner is minimized.
  ///
  /// For more information, see <https://docs.microsoft.com/en-us/windows/win32/winmsg/window-features#owned-windows>
  #[cfg(windows)]
  #[must_use]
  pub fn owner_window(mut self, owner: HWND) -> Self {
    self.window_builder = self.window_builder.owner_window(owner);
    self
  }

  /// Sets the [`TitleBarStyle`].
  #[cfg(target_os = "macos")]
  #[must_use]
  pub fn title_bar_style(mut self, style: TitleBarStyle) -> Self {
    self.window_builder = self.window_builder.title_bar_style(style);
    self
  }

  /// Hide the window title.
  #[cfg(target_os = "macos")]
  #[must_use]
  pub fn hidden_title(mut self, hidden: bool) -> Self {
    self.window_builder = self.window_builder.hidden_title(hidden);
    self
  }

  /// Defines the window [tabbing identifier] for macOS.
  ///
  /// Windows with matching tabbing identifiers will be grouped together.
  /// If the tabbing identifier is not set, automatic tabbing will be disabled.
  ///
  /// [tabbing identifier]: <https://developer.apple.com/documentation/appkit/nswindow/1644704-tabbingidentifier>
  #[cfg(target_os = "macos")]
  #[must_use]
  pub fn tabbing_identifier(mut self, identifier: &str) -> Self {
    self.window_builder = self.window_builder.tabbing_identifier(identifier);
    self
  }

  /// Sets whether clicking an inactive window also clicks through to the webview.
  #[must_use]
  pub fn accept_first_mouse(mut self, accept: bool) -> Self {
    self.webview_attributes.accept_first_mouse = accept;
    self
  }

  /// Sets window effects
  pub fn window_effects(mut self, effects: WindowEffectsConfig) -> Self {
    self.webview_attributes = self.webview_attributes.window_effects(effects);
    self
  }
}

/// Webview attributes.
impl<'a, R: Runtime> WindowBuilder<'a, R> {
  /// Adds the provided JavaScript to a list of scripts that should be run after the global object has been created,
  /// but before the HTML document has been parsed and before any other script included by the HTML document is run.
  ///
  /// Since it runs on all top-level document and child frame page navigations,
  /// it's recommended to check the `window.location` to guard your script from running on unexpected origins.
  ///
  /// # Examples
  ///
  /// ```rust
  /// use tauri::{WindowBuilder, Runtime};
  ///
  /// const INIT_SCRIPT: &str = r#"
  ///   if (window.location.origin === 'https://tauri.app') {
  ///     console.log("hello world from js init script");
  ///
  ///     window.__MY_CUSTOM_PROPERTY__ = { foo: 'bar' };
  ///   }
  /// "#;
  ///
  /// fn main() {
  ///   tauri::Builder::default()
  ///     .setup(|app| {
  ///       let window = tauri::WindowBuilder::new(app, "label", tauri::WindowUrl::App("index.html".into()))
  ///         .initialization_script(INIT_SCRIPT)
  ///         .build()?;
  ///       Ok(())
  ///     });
  /// }
  /// ```
  #[must_use]
  pub fn initialization_script(mut self, script: &str) -> Self {
    self
      .webview_attributes
      .initialization_scripts
      .push(script.to_string());
    self
  }

  /// Set the user agent for the webview
  #[must_use]
  pub fn user_agent(mut self, user_agent: &str) -> Self {
    self.webview_attributes.user_agent = Some(user_agent.to_string());
    self
  }

  /// Set additional arguments for the webview.
  ///
  /// ## Platform-specific
  ///
  /// - **macOS / Linux / Android / iOS**: Unsupported.
  ///
  /// ## Warning
  ///
  /// By default wry passes `--disable-features=msWebOOUI,msPdfOOUI,msSmartScreenProtection`
  /// so if you use this method, you also need to disable these components by yourself if you want.
  #[must_use]
  pub fn additional_browser_args(mut self, additional_args: &str) -> Self {
    self.webview_attributes.additional_browser_args = Some(additional_args.to_string());
    self
  }

  /// Data directory for the webview.
  #[must_use]
  pub fn data_directory(mut self, data_directory: PathBuf) -> Self {
    self
      .webview_attributes
      .data_directory
      .replace(data_directory);
    self
  }

  /// Disables the file drop handler. This is required to use drag and drop APIs on the front end on Windows.
  #[must_use]
  pub fn disable_file_drop_handler(mut self) -> Self {
    self.webview_attributes.file_drop_handler_enabled = false;
    self
  }

  /// Enables clipboard access for the page rendered on **Linux** and **Windows**.
  ///
  /// **macOS** doesn't provide such method and is always enabled by default,
  /// but you still need to add menu item accelerators to use shortcuts.
  #[must_use]
  pub fn enable_clipboard_access(mut self) -> Self {
    self.webview_attributes.clipboard = true;
    self
  }
}

/// Key for a JS event listener.
#[derive(Debug, Clone, PartialEq, Eq, Hash)]
struct JsEventListenerKey {
  /// The associated window label.
  pub window_label: Option<String>,
  /// The event name.
  pub event: String,
}

// TODO: expand these docs since this is a pretty important type
/// A webview window managed by Tauri.
///
/// This type also implements [`Manager`] which allows you to manage other windows attached to
/// the same application.
#[default_runtime(crate::Wry, wry)]
#[derive(Debug)]
pub struct Window<R: Runtime> {
  /// The webview window created by the runtime.
  pub(crate) window: DetachedWindow<EventLoopMessage, R>,
  /// The manager to associate this webview window with.
  manager: WindowManager<R>,
  pub(crate) app_handle: AppHandle<R>,
  js_event_listeners: Arc<Mutex<HashMap<JsEventListenerKey, HashSet<usize>>>>,
}

unsafe impl<R: Runtime> raw_window_handle::HasRawWindowHandle for Window<R> {
  fn raw_window_handle(&self) -> raw_window_handle::RawWindowHandle {
    self.window.dispatcher.raw_window_handle().unwrap()
  }
}

impl<R: Runtime> Clone for Window<R> {
  fn clone(&self) -> Self {
    Self {
      window: self.window.clone(),
      manager: self.manager.clone(),
      app_handle: self.app_handle.clone(),
      js_event_listeners: self.js_event_listeners.clone(),
    }
  }
}

impl<R: Runtime> Hash for Window<R> {
  /// Only use the [`Window`]'s label to represent its hash.
  fn hash<H: Hasher>(&self, state: &mut H) {
    self.window.label.hash(state)
  }
}

impl<R: Runtime> Eq for Window<R> {}
impl<R: Runtime> PartialEq for Window<R> {
  /// Only use the [`Window`]'s label to compare equality.
  fn eq(&self, other: &Self) -> bool {
    self.window.label.eq(&other.window.label)
  }
}

impl<R: Runtime> Manager<R> for Window<R> {
  fn emit_to<S: Serialize + Clone>(
    &self,
    label: &str,
    event: &str,
    payload: S,
  ) -> crate::Result<()> {
    self
      .manager()
      .emit_filter(event, Some(self.label()), payload, |w| label == w.label())
  }

  fn emit_all<S: Serialize + Clone>(&self, event: &str, payload: S) -> crate::Result<()> {
    self
      .manager()
      .emit_filter(event, Some(self.label()), payload, |_| true)
  }
}
impl<R: Runtime> ManagerBase<R> for Window<R> {
  fn manager(&self) -> &WindowManager<R> {
    &self.manager
  }

  fn runtime(&self) -> RuntimeOrDispatch<'_, R> {
    RuntimeOrDispatch::Dispatch(self.dispatcher())
  }

  fn managed_app_handle(&self) -> AppHandle<R> {
    self.app_handle.clone()
  }
}

impl<'de, R: Runtime> CommandArg<'de, R> for Window<R> {
  /// Grabs the [`Window`] from the [`CommandItem`]. This will never fail.
  fn from_command(command: CommandItem<'de, R>) -> Result<Self, InvokeError> {
    Ok(command.message.window())
  }
}

/// The platform webview handle. Accessed with [`Window#method.with_webview`];
#[cfg(feature = "wry")]
#[cfg_attr(doc_cfg, doc(cfg(feature = "wry")))]
pub struct PlatformWebview(tauri_runtime_wry::Webview);

#[cfg(feature = "wry")]
impl PlatformWebview {
  /// Returns [`webkit2gtk::WebView`] handle.
  #[cfg(any(
    target_os = "linux",
    target_os = "dragonfly",
    target_os = "freebsd",
    target_os = "netbsd",
    target_os = "openbsd"
  ))]
  #[cfg_attr(
    doc_cfg,
    doc(cfg(any(
      target_os = "linux",
      target_os = "dragonfly",
      target_os = "freebsd",
      target_os = "netbsd",
      target_os = "openbsd"
    )))
  )]
  pub fn inner(&self) -> std::rc::Rc<webkit2gtk::WebView> {
    self.0.clone()
  }

  /// Returns the WebView2 controller.
  #[cfg(windows)]
  #[cfg_attr(doc_cfg, doc(cfg(windows)))]
  pub fn controller(
    &self,
  ) -> webview2_com::Microsoft::Web::WebView2::Win32::ICoreWebView2Controller {
    self.0.controller.clone()
  }

  /// Returns the [WKWebView] handle.
  ///
  /// [WKWebView]: https://developer.apple.com/documentation/webkit/wkwebview
  #[cfg(any(target_os = "macos", target_os = "ios"))]
  #[cfg_attr(doc_cfg, doc(cfg(any(target_os = "macos", target_os = "ios"))))]
  pub fn inner(&self) -> cocoa::base::id {
    self.0.webview
  }

  /// Returns WKWebView [controller] handle.
  ///
  /// [controller]: https://developer.apple.com/documentation/webkit/wkusercontentcontroller
  #[cfg(any(target_os = "macos", target_os = "ios"))]
  #[cfg_attr(doc_cfg, doc(cfg(any(target_os = "macos", target_os = "ios"))))]
  pub fn controller(&self) -> cocoa::base::id {
    self.0.manager
  }

  /// Returns [NSWindow] associated with the WKWebView webview.
  ///
  /// [NSWindow]: https://developer.apple.com/documentation/appkit/nswindow
  #[cfg(target_os = "macos")]
  #[cfg_attr(doc_cfg, doc(cfg(target_os = "macos")))]
  pub fn ns_window(&self) -> cocoa::base::id {
    self.0.ns_window
  }

  /// Returns [UIViewController] used by the WKWebView webview NSWindow.
  ///
  /// [UIViewController]: https://developer.apple.com/documentation/uikit/uiviewcontroller
  #[cfg(target_os = "ios")]
  #[cfg_attr(doc_cfg, doc(cfg(target_os = "ios")))]
  pub fn view_controller(&self) -> cocoa::base::id {
    self.0.view_controller
  }

  /// Returns handle for JNI execution.
  #[cfg(target_os = "android")]
  pub fn jni_handle(&self) -> tauri_runtime_wry::wry::webview::JniHandle {
    self.0
  }
}

/// Base window functions.
impl<R: Runtime> Window<R> {
  /// Create a new window that is attached to the manager.
  pub(crate) fn new(
    manager: WindowManager<R>,
    window: DetachedWindow<EventLoopMessage, R>,
    app_handle: AppHandle<R>,
  ) -> Self {
    Self {
      window,
      manager,
      app_handle,
      js_event_listeners: Default::default(),
    }
  }

  /// Initializes a webview window builder with the given window label and URL to load on the webview.
  ///
  /// Data URLs are only supported with the `window-data-url` feature flag.
  pub fn builder<'a, M: Manager<R>, L: Into<String>>(
    manager: &'a M,
    label: L,
    url: WindowUrl,
  ) -> WindowBuilder<'a, R> {
    WindowBuilder::<'a, R>::new(manager, label.into(), url)
  }

  pub(crate) fn invoke_responder(&self) -> Arc<InvokeResponder<R>> {
    self.manager.invoke_responder()
  }

  /// The current window's dispatcher.
  pub(crate) fn dispatcher(&self) -> R::Dispatcher {
    self.window.dispatcher.clone()
  }

  /// Runs the given closure on the main thread.
  pub fn run_on_main_thread<F: FnOnce() + Send + 'static>(&self, f: F) -> crate::Result<()> {
    self
      .window
      .dispatcher
      .run_on_main_thread(f)
      .map_err(Into::into)
  }

  /// The label of this window.
  pub fn label(&self) -> &str {
    &self.window.label
  }

  /// Registers a window event listener.
  pub fn on_window_event<F: Fn(&WindowEvent) + Send + 'static>(&self, f: F) {
    self
      .window
      .dispatcher
      .on_window_event(move |event| f(&event.clone().into()));
  }

  /// Registers a menu event listener.
  pub fn on_menu_event<F: Fn(MenuEvent) + Send + 'static>(&self, f: F) -> uuid::Uuid {
    let menu_ids = self.window.menu_ids.clone();
    self.window.dispatcher.on_menu_event(move |event| {
      let id = menu_ids
        .lock()
        .unwrap()
        .get(&event.menu_item_id)
        .unwrap()
        .clone();
      f(MenuEvent { menu_item_id: id })
    })
  }

  /// Executes a closure, providing it with the webview handle that is specific to the current platform.
  ///
  /// The closure is executed on the main thread.
  ///
  /// # Examples
  ///
  /// ```rust,no_run
  /// #[cfg(target_os = "macos")]
  /// #[macro_use]
  /// extern crate objc;
  /// use tauri::Manager;
  ///
  /// fn main() {
  ///   tauri::Builder::default()
  ///     .setup(|app| {
  ///       let main_window = app.get_window("main").unwrap();
  ///       main_window.with_webview(|webview| {
  ///         #[cfg(target_os = "linux")]
  ///         {
  ///           // see https://docs.rs/webkit2gtk/0.18.2/webkit2gtk/struct.WebView.html
  ///           // and https://docs.rs/webkit2gtk/0.18.2/webkit2gtk/trait.WebViewExt.html
  ///           use webkit2gtk::traits::WebViewExt;
  ///           webview.inner().set_zoom_level(4.);
  ///         }
  ///
  ///         #[cfg(windows)]
  ///         unsafe {
  ///           // see https://docs.rs/webview2-com/0.19.1/webview2_com/Microsoft/Web/WebView2/Win32/struct.ICoreWebView2Controller.html
  ///           webview.controller().SetZoomFactor(4.).unwrap();
  ///         }
  ///
  ///         #[cfg(target_os = "macos")]
  ///         unsafe {
  ///           let () = msg_send![webview.inner(), setPageZoom: 4.];
  ///           let () = msg_send![webview.controller(), removeAllUserScripts];
  ///           let bg_color: cocoa::base::id = msg_send![class!(NSColor), colorWithDeviceRed:0.5 green:0.2 blue:0.4 alpha:1.];
  ///           let () = msg_send![webview.ns_window(), setBackgroundColor: bg_color];
  ///         }
  ///
  ///         #[cfg(target_os = "android")]
  ///         {
  ///           use jni::objects::JValue;
  ///           webview.jni_handle().exec(|env, _, webview| {
  ///             env.call_method(webview, "zoomBy", "(F)V", &[JValue::Float(4.)]).unwrap();
  ///           })
  ///         }
  ///       });
  ///       Ok(())
  ///   });
  /// }
  /// ```
  #[cfg(all(feature = "wry"))]
  #[cfg_attr(doc_cfg, doc(all(feature = "wry")))]
  pub fn with_webview<F: FnOnce(PlatformWebview) + Send + 'static>(
    &self,
    f: F,
  ) -> crate::Result<()> {
    self
      .window
      .dispatcher
      .with_webview(|w| f(PlatformWebview(*w.downcast().unwrap())))
      .map_err(Into::into)
  }
}

/// Window getters.
impl<R: Runtime> Window<R> {
  /// Gets a handle to the window menu.
  pub fn menu_handle(&self) -> MenuHandle<R> {
    MenuHandle {
      ids: self.window.menu_ids.clone(),
      dispatcher: self.dispatcher(),
    }
  }

  /// Returns the scale factor that can be used to map logical pixels to physical pixels, and vice versa.
  pub fn scale_factor(&self) -> crate::Result<f64> {
    self.window.dispatcher.scale_factor().map_err(Into::into)
  }

  /// Returns the position of the top-left hand corner of the window's client area relative to the top-left hand corner of the desktop.
  pub fn inner_position(&self) -> crate::Result<PhysicalPosition<i32>> {
    self.window.dispatcher.inner_position().map_err(Into::into)
  }

  /// Returns the position of the top-left hand corner of the window relative to the top-left hand corner of the desktop.
  pub fn outer_position(&self) -> crate::Result<PhysicalPosition<i32>> {
    self.window.dispatcher.outer_position().map_err(Into::into)
  }

  /// Returns the physical size of the window's client area.
  ///
  /// The client area is the content of the window, excluding the title bar and borders.
  pub fn inner_size(&self) -> crate::Result<PhysicalSize<u32>> {
    self.window.dispatcher.inner_size().map_err(Into::into)
  }

  /// Returns the physical size of the entire window.
  ///
  /// These dimensions include the title bar and borders. If you don't want that (and you usually don't), use inner_size instead.
  pub fn outer_size(&self) -> crate::Result<PhysicalSize<u32>> {
    self.window.dispatcher.outer_size().map_err(Into::into)
  }

  /// Gets the window's current fullscreen state.
  pub fn is_fullscreen(&self) -> crate::Result<bool> {
    self.window.dispatcher.is_fullscreen().map_err(Into::into)
  }

  /// Gets the window's current minimized state.
  pub fn is_minimized(&self) -> crate::Result<bool> {
    self.window.dispatcher.is_minimized().map_err(Into::into)
  }

  /// Gets the window's current maximized state.
  pub fn is_maximized(&self) -> crate::Result<bool> {
    self.window.dispatcher.is_maximized().map_err(Into::into)
  }

  /// Gets the window’s current decoration state.
  pub fn is_decorated(&self) -> crate::Result<bool> {
    self.window.dispatcher.is_decorated().map_err(Into::into)
  }

  /// Gets the window’s current resizable state.
  pub fn is_resizable(&self) -> crate::Result<bool> {
    self.window.dispatcher.is_resizable().map_err(Into::into)
  }

  /// Gets the window's current visibility state.
  pub fn is_visible(&self) -> crate::Result<bool> {
    self.window.dispatcher.is_visible().map_err(Into::into)
  }

  /// Gets the window's current title.
  pub fn title(&self) -> crate::Result<String> {
    self.window.dispatcher.title().map_err(Into::into)
  }

  /// Returns the monitor on which the window currently resides.
  ///
  /// Returns None if current monitor can't be detected.
  pub fn current_monitor(&self) -> crate::Result<Option<Monitor>> {
    self
      .window
      .dispatcher
      .current_monitor()
      .map(|m| m.map(Into::into))
      .map_err(Into::into)
  }

  /// Returns the primary monitor of the system.
  ///
  /// Returns None if it can't identify any monitor as a primary one.
  pub fn primary_monitor(&self) -> crate::Result<Option<Monitor>> {
    self
      .window
      .dispatcher
      .primary_monitor()
      .map(|m| m.map(Into::into))
      .map_err(Into::into)
  }

  /// Returns the list of all the monitors available on the system.
  pub fn available_monitors(&self) -> crate::Result<Vec<Monitor>> {
    self
      .window
      .dispatcher
      .available_monitors()
      .map(|m| m.into_iter().map(Into::into).collect())
      .map_err(Into::into)
  }

  /// Returns the native handle that is used by this window.
  #[cfg(target_os = "macos")]
  pub fn ns_window(&self) -> crate::Result<*mut std::ffi::c_void> {
    self
      .window
      .dispatcher
      .raw_window_handle()
      .map_err(Into::into)
      .and_then(|handle| {
        if let raw_window_handle::RawWindowHandle::AppKit(h) = handle {
          Ok(h.ns_window)
        } else {
          Err(crate::Error::InvalidWindowHandle)
        }
      })
  }

  /// Returns the native handle that is used by this window.
  #[cfg(windows)]
  pub fn hwnd(&self) -> crate::Result<HWND> {
    self
      .window
      .dispatcher
      .raw_window_handle()
      .map_err(Into::into)
      .and_then(|handle| {
        if let raw_window_handle::RawWindowHandle::Win32(h) = handle {
          Ok(HWND(h.hwnd as _))
        } else {
          Err(crate::Error::InvalidWindowHandle)
        }
      })
  }

  /// Returns the `ApplicationWindow` from gtk crate that is used by this window.
  ///
  /// Note that this can only be used on the main thread.
  #[cfg(any(
    target_os = "linux",
    target_os = "dragonfly",
    target_os = "freebsd",
    target_os = "netbsd",
    target_os = "openbsd"
  ))]
  pub fn gtk_window(&self) -> crate::Result<gtk::ApplicationWindow> {
    self.window.dispatcher.gtk_window().map_err(Into::into)
  }

  /// Returns the current window theme.
  ///
  /// ## Platform-specific
  ///
  /// - **macOS**: Only supported on macOS 10.14+.
  pub fn theme(&self) -> crate::Result<Theme> {
    self.window.dispatcher.theme().map_err(Into::into)
  }
}

/// Desktop window setters and actions.
#[cfg(desktop)]
impl<R: Runtime> Window<R> {
  /// Centers the window.
  pub fn center(&self) -> crate::Result<()> {
    self.window.dispatcher.center().map_err(Into::into)
  }

  /// Requests user attention to the window, this has no effect if the application
  /// is already focused. How requesting for user attention manifests is platform dependent,
  /// see `UserAttentionType` for details.
  ///
  /// Providing `None` will unset the request for user attention. Unsetting the request for
  /// user attention might not be done automatically by the WM when the window receives input.
  ///
  /// ## Platform-specific
  ///
  /// - **macOS:** `None` has no effect.
  /// - **Linux:** Urgency levels have the same effect.
  pub fn request_user_attention(
    &self,
    request_type: Option<UserAttentionType>,
  ) -> crate::Result<()> {
    self
      .window
      .dispatcher
      .request_user_attention(request_type)
      .map_err(Into::into)
  }

  /// Opens the dialog to prints the contents of the webview.
  /// Currently only supported on macOS on `wry`.
  /// `window.print()` works on all platforms.
  pub fn print(&self) -> crate::Result<()> {
    self.window.dispatcher.print().map_err(Into::into)
  }

  /// Determines if this window should be resizable.
  pub fn set_resizable(&self, resizable: bool) -> crate::Result<()> {
    self
      .window
      .dispatcher
      .set_resizable(resizable)
      .map_err(Into::into)
  }

  /// Set this window's title.
  pub fn set_title(&self, title: &str) -> crate::Result<()> {
    self
      .window
      .dispatcher
      .set_title(title.to_string())
      .map_err(Into::into)
  }

  /// Maximizes this window.
  pub fn maximize(&self) -> crate::Result<()> {
    self.window.dispatcher.maximize().map_err(Into::into)
  }

  /// Un-maximizes this window.
  pub fn unmaximize(&self) -> crate::Result<()> {
    self.window.dispatcher.unmaximize().map_err(Into::into)
  }

  /// Minimizes this window.
  pub fn minimize(&self) -> crate::Result<()> {
    self.window.dispatcher.minimize().map_err(Into::into)
  }

  /// Un-minimizes this window.
  pub fn unminimize(&self) -> crate::Result<()> {
    self.window.dispatcher.unminimize().map_err(Into::into)
  }

  /// Show this window.
  pub fn show(&self) -> crate::Result<()> {
    self.window.dispatcher.show().map_err(Into::into)
  }

  /// Hide this window.
  pub fn hide(&self) -> crate::Result<()> {
    self.window.dispatcher.hide().map_err(Into::into)
  }

  /// Closes this window.
  /// # Panics
  ///
  /// - Panics if the event loop is not running yet, usually when called on the [`setup`](crate::Builder#method.setup) closure.
  /// - Panics when called on the main thread, usually on the [`run`](crate::App#method.run) closure.
  ///
  /// You can spawn a task to use the API using [`crate::async_runtime::spawn`] or [`std::thread::spawn`] to prevent the panic.
  pub fn close(&self) -> crate::Result<()> {
    self.window.dispatcher.close().map_err(Into::into)
  }

  /// Determines if this window should be [decorated].
  ///
  /// [decorated]: https://en.wikipedia.org/wiki/Window_(computing)#Window_decoration
  pub fn set_decorations(&self, decorations: bool) -> crate::Result<()> {
    self
      .window
      .dispatcher
      .set_decorations(decorations)
      .map_err(Into::into)
  }

  /// Determines if this window should have shadow.
  ///
  /// ## Platform-specific
  ///
  /// - **Windows:**
  ///   - `false` has no effect on decorated window, shadow are always ON.
  ///   - `true` will make ndecorated window have a 1px white border,
  /// and on Windows 11, it will have a rounded corners.
  /// - **Linux:** Unsupported.
  pub fn set_shadow(&self, enable: bool) -> crate::Result<()> {
    self
      .window
      .dispatcher
      .set_shadow(enable)
      .map_err(Into::into)
  }

  /// Sets window effects, pass `None` to clear any effects applied if possible.
  pub fn set_window_effects(&self, effects: Option<WindowEffectsConfig>) -> crate::Result<()> {
    crate::vibrancy::set_window_effects(self, effects)
  }

  /// Determines if this window should always be on top of other windows.
  pub fn set_always_on_top(&self, always_on_top: bool) -> crate::Result<()> {
    self
      .window
      .dispatcher
      .set_always_on_top(always_on_top)
      .map_err(Into::into)
  }

  /// Prevents the window contents from being captured by other apps.
  pub fn set_content_protected(&self, protected: bool) -> crate::Result<()> {
    self
      .window
      .dispatcher
      .set_content_protected(protected)
      .map_err(Into::into)
  }

  /// Resizes this window.
  pub fn set_size<S: Into<Size>>(&self, size: S) -> crate::Result<()> {
    self
      .window
      .dispatcher
      .set_size(size.into())
      .map_err(Into::into)
  }

  /// Sets this window's minimum size.
  pub fn set_min_size<S: Into<Size>>(&self, size: Option<S>) -> crate::Result<()> {
    self
      .window
      .dispatcher
      .set_min_size(size.map(|s| s.into()))
      .map_err(Into::into)
  }

  /// Sets this window's maximum size.
  pub fn set_max_size<S: Into<Size>>(&self, size: Option<S>) -> crate::Result<()> {
    self
      .window
      .dispatcher
      .set_max_size(size.map(|s| s.into()))
      .map_err(Into::into)
  }

  /// Sets this window's position.
  pub fn set_position<Pos: Into<Position>>(&self, position: Pos) -> crate::Result<()> {
    self
      .window
      .dispatcher
      .set_position(position.into())
      .map_err(Into::into)
  }

  /// Determines if this window should be fullscreen.
  pub fn set_fullscreen(&self, fullscreen: bool) -> crate::Result<()> {
    self
      .window
      .dispatcher
      .set_fullscreen(fullscreen)
      .map_err(Into::into)
  }

  /// Bring the window to front and focus.
  pub fn set_focus(&self) -> crate::Result<()> {
    self.window.dispatcher.set_focus().map_err(Into::into)
  }

  /// Sets this window' icon.
  pub fn set_icon(&self, icon: Icon) -> crate::Result<()> {
    self
      .window
      .dispatcher
      .set_icon(icon.try_into()?)
      .map_err(Into::into)
  }

  /// Whether to hide the window icon from the taskbar or not.
  ///
  /// ## Platform-specific
  ///
  /// - **macOS:** Unsupported.
  pub fn set_skip_taskbar(&self, skip: bool) -> crate::Result<()> {
    self
      .window
      .dispatcher
      .set_skip_taskbar(skip)
      .map_err(Into::into)
  }

  /// Grabs the cursor, preventing it from leaving the window.
  ///
  /// There's no guarantee that the cursor will be hidden. You should
  /// hide it by yourself if you want so.
  ///
  /// ## Platform-specific
  ///
  /// - **Linux:** Unsupported.
  /// - **macOS:** This locks the cursor in a fixed location, which looks visually awkward.
  pub fn set_cursor_grab(&self, grab: bool) -> crate::Result<()> {
    self
      .window
      .dispatcher
      .set_cursor_grab(grab)
      .map_err(Into::into)
  }

  /// Modifies the cursor's visibility.
  ///
  /// If `false`, this will hide the cursor. If `true`, this will show the cursor.
  ///
  /// ## Platform-specific
  ///
  /// - **Windows:** The cursor is only hidden within the confines of the window.
  /// - **macOS:** The cursor is hidden as long as the window has input focus, even if the cursor is
  ///   outside of the window.
  pub fn set_cursor_visible(&self, visible: bool) -> crate::Result<()> {
    self
      .window
      .dispatcher
      .set_cursor_visible(visible)
      .map_err(Into::into)
  }

  /// Modifies the cursor icon of the window.
  pub fn set_cursor_icon(&self, icon: CursorIcon) -> crate::Result<()> {
    self
      .window
      .dispatcher
      .set_cursor_icon(icon)
      .map_err(Into::into)
  }

  /// Changes the position of the cursor in window coordinates.
  pub fn set_cursor_position<Pos: Into<Position>>(&self, position: Pos) -> crate::Result<()> {
    self
      .window
      .dispatcher
      .set_cursor_position(position)
      .map_err(Into::into)
  }

  /// Ignores the window cursor events.
  pub fn set_ignore_cursor_events(&self, ignore: bool) -> crate::Result<()> {
    self
      .window
      .dispatcher
      .set_ignore_cursor_events(ignore)
      .map_err(Into::into)
  }

  /// Starts dragging the window.
  pub fn start_dragging(&self) -> crate::Result<()> {
    self.window.dispatcher.start_dragging().map_err(Into::into)
  }
}

/// Webview APIs.
impl<R: Runtime> Window<R> {
  /// Returns the current url of the webview.
  pub fn url(&self) -> Url {
    self.window.current_url.lock().unwrap().clone()
  }

  #[cfg(test)]
  pub(crate) fn navigate(&self, url: Url) {
    *self.window.current_url.lock().unwrap() = url;
  }

  /// Handles this window receiving an [`InvokeMessage`].
  pub fn on_message(self, payload: InvokePayload) -> crate::Result<()> {
    let manager = self.manager.clone();
    let current_url = self.url();
    let config_url = manager.get_url();
    let is_local =
      config_url.make_relative(&current_url).is_some() || current_url.scheme() == "tauri";

    let mut scope_not_found_error_message =
      ipc_scope_not_found_error_message(&self.window.label, current_url.as_str());
    let scope = if is_local {
      None
    } else {
      match self.ipc_scope().remote_access_for(&self, &current_url) {
        Ok(scope) => Some(scope),
        Err(e) => {
          if e.matches_window {
            scope_not_found_error_message = ipc_scope_domain_error_message(current_url.as_str());
          } else if e.matches_domain {
            scope_not_found_error_message = ipc_scope_window_error_message(&self.window.label);
          }
          None
        }
      }
    };
    match payload.cmd.as_str() {
      "__initialized" => {
        let payload: PageLoadPayload = serde_json::from_value(payload.inner)?;
        manager.run_on_page_load(self, payload);
      }
      _ => {
        let message = InvokeMessage::new(
          self.clone(),
          manager.state(),
          payload.cmd.to_string(),
          payload.inner,
        );
        #[allow(clippy::redundant_clone)]
        let resolver = InvokeResolver::new(self.clone(), payload.callback, payload.error);

        let mut invoke = Invoke { message, resolver };
        if !is_local && scope.is_none() {
          invoke.resolver.reject(scope_not_found_error_message);
          return Ok(());
        }

        if payload.cmd.starts_with("plugin:") {
          if !is_local {
            let command = invoke.message.command.replace("plugin:", "");
            let plugin_name = command.split('|').next().unwrap().to_string();
            if !scope
              .map(|s| s.plugins().contains(&plugin_name))
              .unwrap_or(true)
            {
              invoke.resolver.reject(IPC_SCOPE_DOES_NOT_ALLOW);
              return Ok(());
            }
          }
          let command = invoke.message.command.replace("plugin:", "");
          let mut tokens = command.split('|');
          // safe to unwrap: split always has a least one item
          let plugin = tokens.next().unwrap();
          invoke.message.command = tokens
            .next()
            .map(|c| c.to_string())
            .unwrap_or_else(String::new);

          let command = invoke.message.command.clone();
          let resolver = invoke.resolver.clone();
          #[cfg(mobile)]
          let message = invoke.message.clone();

          #[allow(unused_mut)]
          let mut handled = manager.extend_api(plugin, invoke);

          #[cfg(target_os = "ios")]
          {
            if !handled {
              handled = true;
              let plugin = plugin.to_string();
              let (callback, error) = (resolver.callback, resolver.error);
              self.with_webview(move |webview| {
                unsafe {
                  crate::ios::post_ipc_message(
                    webview.inner() as _,
                    &plugin.as_str().into(),
                    &heck::ToLowerCamelCase::to_lower_camel_case(message.command.as_str())
                      .as_str()
                      .into(),
                    crate::ios::json_to_dictionary(&message.payload) as _,
                    callback.0,
                    error.0,
                  )
                };
              })?;
            }
          }

          #[cfg(target_os = "android")]
          {
            if !handled {
              handled = true;
              let resolver_ = resolver.clone();
              let runtime_handle = self.app_handle.runtime_handle.clone();
              let plugin = plugin.to_string();
              self.with_webview(move |webview| {
                webview.jni_handle().exec(move |env, activity, webview| {
                  use jni::{
                    errors::Error as JniError,
                    objects::JObject,
                    JNIEnv,
                  };

                  fn handle_message<R: Runtime>(
                    plugin: &str,
                    runtime_handle: &R::Handle,
                    message: InvokeMessage<R>,
                    (callback, error): (CallbackFn, CallbackFn),
                    env: JNIEnv<'_>,
                    activity: JObject<'_>,
                    webview: JObject<'_>,
                  ) -> Result<(), JniError> {
                    let data = crate::jni_helpers::to_jsobject::<R>(env, activity, runtime_handle, &message.payload)?;
                    let plugin_manager = env
                      .call_method(
                        activity,
                        "getPluginManager",
                        "()Lapp/tauri/plugin/PluginManager;",
                        &[],
                      )?
                      .l()?;

                    env.call_method(
                      plugin_manager,
                      "postIpcMessage",
                      "(Landroid/webkit/WebView;Ljava/lang/String;Ljava/lang/String;Lapp/tauri/plugin/JSObject;JJ)V",
                      &[
                        webview.into(),
                        env.new_string(plugin)?.into(),
                        env.new_string(&heck::ToLowerCamelCase::to_lower_camel_case(message.command.as_str()))?.into(),
                        data,
                        (callback.0 as i64).into(),
                        (error.0 as i64).into(),
                      ],
                    )?;

                    Ok(())
                  }

                  if let Err(e) = handle_message(
                    &plugin,
                    &runtime_handle,
                    message,
                    (resolver_.callback, resolver_.error),
                    env,
                    activity,
                    webview,
                  ) {
                    resolver_.reject(format!("failed to reach Android layer: {e}"));
                  }
                });
              })?;
            }
          }

          if !handled {
            resolver.reject(format!("Command {command} not found"));
          }
        } else {
          let command = invoke.message.command.clone();
          let resolver = invoke.resolver.clone();
          let handled = manager.run_invoke_handler(invoke);
          if !handled {
            resolver.reject(format!("Command {command} not found"));
          }
        }
      }
    }

    Ok(())
  }

  /// Evaluates JavaScript on this window.
  pub fn eval(&self, js: &str) -> crate::Result<()> {
    self.window.dispatcher.eval_script(js).map_err(Into::into)
  }

  /// Register a JS event listener and return its identifier.
  pub(crate) fn listen_js(
    &self,
    window_label: Option<String>,
    event: String,
    handler: CallbackFn,
  ) -> crate::Result<usize> {
    let event_id = rand::random();

    self.eval(&crate::event::listen_js(
      self.manager().event_listeners_object_name(),
      format!("'{}'", event),
      event_id,
      window_label.clone(),
      format!("window['_{}']", handler.0),
    ))?;

    self
      .js_event_listeners
      .lock()
      .unwrap()
      .entry(JsEventListenerKey {
        window_label,
        event,
      })
      .or_insert_with(Default::default)
      .insert(event_id);

    Ok(event_id)
  }

  /// Unregister a JS event listener.
  pub(crate) fn unlisten_js(&self, event: String, id: usize) -> crate::Result<()> {
    self.eval(&crate::event::unlisten_js(
      self.manager().event_listeners_object_name(),
      event,
      id,
    ))?;

    let mut empty = None;
    let mut js_listeners = self.js_event_listeners.lock().unwrap();
    let iter = js_listeners.iter_mut();
    for (key, ids) in iter {
      if ids.contains(&id) {
        ids.remove(&id);
        if ids.is_empty() {
          empty.replace(key.clone());
        }
        break;
      }
    }

    if let Some(key) = empty {
      js_listeners.remove(&key);
    }

    Ok(())
  }

  /// Whether this window registered a listener to an event from the given window and event name.
  pub(crate) fn has_js_listener(&self, window_label: Option<String>, event: &str) -> bool {
    self
      .js_event_listeners
      .lock()
      .unwrap()
      .contains_key(&JsEventListenerKey {
        window_label,
        event: event.into(),
      })
  }

  /// Opens the developer tools window (Web Inspector).
  /// The devtools is only enabled on debug builds or with the `devtools` feature flag.
  ///
  /// ## Platform-specific
  ///
  /// - **macOS:** Only supported on macOS 10.15+.
  /// This is a private API on macOS, so you cannot use this if your application will be published on the App Store.
  ///
  /// # Examples
  ///
  /// ```rust,no_run
  /// use tauri::Manager;
  /// tauri::Builder::default()
  ///   .setup(|app| {
  ///     #[cfg(debug_assertions)]
  ///     app.get_window("main").unwrap().open_devtools();
  ///     Ok(())
  ///   });
  /// ```
  #[cfg(any(debug_assertions, feature = "devtools"))]
  #[cfg_attr(doc_cfg, doc(cfg(any(debug_assertions, feature = "devtools"))))]
  pub fn open_devtools(&self) {
    self.window.dispatcher.open_devtools();
  }

  /// Closes the developer tools window (Web Inspector).
  /// The devtools is only enabled on debug builds or with the `devtools` feature flag.
  ///
  /// ## Platform-specific
  ///
  /// - **macOS:** Only supported on macOS 10.15+.
  /// This is a private API on macOS, so you cannot use this if your application will be published on the App Store.
  /// - **Windows:** Unsupported.
  ///
  /// # Examples
  ///
  /// ```rust,no_run
  /// use tauri::Manager;
  /// tauri::Builder::default()
  ///   .setup(|app| {
  ///     #[cfg(debug_assertions)]
  ///     {
  ///       let window = app.get_window("main").unwrap();
  ///       window.open_devtools();
  ///       std::thread::spawn(move || {
  ///         std::thread::sleep(std::time::Duration::from_secs(10));
  ///         window.close_devtools();
  ///       });
  ///     }
  ///     Ok(())
  ///   });
  /// ```
  #[cfg(any(debug_assertions, feature = "devtools"))]
  #[cfg_attr(doc_cfg, doc(cfg(any(debug_assertions, feature = "devtools"))))]
  pub fn close_devtools(&self) {
    self.window.dispatcher.close_devtools();
  }

  /// Checks if the developer tools window (Web Inspector) is opened.
  /// The devtools is only enabled on debug builds or with the `devtools` feature flag.
  ///
  /// ## Platform-specific
  ///
  /// - **macOS:** Only supported on macOS 10.15+.
  /// This is a private API on macOS, so you cannot use this if your application will be published on the App Store.
  /// - **Windows:** Unsupported.
  ///
  /// # Examples
  ///
  /// ```rust,no_run
  /// use tauri::Manager;
  /// tauri::Builder::default()
  ///   .setup(|app| {
  ///     #[cfg(debug_assertions)]
  ///     {
  ///       let window = app.get_window("main").unwrap();
  ///       if !window.is_devtools_open() {
  ///         window.open_devtools();
  ///       }
  ///     }
  ///     Ok(())
  ///   });
  /// ```
  #[cfg(any(debug_assertions, feature = "devtools"))]
  #[cfg_attr(doc_cfg, doc(cfg(any(debug_assertions, feature = "devtools"))))]
  pub fn is_devtools_open(&self) -> bool {
    self
      .window
      .dispatcher
      .is_devtools_open()
      .unwrap_or_default()
  }
}

/// Event system APIs.
impl<R: Runtime> Window<R> {
  /// Emits an event to both the JavaScript and the Rust listeners.
  pub fn emit_and_trigger<S: Serialize + Clone>(
    &self,
    event: &str,
    payload: S,
  ) -> crate::Result<()> {
    self.trigger(event, Some(serde_json::to_string(&payload)?));
    self.emit(event, payload)
  }

  pub(crate) fn emit_internal<S: Serialize>(
    &self,
    event: &str,
    source_window_label: Option<&str>,
    payload: S,
  ) -> crate::Result<()> {
    self.eval(&format!(
      "(function () {{ const fn = window['{}']; fn && fn({{event: {}, windowLabel: {}, payload: {}}}) }})()",
      self.manager.event_emit_function_name(),
      serde_json::to_string(event)?,
      serde_json::to_string(&source_window_label)?,
      serde_json::to_value(payload)?,
    ))?;
    Ok(())
  }

  /// Emits an event to the JavaScript listeners on the current window.
  ///
  /// The event is only delivered to listeners that used the `WebviewWindow#listen` method on the @tauri-apps/api `window` module.
  pub fn emit<S: Serialize + Clone>(&self, event: &str, payload: S) -> crate::Result<()> {
    self
      .manager
      .emit_filter(event, Some(self.label()), payload, |w| {
        w.has_js_listener(None, event) || w.has_js_listener(Some(self.label().into()), event)
      })?;
    Ok(())
  }

  /// Listen to an event on this window.
  ///
  /// This listener only receives events that are triggered using the
  /// [`trigger`](Window#method.trigger) and [`emit_and_trigger`](Window#method.emit_and_trigger) methods or
  /// the `appWindow.emit` function from the @tauri-apps/api `window` module.
  pub fn listen<F>(&self, event: impl Into<String>, handler: F) -> EventHandler
  where
    F: Fn(Event) + Send + 'static,
  {
    let label = self.window.label.clone();
    self.manager.listen(event.into(), Some(label), handler)
  }

  /// Unlisten to an event on this window.
  pub fn unlisten(&self, handler_id: EventHandler) {
    self.manager.unlisten(handler_id)
  }

  /// Listen to an event on this window a single time.
  pub fn once<F>(&self, event: impl Into<String>, handler: F) -> EventHandler
  where
    F: FnOnce(Event) + Send + 'static,
  {
    let label = self.window.label.clone();
    self.manager.once(event.into(), Some(label), handler)
  }

  /// Triggers an event to the Rust listeners on this window.
  ///
  /// The event is only delivered to listeners that used the [`listen`](Window#method.listen) method.
  pub fn trigger(&self, event: &str, data: Option<String>) {
    let label = self.window.label.clone();
    self.manager.trigger(event, Some(label), data)
  }
}

pub(crate) const IPC_SCOPE_DOES_NOT_ALLOW: &str = "Not allowed by the scope";

pub(crate) fn ipc_scope_not_found_error_message(label: &str, url: &str) -> String {
  format!("Scope not defined for window `{label}` and URL `{url}`. See https://tauri.app/v1/api/config/#securityconfig.dangerousremotedomainipcaccess and https://docs.rs/tauri/1/tauri/scope/struct.IpcScope.html#method.configure_remote_access")
}

pub(crate) fn ipc_scope_window_error_message(label: &str) -> String {
  format!("Scope not defined for window `{}`. See https://tauri.app/v1/api/config/#securityconfig.dangerousremotedomainipcaccess and https://docs.rs/tauri/1/tauri/scope/struct.IpcScope.html#method.configure_remote_access", label)
}

pub(crate) fn ipc_scope_domain_error_message(url: &str) -> String {
  format!("Scope not defined for URL `{url}`. See https://tauri.app/v1/api/config/#securityconfig.dangerousremotedomainipcaccess and https://docs.rs/tauri/1/tauri/scope/struct.IpcScope.html#method.configure_remote_access")
}

#[cfg(test)]
mod tests {
  #[test]
  fn window_is_send_sync() {
    crate::test_utils::assert_send::<super::Window>();
    crate::test_utils::assert_sync::<super::Window>();
  }
}<|MERGE_RESOLUTION|>--- conflicted
+++ resolved
@@ -337,12 +337,7 @@
       &labels,
       web_resource_request_handler,
     )?;
-<<<<<<< HEAD
     let window_effects = pending.webview_attributes.window_effects.clone();
-    pending.navigation_handler = self.navigation_handler.take();
-=======
-
->>>>>>> aa6c9164
     let window = match &mut self.runtime {
       RuntimeOrDispatch::Runtime(runtime) => runtime.create_window(pending),
       RuntimeOrDispatch::RuntimeHandle(handle) => handle.create_window(pending),
