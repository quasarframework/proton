--- conflicted
+++ resolved
@@ -4,13 +4,7 @@
 
 //! The Tauri window types and functions.
 
-<<<<<<< HEAD
-=======
-pub(crate) mod menu;
-
 use http::HeaderMap;
-pub use menu::{MenuEvent, MenuHandle};
->>>>>>> fbeb5b91
 pub use tauri_utils::{config::Color, WindowEffect as Effect, WindowEffectState as EffectState};
 use url::Url;
 
@@ -865,14 +859,6 @@
   pub event: String,
 }
 
-<<<<<<< HEAD
-/// A wrapper struct to hold the window menu state
-/// and whether it is global per-app or specific to this window.
-#[cfg(desktop)]
-pub(crate) struct WindowMenu<R: Runtime> {
-  pub(crate) is_app_wide: bool,
-  pub(crate) menu: Menu<R>,
-=======
 /// The IPC invoke request.
 #[derive(Debug)]
 pub struct InvokeRequest {
@@ -886,7 +872,14 @@
   pub body: InvokeBody,
   /// The request headers.
   pub headers: HeaderMap,
->>>>>>> fbeb5b91
+}
+
+/// A wrapper struct to hold the window menu state
+/// and whether it is global per-app or specific to this window.
+#[cfg(desktop)]
+pub(crate) struct WindowMenu<R: Runtime> {
+  pub(crate) is_app_wide: bool,
+  pub(crate) menu: Menu<R>,
 }
 
 // TODO: expand these docs since this is a pretty important type
