// Copyright 2019-2021 Tauri Programme within The Commons Conservancy
// SPDX-License-Identifier: Apache-2.0
// SPDX-License-Identifier: MIT

use std::path::PathBuf;

/// Runtime errors that can happen inside a Tauri application.
#[derive(Debug, thiserror::Error)]
#[non_exhaustive]
pub enum Error {
  /// Runtime error.
  #[error("runtime error: {0}")]
  Runtime(#[from] tauri_runtime::Error),
  /// Failed to create webview.
  #[error("failed to create webview: {0}")]
  CreateWebview(Box<dyn std::error::Error + Send>),
  /// Failed to create window.
  #[error("failed to create window")]
  CreateWindow,
  /// Window label must be unique.
  #[error("a window with label `{0}` already exists")]
  WindowLabelAlreadyExists(String),
  /// Can't access webview dispatcher because the webview was closed or not found.
  #[error("webview not found: invalid label or it was closed")]
  WebviewNotFound,
  /// Failed to send message to webview.
  #[error("failed to send message to the webview")]
  FailedToSendMessage,
  /// Embedded asset not found.
  #[error("asset not found: {0}")]
  AssetNotFound(String),
  /// Failed to serialize/deserialize.
  #[error("JSON error: {0}")]
  Json(serde_json::Error),
  /// Unknown API type.
  #[error("unknown API: {0:?}")]
  UnknownApi(Option<serde_json::Error>),
  /// Failed to execute tauri API.
  #[error("failed to execute API: {0}")]
  FailedToExecuteApi(#[from] crate::api::Error),
  /// IO error.
  #[error("{0}")]
  Io(#[from] std::io::Error),
  /// Failed to decode base64.
  #[cfg(feature = "updater")]
  #[error("Failed to decode base64 string: {0}")]
  Base64Decode(#[from] base64::DecodeError),
  /// Failed to load window icon.
  #[error("invalid icon: {0}")]
  InvalidIcon(Box<dyn std::error::Error + Send>),
  /// Client with specified ID not found.
  #[error("http client dropped or not initialized")]
  HttpClientNotInitialized,
  /// API not enabled by Tauri.
  #[error("{0}")]
  ApiNotEnabled(String),
  /// API not whitelisted on tauri.conf.json
  #[error("'{0}' not on the allowlist (https://tauri.studio/docs/api/config#tauri.allowlist)")]
  ApiNotAllowlisted(String),
  /// Invalid args when running a command.
  #[error("invalid args `{1}` for command `{0}`: {2}")]
  InvalidArgs(&'static str, &'static str, serde_json::Error),
  /// Encountered an error in the setup hook,
  #[error("error encountered during setup hook: {0}")]
  Setup(Box<dyn std::error::Error + Send>),
  /// Tauri updater error.
  #[cfg(any(feature = "updater", feature = "__updater-docs"))]
  #[cfg_attr(doc_cfg, doc(cfg(feature = "updater")))]
  #[error("Updater: {0}")]
  TauriUpdater(#[from] crate::updater::Error),
  /// Error initializing plugin.
  #[error("failed to initialize plugin `{0}`: {1}")]
  PluginInitialization(String, String),
  /// Encountered an error creating the app system tray,
  #[error("error encountered during tray setup: {0}")]
  SystemTray(Box<dyn std::error::Error + Send>),
  /// A part of the URL is malformed or invalid. This may occur when parsing and combining
  /// user-provided URLs and paths.
  #[error("invalid url: {0}")]
  InvalidUrl(url::ParseError),
  /// Task join error.
  #[error(transparent)]
  JoinError(Box<dyn std::error::Error + Send>),
  /// Path not allowed by the scope.
  #[error("path not allowed on the configured scope: {0}")]
  PathNotAllowed(PathBuf),
  /// The user did not allow sending notifications.
  #[error("sending notification was not allowed by the user")]
  NotificationNotAllowed,
  /// URL not allowed by the scope.
  #[error("url not allowed on the configured scope: {0}")]
  UrlNotAllowed(url::Url),
  /// Sidecar not allowed by the configuration.
  #[error("sidecar not configured under `tauri.conf.json > tauri > bundle > externalBin`: {0}")]
  SidecarNotAllowed(PathBuf),
  /// Sidecar was not found by the configuration.
  #[cfg(shell_scope)]
  #[error("sidecar configuration found, but unable to create a path to it: {0}")]
  SidecarNotFound(#[from] Box<crate::ShellScopeError>),
  /// Program not allowed by the scope.
  #[error("program not allowed on the configured shell scope: {0}")]
  ProgramNotAllowed(PathBuf),
  /// An error happened inside the isolation pattern.
  #[cfg(feature = "isolation")]
  #[error("isolation pattern error: {0}")]
  IsolationPattern(#[from] tauri_utils::pattern::isolation::Error),
  /// An invalid window URL was provided. Includes details about the error.
  #[error("invalid window url: {0}")]
  InvalidWindowUrl(&'static str),
<<<<<<< HEAD
  /// Error decoding PNG image.
  #[cfg(feature = "icon-png")]
  #[error("failed to decode PNG: {0}")]
  PngDecode(#[from] png::DecodingError),
=======
  /// Invalid glob pattern.
  #[error("invalid glob pattern: {0}")]
  GlobPattern(#[from] glob::PatternError),
>>>>>>> 58070c1e
}

pub(crate) fn into_anyhow<T: std::fmt::Display>(err: T) -> anyhow::Error {
  anyhow::anyhow!(err.to_string())
}

impl Error {
  pub(crate) fn into_anyhow(self) -> anyhow::Error {
    anyhow::anyhow!(self.to_string())
  }
}

impl From<serde_json::Error> for Error {
  fn from(error: serde_json::Error) -> Self {
    if error.to_string().contains("unknown variant") {
      Self::UnknownApi(Some(error))
    } else {
      Self::Json(error)
    }
  }
}<|MERGE_RESOLUTION|>--- conflicted
+++ resolved
@@ -107,16 +107,13 @@
   /// An invalid window URL was provided. Includes details about the error.
   #[error("invalid window url: {0}")]
   InvalidWindowUrl(&'static str),
-<<<<<<< HEAD
+  /// Invalid glob pattern.
+  #[error("invalid glob pattern: {0}")]
+  GlobPattern(#[from] glob::PatternError),
   /// Error decoding PNG image.
   #[cfg(feature = "icon-png")]
   #[error("failed to decode PNG: {0}")]
   PngDecode(#[from] png::DecodingError),
-=======
-  /// Invalid glob pattern.
-  #[error("invalid glob pattern: {0}")]
-  GlobPattern(#[from] glob::PatternError),
->>>>>>> 58070c1e
 }
 
 pub(crate) fn into_anyhow<T: std::fmt::Display>(err: T) -> anyhow::Error {
