// Copyright 2019-2023 Tauri Programme within The Commons Conservancy
// SPDX-License-Identifier: Apache-2.0
// SPDX-License-Identifier: MIT

#[cfg(all(desktop, feature = "system-tray"))]
pub(crate) mod tray;

use crate::{
  command::{CommandArg, CommandItem},
  ipc::{
    channel::ChannelDataCache, CallbackFn, Invoke, InvokeError, InvokeHandler, InvokeResponder,
    InvokeResponse,
  },
  manager::{Asset, CustomProtocol, WindowManager},
  plugin::{Plugin, PluginStore},
  runtime::{
    http::{Request as HttpRequest, Response as HttpResponse},
    webview::WebviewAttributes,
    window::{PendingWindow, WindowEvent as RuntimeWindowEvent},
    ExitRequestedEventAction, RunEvent as RuntimeRunEvent,
  },
  scope::IpcScope,
  sealed::{ManagerBase, RuntimeOrDispatch},
  utils::config::Config,
  utils::{assets::Assets, Env},
<<<<<<< HEAD
  Context, DeviceEventFilter, EventLoopMessage, Icon, Manager, Runtime, Scopes, StateManager,
  Theme, Window,
=======
  Context, DeviceEventFilter, EventLoopMessage, Icon, Invoke, InvokeError, InvokeResponse, Manager,
  Monitor, Runtime, Scopes, StateManager, Theme, Window,
>>>>>>> a5752db9
};

#[cfg(feature = "protocol-asset")]
use crate::scope::FsScope;

use raw_window_handle::HasRawDisplayHandle;
use serde::Deserialize;
use serialize_to_javascript::{default_template, DefaultTemplate, Template};
use tauri_macros::default_runtime;
use tauri_runtime::window::{
  dpi::{PhysicalPosition, PhysicalSize},
  FileDropEvent,
};
use tauri_utils::PackageInfo;

use std::{
  collections::HashMap,
  fmt,
  sync::{mpsc::Sender, Arc, Weak},
};

use crate::runtime::menu::{Menu, MenuId, MenuIdRef};

use crate::runtime::RuntimeHandle;

#[cfg(target_os = "macos")]
use crate::ActivationPolicy;

pub(crate) type GlobalMenuEventListener<R> = Box<dyn Fn(WindowMenuEvent<R>) + Send + Sync>;
pub(crate) type GlobalWindowEventListener<R> = Box<dyn Fn(GlobalWindowEvent<R>) + Send + Sync>;
#[cfg(all(desktop, feature = "system-tray"))]
type SystemTrayEventListener<R> = Box<dyn Fn(&AppHandle<R>, tray::SystemTrayEvent) + Send + Sync>;
/// A closure that is run when the Tauri application is setting up.
pub type SetupHook<R> =
  Box<dyn FnOnce(&mut App<R>) -> Result<(), Box<dyn std::error::Error>> + Send>;
/// A closure that is run once every time a window is created and loaded.
pub type OnPageLoad<R> = dyn Fn(Window<R>, PageLoadPayload) + Send + Sync + 'static;

/// The payload for the [`OnPageLoad`] hook.
#[derive(Debug, Clone, Deserialize)]
pub struct PageLoadPayload {
  url: String,
}

impl PageLoadPayload {
  /// The page URL.
  pub fn url(&self) -> &str {
    &self.url
  }
}

/// Api exposed on the `ExitRequested` event.
#[derive(Debug)]
pub struct ExitRequestApi(Sender<ExitRequestedEventAction>);

impl ExitRequestApi {
  /// Prevents the app from exiting
  pub fn prevent_exit(&self) {
    self.0.send(ExitRequestedEventAction::Prevent).unwrap();
  }
}

/// Api exposed on the `CloseRequested` event.
#[derive(Debug, Clone)]
pub struct CloseRequestApi(Sender<bool>);

impl CloseRequestApi {
  /// Prevents the window from being closed.
  pub fn prevent_close(&self) {
    self.0.send(true).unwrap();
  }
}

/// An event from a window.
#[derive(Debug, Clone)]
#[non_exhaustive]
pub enum WindowEvent {
  /// The size of the window has changed. Contains the client area's new dimensions.
  Resized(PhysicalSize<u32>),
  /// The position of the window has changed. Contains the window's new position.
  Moved(PhysicalPosition<i32>),
  /// The window has been requested to close.
  #[non_exhaustive]
  CloseRequested {
    /// An API modify the behavior of the close requested event.
    api: CloseRequestApi,
  },
  /// The window has been destroyed.
  Destroyed,
  /// The window gained or lost focus.
  ///
  /// The parameter is true if the window has gained focus, and false if it has lost focus.
  Focused(bool),
  /// The window's scale factor has changed.
  ///
  /// The following user actions can cause DPI changes:
  ///
  /// - Changing the display's resolution.
  /// - Changing the display's scale factor (e.g. in Control Panel on Windows).
  /// - Moving the window to a display with a different scale factor.
  #[non_exhaustive]
  ScaleFactorChanged {
    /// The new scale factor.
    scale_factor: f64,
    /// The window inner size.
    new_inner_size: PhysicalSize<u32>,
  },
  /// An event associated with the file drop action.
  FileDrop(FileDropEvent),
  /// The system window theme has changed. Only delivered if the window [`theme`](`crate::window::WindowBuilder#method.theme`) is `None`.
  ///
  /// Applications might wish to react to this to change the theme of the content of the window when the system changes the window theme.
  ///
  /// ## Platform-specific
  ///
  /// - **Linux**: Not supported.
  ThemeChanged(Theme),
}

impl From<RuntimeWindowEvent> for WindowEvent {
  fn from(event: RuntimeWindowEvent) -> Self {
    match event {
      RuntimeWindowEvent::Resized(size) => Self::Resized(size),
      RuntimeWindowEvent::Moved(position) => Self::Moved(position),
      RuntimeWindowEvent::CloseRequested { signal_tx } => Self::CloseRequested {
        api: CloseRequestApi(signal_tx),
      },
      RuntimeWindowEvent::Destroyed => Self::Destroyed,
      RuntimeWindowEvent::Focused(flag) => Self::Focused(flag),
      RuntimeWindowEvent::ScaleFactorChanged {
        scale_factor,
        new_inner_size,
      } => Self::ScaleFactorChanged {
        scale_factor,
        new_inner_size,
      },
      RuntimeWindowEvent::FileDrop(event) => Self::FileDrop(event),
      RuntimeWindowEvent::ThemeChanged(theme) => Self::ThemeChanged(theme),
    }
  }
}

/// An application event, triggered from the event loop.
///
/// See [`App::run`](crate::App#method.run) for usage examples.
#[derive(Debug)]
#[non_exhaustive]
pub enum RunEvent {
  /// Event loop is exiting.
  Exit,
  /// The app is about to exit
  #[non_exhaustive]
  ExitRequested {
    /// Event API
    api: ExitRequestApi,
  },
  /// An event associated with a window.
  #[non_exhaustive]
  WindowEvent {
    /// The window label.
    label: String,
    /// The detailed event.
    event: WindowEvent,
  },
  /// Application ready.
  Ready,
  /// Sent if the event loop is being resumed.
  Resumed,
  /// Emitted when all of the event loop’s input events have been processed and redraw processing is about to begin.
  ///
  /// This event is useful as a place to put your code that should be run after all state-changing events have been handled and you want to do stuff (updating state, performing calculations, etc) that happens as the “main body” of your event loop.
  MainEventsCleared,
  /// Emitted when the user wants to open the specified resource with the app.
  #[cfg(target_os = "macos")]
  Opened {
    /// The URL of the resources that is being open.
    urls: Vec<url::Url>,
  },
}

impl From<EventLoopMessage> for RunEvent {
  fn from(event: EventLoopMessage) -> Self {
    match event {}
  }
}

/// A menu event that was triggered on a window.
#[default_runtime(crate::Wry, wry)]
#[derive(Debug)]
pub struct WindowMenuEvent<R: Runtime> {
  pub(crate) menu_item_id: MenuId,
  pub(crate) window: Window<R>,
}

impl<R: Runtime> WindowMenuEvent<R> {
  /// The menu item id.
  pub fn menu_item_id(&self) -> MenuIdRef<'_> {
    &self.menu_item_id
  }

  /// The window that the menu belongs to.
  pub fn window(&self) -> &Window<R> {
    &self.window
  }
}

/// A window event that was triggered on the specified window.
#[default_runtime(crate::Wry, wry)]
#[derive(Debug)]
pub struct GlobalWindowEvent<R: Runtime> {
  pub(crate) event: WindowEvent,
  pub(crate) window: Window<R>,
}

impl<R: Runtime> GlobalWindowEvent<R> {
  /// The event payload.
  pub fn event(&self) -> &WindowEvent {
    &self.event
  }

  /// The window that the menu belongs to.
  pub fn window(&self) -> &Window<R> {
    &self.window
  }
}

/// The asset resolver is a helper to access the [`tauri_utils::assets::Assets`] interface.
#[derive(Debug, Clone)]
pub struct AssetResolver<R: Runtime> {
  manager: WindowManager<R>,
}

impl<R: Runtime> AssetResolver<R> {
  /// Gets the app asset associated with the given path.
  pub fn get(&self, path: String) -> Option<Asset> {
    self.manager.get_asset(path).ok()
  }
}

/// A handle to the currently running application.
///
/// This type implements [`Manager`] which allows for manipulation of global application items.
#[default_runtime(crate::Wry, wry)]
#[derive(Debug)]
pub struct AppHandle<R: Runtime> {
  pub(crate) runtime_handle: R::Handle,
  pub(crate) manager: WindowManager<R>,
}

/// APIs specific to the wry runtime.
#[cfg(feature = "wry")]
impl AppHandle<crate::Wry> {
  /// Create a new tao window using a callback. The event loop must be running at this point.
  pub fn create_tao_window<
    F: FnOnce() -> (String, tauri_runtime_wry::WryWindowBuilder) + Send + 'static,
  >(
    &self,
    f: F,
  ) -> crate::Result<Weak<tauri_runtime_wry::Window>> {
    self.runtime_handle.create_tao_window(f).map_err(Into::into)
  }

  /// Sends a window message to the event loop.
  pub fn send_tao_window_event(
    &self,
    window_id: tauri_runtime_wry::WindowId,
    message: tauri_runtime_wry::WindowMessage,
  ) -> crate::Result<()> {
    self
      .runtime_handle
      .send_event(tauri_runtime_wry::Message::Window(
        self.runtime_handle.window_id(window_id),
        message,
      ))
      .map_err(Into::into)
  }
}

impl<R: Runtime> Clone for AppHandle<R> {
  fn clone(&self) -> Self {
    Self {
      runtime_handle: self.runtime_handle.clone(),
      manager: self.manager.clone(),
    }
  }
}

impl<'de, R: Runtime> CommandArg<'de, R> for AppHandle<R> {
  /// Grabs the [`Window`] from the [`CommandItem`] and returns the associated [`AppHandle`]. This will never fail.
  fn from_command(command: CommandItem<'de, R>) -> Result<Self, InvokeError> {
    Ok(command.message.window().app_handle)
  }
}

impl<R: Runtime> AppHandle<R> {
  /// Runs the given closure on the main thread.
  pub fn run_on_main_thread<F: FnOnce() + Send + 'static>(&self, f: F) -> crate::Result<()> {
    self
      .runtime_handle
      .run_on_main_thread(f)
      .map_err(Into::into)
  }

  /// Adds a Tauri application plugin.
  /// This function can be used to register a plugin that is loaded dynamically e.g. after login.
  /// For plugins that are created when the app is started, prefer [`Builder::plugin`].
  ///
  /// See [`Builder::plugin`] for more information.
  ///
  /// # Examples
  ///
  /// ```
  /// use tauri::{plugin::{Builder as PluginBuilder, TauriPlugin}, Runtime};
  ///
  /// fn init_plugin<R: Runtime>() -> TauriPlugin<R> {
  ///   PluginBuilder::new("dummy").build()
  /// }
  ///
  /// tauri::Builder::default()
  ///   .setup(move |app| {
  ///     let handle = app.handle();
  ///     std::thread::spawn(move || {
  ///       handle.plugin(init_plugin());
  ///     });
  ///
  ///     Ok(())
  ///   });
  /// ```
  pub fn plugin<P: Plugin<R> + 'static>(&self, mut plugin: P) -> crate::Result<()> {
    plugin
      .initialize(
        self,
        self
          .config()
          .plugins
          .0
          .get(plugin.name())
          .cloned()
          .unwrap_or_default(),
      )
      .map_err(|e| crate::Error::PluginInitialization(plugin.name().to_string(), e.to_string()))?;
    self
      .manager()
      .inner
      .plugins
      .lock()
      .unwrap()
      .register(plugin);
    Ok(())
  }

  /// Removes the plugin with the given name.
  ///
  /// # Examples
  ///
  /// ```
  /// use tauri::{plugin::{Builder as PluginBuilder, TauriPlugin, Plugin}, Runtime};
  ///
  /// fn init_plugin<R: Runtime>() -> TauriPlugin<R> {
  ///   PluginBuilder::new("dummy").build()
  /// }
  ///
  /// let plugin = init_plugin();
  /// // `.name()` requires the `PLugin` trait import
  /// let plugin_name = plugin.name();
  /// tauri::Builder::default()
  ///   .plugin(plugin)
  ///   .setup(move |app| {
  ///     let handle = app.handle();
  ///     std::thread::spawn(move || {
  ///       handle.remove_plugin(plugin_name);
  ///     });
  ///
  ///     Ok(())
  ///   });
  /// ```
  pub fn remove_plugin(&self, plugin: &'static str) -> bool {
    self
      .manager()
      .inner
      .plugins
      .lock()
      .unwrap()
      .unregister(plugin)
  }

  /// Exits the app. This is the same as [`std::process::exit`], but it performs cleanup on this application.
  pub fn exit(&self, exit_code: i32) {
    self.cleanup_before_exit();
    std::process::exit(exit_code);
  }

  /// Restarts the app. This is the same as [`crate::process::restart`], but it performs cleanup on this application.
  pub fn restart(&self) {
    self.cleanup_before_exit();
    crate::process::restart(&self.env());
  }

  /// Runs necessary cleanup tasks before exiting the process
  fn cleanup_before_exit(&self) {
    #[cfg(all(windows, feature = "system-tray"))]
    {
      for tray in self.manager().trays().values() {
        let _ = tray.destroy();
      }
    }
  }
}

impl<R: Runtime> Manager<R> for AppHandle<R> {}
impl<R: Runtime> ManagerBase<R> for AppHandle<R> {
  fn manager(&self) -> &WindowManager<R> {
    &self.manager
  }

  fn runtime(&self) -> RuntimeOrDispatch<'_, R> {
    RuntimeOrDispatch::RuntimeHandle(self.runtime_handle.clone())
  }

  fn managed_app_handle(&self) -> AppHandle<R> {
    self.clone()
  }
}

/// The instance of the currently running application.
///
/// This type implements [`Manager`] which allows for manipulation of global application items.
#[default_runtime(crate::Wry, wry)]
pub struct App<R: Runtime> {
  runtime: Option<R>,
  pending_windows: Option<Vec<PendingWindow<EventLoopMessage, R>>>,
  setup: Option<SetupHook<R>>,
  manager: WindowManager<R>,
  handle: AppHandle<R>,
}

impl<R: Runtime> fmt::Debug for App<R> {
  fn fmt(&self, f: &mut fmt::Formatter<'_>) -> fmt::Result {
    f.debug_struct("App")
      .field("runtime", &self.runtime)
      .field("manager", &self.manager)
      .field("handle", &self.handle)
      .finish()
  }
}

impl<R: Runtime> Manager<R> for App<R> {}
impl<R: Runtime> ManagerBase<R> for App<R> {
  fn manager(&self) -> &WindowManager<R> {
    &self.manager
  }

  fn runtime(&self) -> RuntimeOrDispatch<'_, R> {
    if let Some(runtime) = self.runtime.as_ref() {
      RuntimeOrDispatch::Runtime(runtime)
    } else {
      self.handle.runtime()
    }
  }

  fn managed_app_handle(&self) -> AppHandle<R> {
    self.handle()
  }
}

/// APIs specific to the wry runtime.
#[cfg(feature = "wry")]
impl App<crate::Wry> {
  /// Adds a [`tauri_runtime_wry::Plugin`] using its [`tauri_runtime_wry::PluginBuilder`].
  ///
  /// # Stability
  ///
  /// This API is unstable.
  pub fn wry_plugin<P: tauri_runtime_wry::PluginBuilder<EventLoopMessage> + Send + 'static>(
    &mut self,
    plugin: P,
  ) where
    <P as tauri_runtime_wry::PluginBuilder<EventLoopMessage>>::Plugin: Send,
  {
    self.handle.runtime_handle.plugin(plugin);
  }
}

macro_rules! shared_app_impl {
  ($app: ty) => {
    impl<R: Runtime> $app {
      /// Gets a handle to the first system tray.
      ///
      /// Prefer [`Self::tray_handle_by_id`] when multiple system trays are created.
      ///
      /// # Examples
      /// ```
      /// use tauri::{CustomMenuItem, SystemTray, SystemTrayMenu};
      ///
      /// tauri::Builder::default()
      ///   .setup(|app| {
      ///     let app_handle = app.handle();
      ///     SystemTray::new()
      ///       .with_menu(
      ///         SystemTrayMenu::new()
      ///           .add_item(CustomMenuItem::new("quit", "Quit"))
      ///           .add_item(CustomMenuItem::new("open", "Open"))
      ///       )
      ///       .on_event(move |event| {
      ///         let tray_handle = app_handle.tray_handle();
      ///       })
      ///       .build(app)?;
      ///     Ok(())
      ///   });
      /// ```
      #[cfg(all(desktop, feature = "system-tray"))]
      #[cfg_attr(doc_cfg, doc(cfg(feature = "system-tray")))]
      pub fn tray_handle(&self) -> tray::SystemTrayHandle<R> {
        self
          .manager()
          .trays()
          .values()
          .next()
          .cloned()
          .expect("tray not configured; use the `Builder#system_tray`, `App#system_tray` or `AppHandle#system_tray` APIs first.")
      }


      /// Gets a handle to a system tray by its id.
      ///
      /// ```
      /// use tauri::{CustomMenuItem, SystemTray, SystemTrayMenu};
      ///
      /// tauri::Builder::default()
      ///   .setup(|app| {
      ///     let app_handle = app.handle();
      ///     let tray_id = "my-tray";
      ///     SystemTray::new()
      ///       .with_id(tray_id)
      ///       .with_menu(
      ///         SystemTrayMenu::new()
      ///           .add_item(CustomMenuItem::new("quit", "Quit"))
      ///           .add_item(CustomMenuItem::new("open", "Open"))
      ///       )
      ///       .on_event(move |event| {
      ///         let tray_handle = app_handle.tray_handle_by_id(tray_id).unwrap();
      ///       })
      ///       .build(app)?;
      ///     Ok(())
      ///   });
      /// ```
      #[cfg(all(desktop, feature = "system-tray"))]
      #[cfg_attr(doc_cfg, doc(cfg(feature = "system-tray")))]
      pub fn tray_handle_by_id(&self, id: &str) -> Option<tray::SystemTrayHandle<R>> {
        self
          .manager()
          .get_tray(id)
      }

      /// Gets the app's configuration, defined on the `tauri.conf.json` file.
      pub fn config(&self) -> Arc<Config> {
        self.manager.config()
      }

      /// Gets the app's package information.
      pub fn package_info(&self) -> &PackageInfo {
        self.manager.package_info()
      }

      /// The application's asset resolver.
      pub fn asset_resolver(&self) -> AssetResolver<R> {
        AssetResolver {
          manager: self.manager.clone(),
        }
      }

      /// Returns the primary monitor of the system.
      ///
      /// Returns None if it can't identify any monitor as a primary one.
      pub fn primary_monitor(&self) -> crate::Result<Option<Monitor>> {
       Ok(match self.runtime() {
          RuntimeOrDispatch::Runtime(h) => h
            .primary_monitor().map(Into::into),
          RuntimeOrDispatch::RuntimeHandle(h) =>  h
            .primary_monitor().map(Into::into),
          _ => unreachable!()
        })
      }

      /// Returns the list of all the monitors available on the system.
      pub fn available_monitors(&self) -> crate::Result<Vec<Monitor>> {
        Ok(match self.runtime() {
          RuntimeOrDispatch::Runtime(h) => h
            .available_monitors()
            .into_iter()
            .map(Into::into)
            .collect(),
          RuntimeOrDispatch::RuntimeHandle(h) => h
            .available_monitors()
            .into_iter()
            .map(Into::into)
            .collect(),
          _ => unreachable!()
        })
      }
      /// Returns the default window icon.
      pub fn default_window_icon(&self) -> Option<&Icon> {
        self.manager.inner.default_window_icon.as_ref()
      }

      /// Shows the application, but does not automatically focus it.
      #[cfg(target_os = "macos")]
      pub fn show(&self) -> crate::Result<()> {
        match self.runtime() {
          RuntimeOrDispatch::Runtime(r) => r.show(),
          RuntimeOrDispatch::RuntimeHandle(h) => h.show()?,
          _ => unreachable!(),
        }
        Ok(())
      }

      /// Hides the application.
      #[cfg(target_os = "macos")]
      pub fn hide(&self) -> crate::Result<()> {
        match self.runtime() {
          RuntimeOrDispatch::Runtime(r) => r.hide(),
          RuntimeOrDispatch::RuntimeHandle(h) => h.hide()?,
          _ => unreachable!(),
        }
        Ok(())
      }
    }
  };
}

shared_app_impl!(App<R>);
shared_app_impl!(AppHandle<R>);

impl<R: Runtime> App<R> {
  fn register_core_plugins(&self) -> crate::Result<()> {
    self.handle.plugin(crate::path::init())?;
    self.handle.plugin(crate::event::init())?;
    Ok(())
  }

  /// Gets a handle to the application instance.
  pub fn handle(&self) -> AppHandle<R> {
    self.handle.clone()
  }

  /// Sets the activation policy for the application. It is set to `NSApplicationActivationPolicyRegular` by default.
  ///
  /// # Examples
  /// ```,no_run
  /// let mut app = tauri::Builder::default()
  ///   // on an actual app, remove the string argument
  ///   .build(tauri::generate_context!("test/fixture/src-tauri/tauri.conf.json"))
  ///   .expect("error while building tauri application");
  /// #[cfg(target_os = "macos")]
  /// app.set_activation_policy(tauri::ActivationPolicy::Accessory);
  /// app.run(|_app_handle, _event| {});
  /// ```
  #[cfg(target_os = "macos")]
  #[cfg_attr(doc_cfg, doc(cfg(target_os = "macos")))]
  pub fn set_activation_policy(&mut self, activation_policy: ActivationPolicy) {
    self
      .runtime
      .as_mut()
      .unwrap()
      .set_activation_policy(activation_policy);
  }

  /// Change the device event filter mode.
  ///
  /// Since the DeviceEvent capture can lead to high CPU usage for unfocused windows, [`tao`]
  /// will ignore them by default for unfocused windows on Windows. This method allows changing
  /// the filter to explicitly capture them again.
  ///
  /// ## Platform-specific
  ///
  /// - ** Linux / macOS / iOS / Android**: Unsupported.
  ///
  /// # Examples
  /// ```,no_run
  /// let mut app = tauri::Builder::default()
  ///   // on an actual app, remove the string argument
  ///   .build(tauri::generate_context!("test/fixture/src-tauri/tauri.conf.json"))
  ///   .expect("error while building tauri application");
  /// app.set_device_event_filter(tauri::DeviceEventFilter::Always);
  /// app.run(|_app_handle, _event| {});
  /// ```
  ///
  /// [`tao`]: https://crates.io/crates/tao
  pub fn set_device_event_filter(&mut self, filter: DeviceEventFilter) {
    self
      .runtime
      .as_mut()
      .unwrap()
      .set_device_event_filter(filter);
  }

  /// Runs the application.
  ///
  /// # Examples
  /// ```,no_run
  /// let app = tauri::Builder::default()
  ///   // on an actual app, remove the string argument
  ///   .build(tauri::generate_context!("test/fixture/src-tauri/tauri.conf.json"))
  ///   .expect("error while building tauri application");
  /// app.run(|_app_handle, event| match event {
  ///   tauri::RunEvent::ExitRequested { api, .. } => {
  ///     api.prevent_exit();
  ///   }
  ///   _ => {}
  /// });
  /// ```
  pub fn run<F: FnMut(&AppHandle<R>, RunEvent) + 'static>(mut self, mut callback: F) {
    let app_handle = self.handle();
    let manager = self.manager.clone();
    self.runtime.take().unwrap().run(move |event| match event {
      RuntimeRunEvent::Ready => {
        if let Err(e) = setup(&mut self) {
          panic!("Failed to setup app: {e}");
        }
        on_event_loop_event(
          &app_handle,
          RuntimeRunEvent::Ready,
          &manager,
          Some(&mut callback),
        );
      }
      RuntimeRunEvent::Exit => {
        on_event_loop_event(
          &app_handle,
          RuntimeRunEvent::Exit,
          &manager,
          Some(&mut callback),
        );
        app_handle.cleanup_before_exit();
      }
      _ => {
        on_event_loop_event(&app_handle, event, &manager, Some(&mut callback));
      }
    });
  }

  /// Runs a iteration of the runtime event loop and immediately return.
  ///
  /// Note that when using this API, app cleanup is not automatically done.
  /// The cleanup calls [`crate::process::kill_children`] so you may want to call that function before exiting the application.
  /// Additionally, the cleanup calls [AppHandle#remove_system_tray](`AppHandle#method.remove_system_tray`) (Windows only).
  ///
  /// # Examples
  /// ```no_run
  /// let mut app = tauri::Builder::default()
  ///   // on an actual app, remove the string argument
  ///   .build(tauri::generate_context!("test/fixture/src-tauri/tauri.conf.json"))
  ///   .expect("error while building tauri application");
  /// loop {
  ///   let iteration = app.run_iteration();
  ///   if iteration.window_count == 0 {
  ///     break;
  ///   }
  /// }
  /// ```
  #[cfg(desktop)]
  pub fn run_iteration(&mut self) -> crate::runtime::RunIteration {
    let manager = self.manager.clone();
    let app_handle = self.handle();
    self.runtime.as_mut().unwrap().run_iteration(move |event| {
      on_event_loop_event(
        &app_handle,
        event,
        &manager,
        Option::<&mut Box<dyn FnMut(&AppHandle<R>, RunEvent)>>::None,
      )
    })
  }
}

/// Builds a Tauri application.
///
/// # Examples
/// ```,no_run
/// tauri::Builder::default()
///   // on an actual app, remove the string argument
///   .run(tauri::generate_context!("test/fixture/src-tauri/tauri.conf.json"))
///  .expect("error while running tauri application");
/// ```
#[allow(clippy::type_complexity)]
pub struct Builder<R: Runtime> {
  /// A flag indicating that the runtime must be started on an environment that supports the event loop not on the main thread.
  #[cfg(any(windows, target_os = "linux"))]
  runtime_any_thread: bool,

  /// The JS message handler.
  invoke_handler: Box<InvokeHandler<R>>,

  /// The JS message responder.
  invoke_responder: Option<Arc<InvokeResponder<R>>>,

  /// The script that initializes the `window.__TAURI_POST_MESSAGE__` function.
  invoke_initialization_script: String,

  /// The setup hook.
  setup: SetupHook<R>,

  /// Page load hook.
  on_page_load: Box<OnPageLoad<R>>,

  /// windows to create when starting up.
  pending_windows: Vec<PendingWindow<EventLoopMessage, R>>,

  /// All passed plugins
  plugins: PluginStore<R>,

  /// The webview protocols available to all windows.
  uri_scheme_protocols: HashMap<String, Arc<CustomProtocol<R>>>,

  /// App state.
  state: StateManager,

  /// The menu set to all windows.
  menu: Option<Menu>,

  /// Enable macOS default menu creation.
  #[allow(unused)]
  enable_macos_default_menu: bool,

  /// Menu event handlers that listens to all windows.
  menu_event_listeners: Vec<GlobalMenuEventListener<R>>,

  /// Window event handlers that listens to all windows.
  window_event_listeners: Vec<GlobalWindowEventListener<R>>,

  /// The app system tray.
  #[cfg(all(desktop, feature = "system-tray"))]
  system_tray: Option<tray::SystemTray>,

  /// System tray event handlers.
  #[cfg(all(desktop, feature = "system-tray"))]
  system_tray_event_listeners: Vec<SystemTrayEventListener<R>>,

  /// The device event filter.
  device_event_filter: DeviceEventFilter,
}

#[derive(Template)]
#[default_template("../scripts/ipc-protocol.js")]
struct InvokeInitializationScript<'a> {
  /// The function that processes the IPC message.
  #[raw]
  process_ipc_message_fn: &'a str,
  os_name: &'a str,
  fetch_channel_data_command: &'a str,
  use_custom_protocol: bool,
}

impl<R: Runtime> Builder<R> {
  /// Creates a new App builder.
  pub fn new() -> Self {
    Self {
      #[cfg(any(windows, target_os = "linux"))]
      runtime_any_thread: false,
      setup: Box::new(|_| Ok(())),
      invoke_handler: Box::new(|_| false),
      invoke_responder: None,
      invoke_initialization_script: InvokeInitializationScript {
        process_ipc_message_fn: crate::manager::PROCESS_IPC_MESSAGE_FN,
        os_name: std::env::consts::OS,
        fetch_channel_data_command: crate::ipc::channel::FETCH_CHANNEL_DATA_COMMAND,
        use_custom_protocol: cfg!(ipc_custom_protocol),
      }
      .render_default(&Default::default())
      .unwrap()
      .into_string(),
      on_page_load: Box::new(|_, _| ()),
      pending_windows: Default::default(),
      plugins: PluginStore::default(),
      uri_scheme_protocols: Default::default(),
      state: StateManager::new(),
      menu: None,
      enable_macos_default_menu: true,
      menu_event_listeners: Vec::new(),
      window_event_listeners: Vec::new(),
      #[cfg(all(desktop, feature = "system-tray"))]
      system_tray: None,
      #[cfg(all(desktop, feature = "system-tray"))]
      system_tray_event_listeners: Vec::new(),
      device_event_filter: Default::default(),
    }
  }

  /// Builds a new Tauri application running on any thread, bypassing the main thread requirement.
  ///
  /// ## Platform-specific
  ///
  /// - **macOS:** on macOS the application *must* be executed on the main thread, so this function is not exposed.
  #[cfg(any(windows, target_os = "linux"))]
  #[cfg_attr(doc_cfg, doc(cfg(any(windows, target_os = "linux"))))]
  #[must_use]
  pub fn any_thread(mut self) -> Self {
    self.runtime_any_thread = true;
    self
  }

  /// Defines the JS message handler callback.
  ///
  /// # Examples
  /// ```
  /// #[tauri::command]
  /// fn command_1() -> String {
  ///   return "hello world".to_string();
  /// }
  /// tauri::Builder::default()
  ///   .invoke_handler(tauri::generate_handler![
  ///     command_1,
  ///     // etc...
  ///   ]);
  /// ```
  #[must_use]
  pub fn invoke_handler<F>(mut self, invoke_handler: F) -> Self
  where
    F: Fn(Invoke<R>) -> bool + Send + Sync + 'static,
  {
    self.invoke_handler = Box::new(invoke_handler);
    self
  }

  /// Defines a custom JS message system.
  ///
  /// The `responder` is a function that will be called when a command has been executed and must send a response to the JS layer.
  ///
  /// The `initialization_script` is a script that initializes `window.__TAURI_POST_MESSAGE__`.
  /// That function must take the `(message: object, options: object)` arguments and send it to the backend.
  #[must_use]
  pub fn invoke_system<F>(mut self, initialization_script: String, responder: F) -> Self
  where
    F: Fn(Window<R>, String, &InvokeResponse, CallbackFn, CallbackFn) + Send + Sync + 'static,
  {
    self.invoke_initialization_script = initialization_script;
    self.invoke_responder.replace(Arc::new(responder));
    self
  }

  /// Defines the setup hook.
  ///
  /// # Examples
  /// ```
  /// use tauri::Manager;
  /// tauri::Builder::default()
  ///   .setup(|app| {
  ///     let main_window = app.get_window("main").unwrap();
  ///     main_window.set_title("Tauri!");
  ///     Ok(())
  ///   });
  /// ```
  #[must_use]
  pub fn setup<F>(mut self, setup: F) -> Self
  where
    F: FnOnce(&mut App<R>) -> Result<(), Box<dyn std::error::Error>> + Send + 'static,
  {
    self.setup = Box::new(setup);
    self
  }

  /// Defines the page load hook.
  #[must_use]
  pub fn on_page_load<F>(mut self, on_page_load: F) -> Self
  where
    F: Fn(Window<R>, PageLoadPayload) + Send + Sync + 'static,
  {
    self.on_page_load = Box::new(on_page_load);
    self
  }

  /// Adds a Tauri application plugin.
  ///
  /// A plugin is created using the [`crate::plugin::Builder`] struct.Check its documentation for more information.
  ///
  /// # Examples
  ///
  /// ```
  /// mod plugin {
  ///   use tauri::{plugin::{Builder as PluginBuilder, TauriPlugin}, RunEvent, Runtime};
  ///
  ///   // this command can be called in the frontend using `invoke('plugin:window|do_something')`.
  ///   #[tauri::command]
  ///   async fn do_something<R: Runtime>(app: tauri::AppHandle<R>, window: tauri::Window<R>) -> Result<(), String> {
  ///     println!("command called");
  ///     Ok(())
  ///   }
  ///   pub fn init<R: Runtime>() -> TauriPlugin<R> {
  ///     PluginBuilder::new("window")
  ///       .setup(|app, api| {
  ///         // initialize the plugin here
  ///         Ok(())
  ///       })
  ///       .on_event(|app, event| {
  ///         match event {
  ///           RunEvent::Ready => {
  ///             println!("app is ready");
  ///           }
  ///           RunEvent::WindowEvent { label, event, .. } => {
  ///             println!("window {} received an event: {:?}", label, event);
  ///           }
  ///           _ => (),
  ///         }
  ///       })
  ///       .invoke_handler(tauri::generate_handler![do_something])
  ///       .build()
  ///   }
  /// }
  ///
  /// tauri::Builder::default()
  ///   .plugin(plugin::init());
  /// ```
  #[must_use]
  pub fn plugin<P: Plugin<R> + 'static>(mut self, plugin: P) -> Self {
    self.plugins.register(plugin);
    self
  }

  /// Add `state` to the state managed by the application.
  ///
  /// This method can be called any number of times as long as each call
  /// refers to a different `T`.
  ///
  /// Managed state can be retrieved by any command handler via the
  /// [`State`](crate::State) guard. In particular, if a value of type `T`
  /// is managed by Tauri, adding `State<T>` to the list of arguments in a
  /// command handler instructs Tauri to retrieve the managed value.
  /// Additionally, [`state`](crate::Manager#method.state) can be used to retrieve the value manually.
  ///
  /// # Panics
  ///
  /// Panics if state of type `T` is already being managed.
  ///
  /// # Mutability
  ///
  /// Since the managed state is global and must be [`Send`] + [`Sync`], mutations can only happen through interior mutability:
  ///
  /// ```,no_run
  /// use std::{collections::HashMap, sync::Mutex};
  /// use tauri::State;
  /// // here we use Mutex to achieve interior mutability
  /// struct Storage {
  ///   store: Mutex<HashMap<u64, String>>,
  /// }
  /// struct Connection;
  /// struct DbConnection {
  ///   db: Mutex<Option<Connection>>,
  /// }
  ///
  /// #[tauri::command]
  /// fn connect(connection: State<DbConnection>) {
  ///   // initialize the connection, mutating the state with interior mutability
  ///   *connection.db.lock().unwrap() = Some(Connection {});
  /// }
  ///
  /// #[tauri::command]
  /// fn storage_insert(key: u64, value: String, storage: State<Storage>) {
  ///   // mutate the storage behind the Mutex
  ///   storage.store.lock().unwrap().insert(key, value);
  /// }
  ///
  /// tauri::Builder::default()
  ///   .manage(Storage { store: Default::default() })
  ///   .manage(DbConnection { db: Default::default() })
  ///   .invoke_handler(tauri::generate_handler![connect, storage_insert])
  ///   // on an actual app, remove the string argument
  ///   .run(tauri::generate_context!("test/fixture/src-tauri/tauri.conf.json"))
  ///   .expect("error while running tauri application");
  /// ```
  ///
  /// # Examples
  ///
  /// ```,no_run
  /// use tauri::State;
  ///
  /// struct MyInt(isize);
  /// struct MyString(String);
  ///
  /// #[tauri::command]
  /// fn int_command(state: State<MyInt>) -> String {
  ///     format!("The stateful int is: {}", state.0)
  /// }
  ///
  /// #[tauri::command]
  /// fn string_command<'r>(state: State<'r, MyString>) {
  ///     println!("state: {}", state.inner().0);
  /// }
  ///
  /// tauri::Builder::default()
  ///   .manage(MyInt(10))
  ///   .manage(MyString("Hello, managed state!".to_string()))
  ///   .invoke_handler(tauri::generate_handler![int_command, string_command])
  ///   // on an actual app, remove the string argument
  ///   .run(tauri::generate_context!("test/fixture/src-tauri/tauri.conf.json"))
  ///   .expect("error while running tauri application");
  /// ```
  #[must_use]
  pub fn manage<T>(self, state: T) -> Self
  where
    T: Send + Sync + 'static,
  {
    let type_name = std::any::type_name::<T>();
    assert!(
      self.state.set(state),
      "state for type '{type_name}' is already being managed",
    );
    self
  }

  /// Sets the given system tray to be built before the app runs.
  ///
  /// Prefer the [`SystemTray#method.build`](crate::SystemTray#method.build) method to create the tray at runtime instead.
  ///
  /// # Examples
  /// ```
  /// use tauri::{CustomMenuItem, SystemTray, SystemTrayMenu};
  ///
  /// tauri::Builder::default()
  ///   .system_tray(SystemTray::new().with_menu(
  ///     SystemTrayMenu::new()
  ///       .add_item(CustomMenuItem::new("quit", "Quit"))
  ///       .add_item(CustomMenuItem::new("open", "Open"))
  ///   ));
  /// ```
  #[cfg(all(desktop, feature = "system-tray"))]
  #[cfg_attr(doc_cfg, doc(cfg(feature = "system-tray")))]
  #[must_use]
  pub fn system_tray(mut self, system_tray: tray::SystemTray) -> Self {
    self.system_tray.replace(system_tray);
    self
  }

  /// Sets the menu to use on all windows.
  ///
  /// # Examples
  /// ```
  /// use tauri::{MenuEntry, Submenu, MenuItem, Menu, CustomMenuItem};
  ///
  /// tauri::Builder::default()
  ///   .menu(Menu::with_items([
  ///     MenuEntry::Submenu(Submenu::new(
  ///       "File",
  ///       Menu::with_items([
  ///         MenuItem::CloseWindow.into(),
  ///         #[cfg(target_os = "macos")]
  ///         CustomMenuItem::new("hello", "Hello").into(),
  ///       ]),
  ///     )),
  ///   ]));
  /// ```
  #[must_use]
  pub fn menu(mut self, menu: Menu) -> Self {
    self.menu.replace(menu);
    self
  }

  /// Enable or disable the default menu on macOS. Enabled by default.
  ///
  /// # Examples
  /// ```
  /// use tauri::{MenuEntry, Submenu, MenuItem, Menu, CustomMenuItem};
  ///
  /// tauri::Builder::default()
  ///   .enable_macos_default_menu(false);
  /// ```
  #[must_use]
  pub fn enable_macos_default_menu(mut self, enable: bool) -> Self {
    self.enable_macos_default_menu = enable;
    self
  }

  /// Registers a menu event handler for all windows.
  ///
  /// # Examples
  /// ```
  /// use tauri::{Menu, MenuEntry, Submenu, CustomMenuItem, api, Manager};
  /// tauri::Builder::default()
  ///   .menu(Menu::with_items([
  ///     MenuEntry::Submenu(Submenu::new(
  ///       "File",
  ///       Menu::with_items([
  ///         CustomMenuItem::new("new", "New").into(),
  ///         CustomMenuItem::new("learn-more", "Learn More").into(),
  ///       ]),
  ///     )),
  ///   ]))
  ///   .on_menu_event(|event| {
  ///     match event.menu_item_id() {
  ///       "learn-more" => {
  ///         // open a link in the browser using tauri-plugin-shell
  ///       }
  ///       id => {
  ///         // do something with other events
  ///         println!("got menu event: {}", id);
  ///       }
  ///     }
  ///   });
  /// ```
  #[must_use]
  pub fn on_menu_event<F: Fn(WindowMenuEvent<R>) + Send + Sync + 'static>(
    mut self,
    handler: F,
  ) -> Self {
    self.menu_event_listeners.push(Box::new(handler));
    self
  }

  /// Registers a window event handler for all windows.
  ///
  /// # Examples
  /// ```
  /// tauri::Builder::default()
  ///   .on_window_event(|event| match event.event() {
  ///     tauri::WindowEvent::Focused(focused) => {
  ///       // hide window whenever it loses focus
  ///       if !focused {
  ///         event.window().hide().unwrap();
  ///       }
  ///     }
  ///     _ => {}
  ///   });
  /// ```
  #[must_use]
  pub fn on_window_event<F: Fn(GlobalWindowEvent<R>) + Send + Sync + 'static>(
    mut self,
    handler: F,
  ) -> Self {
    self.window_event_listeners.push(Box::new(handler));
    self
  }

  /// Registers a system tray event handler.
  ///
  /// Prefer the [`SystemTray#method.on_event`](crate::SystemTray#method.on_event) method when creating a tray at runtime instead.
  ///
  /// # Examples
  /// ```
  /// use tauri::{Manager, SystemTrayEvent};
  /// tauri::Builder::default()
  ///   .on_system_tray_event(|app, event| match event {
  ///     // show window with id "main" when the tray is left clicked
  ///     SystemTrayEvent::LeftClick { .. } => {
  ///       let window = app.get_window("main").unwrap();
  ///       window.show().unwrap();
  ///       window.set_focus().unwrap();
  ///     }
  ///     _ => {}
  ///   });
  /// ```
  #[cfg(all(desktop, feature = "system-tray"))]
  #[cfg_attr(doc_cfg, doc(cfg(feature = "system-tray")))]
  #[must_use]
  pub fn on_system_tray_event<
    F: Fn(&AppHandle<R>, tray::SystemTrayEvent) + Send + Sync + 'static,
  >(
    mut self,
    handler: F,
  ) -> Self {
    self.system_tray_event_listeners.push(Box::new(handler));
    self
  }

  /// Registers a URI scheme protocol available to all webviews.
  /// Leverages [setURLSchemeHandler](https://developer.apple.com/documentation/webkit/wkwebviewconfiguration/2875766-seturlschemehandler) on macOS,
  /// [AddWebResourceRequestedFilter](https://docs.microsoft.com/en-us/dotnet/api/microsoft.web.webview2.core.corewebview2.addwebresourcerequestedfilter?view=webview2-dotnet-1.0.774.44) on Windows
  /// and [webkit-web-context-register-uri-scheme](https://webkitgtk.org/reference/webkit2gtk/stable/WebKitWebContext.html#webkit-web-context-register-uri-scheme) on Linux.
  ///
  /// # Arguments
  ///
  /// * `uri_scheme` The URI scheme to register, such as `example`.
  /// * `protocol` the protocol associated with the given URI scheme. It's a function that takes an URL such as `example://localhost/asset.css`.
  #[must_use]
  pub fn register_uri_scheme_protocol<
    N: Into<String>,
    H: Fn(&AppHandle<R>, &HttpRequest) -> Result<HttpResponse, Box<dyn std::error::Error>>
      + Send
      + Sync
      + 'static,
  >(
    mut self,
    uri_scheme: N,
    protocol: H,
  ) -> Self {
    self.uri_scheme_protocols.insert(
      uri_scheme.into(),
      Arc::new(CustomProtocol {
        protocol: Box::new(protocol),
      }),
    );
    self
  }

  /// Change the device event filter mode.
  ///
  /// Since the DeviceEvent capture can lead to high CPU usage for unfocused windows, [`tao`]
  /// will ignore them by default for unfocused windows on Windows. This method allows changing
  /// the filter to explicitly capture them again.
  ///
  /// ## Platform-specific
  ///
  /// - ** Linux / macOS / iOS / Android**: Unsupported.
  ///
  /// # Examples
  /// ```,no_run
  /// tauri::Builder::default()
  ///   .device_event_filter(tauri::DeviceEventFilter::Always);
  /// ```
  ///
  /// [`tao`]: https://crates.io/crates/tao
  pub fn device_event_filter(mut self, filter: DeviceEventFilter) -> Self {
    self.device_event_filter = filter;
    self
  }

  /// Builds the application.
  #[allow(clippy::type_complexity)]
  pub fn build<A: Assets>(mut self, context: Context<A>) -> crate::Result<App<R>> {
    #[cfg(target_os = "macos")]
    if self.menu.is_none() && self.enable_macos_default_menu {
      self.menu = Some(Menu::os_default(&context.package_info().name));
    }

    let manager = WindowManager::with_handlers(
      context,
      self.plugins,
      self.invoke_handler,
      self.on_page_load,
      self.uri_scheme_protocols,
      self.state,
      self.window_event_listeners,
      (self.menu, self.menu_event_listeners),
      (self.invoke_responder, self.invoke_initialization_script),
    );

    // set up all the windows defined in the config
    for config in manager.config().tauri.windows.clone() {
      let label = config.label.clone();
      let webview_attributes = WebviewAttributes::from(&config);
      self.pending_windows.push(PendingWindow::with_config(
        config,
        webview_attributes,
        label,
      )?);
    }

    #[cfg(any(windows, target_os = "linux"))]
    let mut runtime = if self.runtime_any_thread {
      R::new_any_thread()?
    } else {
      R::new()?
    };
    #[cfg(not(any(windows, target_os = "linux")))]
    let mut runtime = R::new()?;

    runtime.set_device_event_filter(self.device_event_filter);

    let runtime_handle = runtime.handle();

    #[allow(unused_mut)]
    let mut app = App {
      runtime: Some(runtime),
      pending_windows: Some(self.pending_windows),
      setup: Some(self.setup),
      manager: manager.clone(),
      handle: AppHandle {
        runtime_handle,
        manager,
      },
    };

    app.register_core_plugins()?;

    let env = Env::default();
    app.manage(env);

    app.manage(Scopes {
      ipc: IpcScope::new(&app.config()),
      #[cfg(feature = "protocol-asset")]
      asset_protocol: FsScope::for_fs_api(&app, &app.config().tauri.security.asset_protocol.scope)?,
    });

    app.manage(ChannelDataCache::default());
    app.handle.plugin(crate::ipc::channel::plugin())?;

    #[cfg(windows)]
    {
      if let crate::utils::config::WebviewInstallMode::FixedRuntime { path } = &app
        .manager
        .config()
        .tauri
        .bundle
        .windows
        .webview_install_mode
      {
        if let Ok(resource_dir) = app.path().resource_dir() {
          std::env::set_var(
            "WEBVIEW2_BROWSER_EXECUTABLE_FOLDER",
            resource_dir.join(path),
          );
        } else {
          #[cfg(debug_assertions)]
          eprintln!(
            "failed to resolve resource directory; fallback to the installed Webview2 runtime."
          );
        }
      }
    }

    #[cfg(all(desktop, feature = "system-tray"))]
    {
      if let Some(tray) = self.system_tray {
        tray.build(&app)?;
      }

      for listener in self.system_tray_event_listeners {
        let app_handle = app.handle();
        let listener = Arc::new(std::sync::Mutex::new(listener));
        app
          .runtime
          .as_mut()
          .unwrap()
          .on_system_tray_event(move |tray_id, event| {
            if let Some((tray_id, tray)) = app_handle.manager().get_tray_by_runtime_id(tray_id) {
              let app_handle = app_handle.clone();
              let event = tray::SystemTrayEvent::from_runtime_event(event, tray_id, &tray.ids);
              let listener = listener.clone();
              listener.lock().unwrap()(&app_handle, event);
            }
          });
      }
    }

    app.manager.initialize_plugins(&app.handle())?;

    Ok(app)
  }

  /// Runs the configured Tauri application.
  pub fn run<A: Assets>(self, context: Context<A>) -> crate::Result<()> {
    self.build(context)?.run(|_, _| {});
    Ok(())
  }
}

unsafe impl<R: Runtime> HasRawDisplayHandle for AppHandle<R> {
  fn raw_display_handle(&self) -> raw_window_handle::RawDisplayHandle {
    self.runtime_handle.raw_display_handle()
  }
}

unsafe impl<R: Runtime> HasRawDisplayHandle for App<R> {
  fn raw_display_handle(&self) -> raw_window_handle::RawDisplayHandle {
    self.handle.raw_display_handle()
  }
}

fn setup<R: Runtime>(app: &mut App<R>) -> crate::Result<()> {
  let pending_windows = app.pending_windows.take();
  if let Some(pending_windows) = pending_windows {
    let window_labels = pending_windows
      .iter()
      .map(|p| p.label.clone())
      .collect::<Vec<_>>();

    for pending in pending_windows {
      let pending = app
        .manager
        .prepare_window(app.handle.clone(), pending, &window_labels)?;
      let window_effects = pending.webview_attributes.window_effects.clone();
      let detached = if let RuntimeOrDispatch::RuntimeHandle(runtime) = app.handle().runtime() {
        runtime.create_window(pending)?
      } else {
        // the AppHandle's runtime is always RuntimeOrDispatch::RuntimeHandle
        unreachable!()
      };
      let window = app.manager.attach_window(app.handle(), detached);

      if let Some(effects) = window_effects {
        crate::vibrancy::set_window_effects(&window, Some(effects))?;
      }
    }
  }

  if let Some(setup) = app.setup.take() {
    (setup)(app).map_err(|e| crate::Error::Setup(e.into()))?;
  }

  Ok(())
}

fn on_event_loop_event<R: Runtime, F: FnMut(&AppHandle<R>, RunEvent) + 'static>(
  app_handle: &AppHandle<R>,
  event: RuntimeRunEvent<EventLoopMessage>,
  manager: &WindowManager<R>,
  callback: Option<&mut F>,
) {
  if let RuntimeRunEvent::WindowEvent {
    label,
    event: RuntimeWindowEvent::Destroyed,
  } = &event
  {
    manager.on_window_close(label);
  }

  let event = match event {
    RuntimeRunEvent::Exit => RunEvent::Exit,
    RuntimeRunEvent::ExitRequested { tx } => RunEvent::ExitRequested {
      api: ExitRequestApi(tx),
    },
    RuntimeRunEvent::WindowEvent { label, event } => RunEvent::WindowEvent {
      label,
      event: event.into(),
    },
    RuntimeRunEvent::Ready => {
      // set the app icon in development
      #[cfg(all(dev, target_os = "macos"))]
      unsafe {
        use cocoa::{
          appkit::NSImage,
          base::{id, nil},
          foundation::NSData,
        };
        use objc::*;
        if let Some(icon) = app_handle.manager.inner.app_icon.clone() {
          let ns_app: id = msg_send![class!(NSApplication), sharedApplication];
          let data = NSData::dataWithBytes_length_(
            nil,
            icon.as_ptr() as *const std::os::raw::c_void,
            icon.len() as u64,
          );
          let app_icon = NSImage::initWithData_(NSImage::alloc(nil), data);
          let _: () = msg_send![ns_app, setApplicationIconImage: app_icon];
        }
      }
      RunEvent::Ready
    }
    RuntimeRunEvent::Resumed => RunEvent::Resumed,
    RuntimeRunEvent::MainEventsCleared => RunEvent::MainEventsCleared,
    RuntimeRunEvent::UserEvent(t) => t.into(),
    #[cfg(target_os = "macos")]
    RuntimeRunEvent::Opened { urls } => RunEvent::Opened { urls },
    _ => unimplemented!(),
  };

  manager
    .inner
    .plugins
    .lock()
    .expect("poisoned plugin store")
    .on_event(app_handle, &event);

  if let Some(c) = callback {
    c(app_handle, event);
  }
}

/// Make `Wry` the default `Runtime` for `Builder`
#[cfg(feature = "wry")]
#[cfg_attr(doc_cfg, doc(cfg(feature = "wry")))]
impl Default for Builder<crate::Wry> {
  fn default() -> Self {
    Self::new()
  }
}

#[cfg(test)]
mod tests {
  #[test]
  fn is_send_sync() {
    crate::test_utils::assert_send::<super::AppHandle>();
    crate::test_utils::assert_sync::<super::AppHandle>();

    #[cfg(feature = "wry")]
    {
      crate::test_utils::assert_send::<super::AssetResolver<crate::Wry>>();
      crate::test_utils::assert_sync::<super::AssetResolver<crate::Wry>>();
    }
  }
}<|MERGE_RESOLUTION|>--- conflicted
+++ resolved
@@ -23,13 +23,8 @@
   sealed::{ManagerBase, RuntimeOrDispatch},
   utils::config::Config,
   utils::{assets::Assets, Env},
-<<<<<<< HEAD
-  Context, DeviceEventFilter, EventLoopMessage, Icon, Manager, Runtime, Scopes, StateManager,
-  Theme, Window,
-=======
-  Context, DeviceEventFilter, EventLoopMessage, Icon, Invoke, InvokeError, InvokeResponse, Manager,
-  Monitor, Runtime, Scopes, StateManager, Theme, Window,
->>>>>>> a5752db9
+  Context, DeviceEventFilter, EventLoopMessage, Icon, Manager, Monitor, Runtime, Scopes,
+  StateManager, Theme, Window,
 };
 
 #[cfg(feature = "protocol-asset")]
