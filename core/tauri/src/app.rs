// Copyright 2019-2024 Tauri Programme within The Commons Conservancy
// SPDX-License-Identifier: Apache-2.0
// SPDX-License-Identifier: MIT

use crate::{
  image::Image,
  ipc::{
    channel::ChannelDataIpcQueue, CallbackFn, CommandArg, CommandItem, Invoke, InvokeError,
    InvokeHandler, InvokeResponder, InvokeResponse,
  },
  manager::{
    webview::{UriSchemeProtocol, WebviewLabelDef},
    AppManager, Asset,
  },
  plugin::{Plugin, PluginStore},
  resources::ResourceTable,
  runtime::{
    window::{WebviewEvent as RuntimeWebviewEvent, WindowEvent as RuntimeWindowEvent},
    ExitRequestedEventAction, RunEvent as RuntimeRunEvent,
  },
  sealed::{ManagerBase, RuntimeOrDispatch},
  utils::config::Config,
  utils::Env,
  webview::PageLoadPayload,
  Context, DeviceEventFilter, Emitter, EventLoopMessage, Listener, Manager, Monitor, Result,
  Runtime, Scopes, StateManager, Theme, Webview, WebviewWindowBuilder, Window,
};

#[cfg(desktop)]
use crate::menu::{Menu, MenuEvent};
#[cfg(all(desktop, feature = "tray-icon"))]
use crate::tray::{TrayIcon, TrayIconBuilder, TrayIconEvent, TrayIconId};
use raw_window_handle::HasDisplayHandle;
use serialize_to_javascript::{default_template, DefaultTemplate, Template};
use tauri_macros::default_runtime;
#[cfg(desktop)]
use tauri_runtime::EventLoopProxy;
use tauri_runtime::{
  dpi::{PhysicalPosition, PhysicalSize},
  window::DragDropEvent,
  RuntimeInitArgs,
};
use tauri_utils::PackageInfo;

use serde::Serialize;
use std::{
  borrow::Cow,
  collections::HashMap,
  fmt,
  sync::{mpsc::Sender, Arc, MutexGuard},
};

use crate::{event::EventId, runtime::RuntimeHandle, Event, EventTarget};

#[cfg(target_os = "macos")]
use crate::ActivationPolicy;

pub(crate) mod plugin;

#[cfg(desktop)]
pub(crate) type GlobalMenuEventListener<T> = Box<dyn Fn(&T, crate::menu::MenuEvent) + Send + Sync>;
#[cfg(all(desktop, feature = "tray-icon"))]
pub(crate) type GlobalTrayIconEventListener<T> =
  Box<dyn Fn(&T, crate::tray::TrayIconEvent) + Send + Sync>;
pub(crate) type GlobalWindowEventListener<R> = Box<dyn Fn(&Window<R>, &WindowEvent) + Send + Sync>;
pub(crate) type GlobalWebviewEventListener<R> =
  Box<dyn Fn(&Webview<R>, &WebviewEvent) + Send + Sync>;
/// A closure that is run when the Tauri application is setting up.
pub type SetupHook<R> =
  Box<dyn FnOnce(&mut App<R>) -> std::result::Result<(), Box<dyn std::error::Error>> + Send>;
/// A closure that is run every time a page starts or finishes loading.
pub type OnPageLoad<R> = dyn Fn(&Webview<R>, &PageLoadPayload<'_>) + Send + Sync + 'static;

/// The exit code on [`RunEvent::ExitRequested`] when [`AppHandle#method.restart`] is called.
pub const RESTART_EXIT_CODE: i32 = i32::MAX;

/// Api exposed on the `ExitRequested` event.
#[derive(Debug)]
pub struct ExitRequestApi(Sender<ExitRequestedEventAction>);

impl ExitRequestApi {
  /// Prevents the app from exiting.
  ///
  /// **Note:** This is ignored when using [`AppHandle#method.restart`].
  pub fn prevent_exit(&self) {
    self.0.send(ExitRequestedEventAction::Prevent).unwrap();
  }
}

/// Api exposed on the `CloseRequested` event.
#[derive(Debug, Clone)]
pub struct CloseRequestApi(Sender<bool>);

impl CloseRequestApi {
  /// Prevents the window from being closed.
  pub fn prevent_close(&self) {
    self.0.send(true).unwrap();
  }
}

/// An event from a window.
#[derive(Debug, Clone)]
#[non_exhaustive]
pub enum WindowEvent {
  /// The size of the window has changed. Contains the client area's new dimensions.
  Resized(PhysicalSize<u32>),
  /// The position of the window has changed. Contains the window's new position.
  Moved(PhysicalPosition<i32>),
  /// The window has been requested to close.
  #[non_exhaustive]
  CloseRequested {
    /// An API modify the behavior of the close requested event.
    api: CloseRequestApi,
  },
  /// The window has been destroyed.
  Destroyed,
  /// The window gained or lost focus.
  ///
  /// The parameter is true if the window has gained focus, and false if it has lost focus.
  Focused(bool),
  /// The window's scale factor has changed.
  ///
  /// The following user actions can cause DPI changes:
  ///
  /// - Changing the display's resolution.
  /// - Changing the display's scale factor (e.g. in Control Panel on Windows).
  /// - Moving the window to a display with a different scale factor.
  #[non_exhaustive]
  ScaleFactorChanged {
    /// The new scale factor.
    scale_factor: f64,
    /// The window inner size.
    new_inner_size: PhysicalSize<u32>,
  },
  /// An event associated with the drag and drop action.
  DragDrop(DragDropEvent),
  /// The system window theme has changed. Only delivered if the window [`theme`](`crate::window::WindowBuilder#method.theme`) is `None`.
  ///
  /// Applications might wish to react to this to change the theme of the content of the window when the system changes the window theme.
  ///
  /// ## Platform-specific
  ///
  /// - **Linux**: Not supported.
  ThemeChanged(Theme),
}

impl From<RuntimeWindowEvent> for WindowEvent {
  fn from(event: RuntimeWindowEvent) -> Self {
    match event {
      RuntimeWindowEvent::Resized(size) => Self::Resized(size),
      RuntimeWindowEvent::Moved(position) => Self::Moved(position),
      RuntimeWindowEvent::CloseRequested { signal_tx } => Self::CloseRequested {
        api: CloseRequestApi(signal_tx),
      },
      RuntimeWindowEvent::Destroyed => Self::Destroyed,
      RuntimeWindowEvent::Focused(flag) => Self::Focused(flag),
      RuntimeWindowEvent::ScaleFactorChanged {
        scale_factor,
        new_inner_size,
      } => Self::ScaleFactorChanged {
        scale_factor,
        new_inner_size,
      },
      RuntimeWindowEvent::DragDrop(event) => Self::DragDrop(event),
      RuntimeWindowEvent::ThemeChanged(theme) => Self::ThemeChanged(theme),
    }
  }
}

/// An event from a window.
#[derive(Debug, Clone)]
#[non_exhaustive]
pub enum WebviewEvent {
  /// An event associated with the drag and drop action.
  DragDrop(DragDropEvent),
}

impl From<RuntimeWebviewEvent> for WebviewEvent {
  fn from(event: RuntimeWebviewEvent) -> Self {
    match event {
      RuntimeWebviewEvent::DragDrop(e) => Self::DragDrop(e),
    }
  }
}

/// An application event, triggered from the event loop.
///
/// See [`App::run`](crate::App#method.run) for usage examples.
#[derive(Debug)]
#[non_exhaustive]
pub enum RunEvent {
  /// Event loop is exiting.
  Exit,
  /// The app is about to exit
  #[non_exhaustive]
  ExitRequested {
    /// Exit code.
    /// [`Option::None`] when the exit is requested by user interaction,
    /// [`Option::Some`] when requested programmatically via [`AppHandle#method.exit`] and [`AppHandle#method.restart`].
    code: Option<i32>,
    /// Event API
    api: ExitRequestApi,
  },
  /// An event associated with a window.
  #[non_exhaustive]
  WindowEvent {
    /// The window label.
    label: String,
    /// The detailed event.
    event: WindowEvent,
  },
  /// An event associated with a webview.
  #[non_exhaustive]
  WebviewEvent {
    /// The window label.
    label: String,
    /// The detailed event.
    event: WebviewEvent,
  },
  /// Application ready.
  Ready,
  /// Sent if the event loop is being resumed.
  Resumed,
  /// Emitted when all of the event loop's input events have been processed and redraw processing is about to begin.
  ///
  /// This event is useful as a place to put your code that should be run after all state-changing events have been handled and you want to do stuff (updating state, performing calculations, etc) that happens as the “main body” of your event loop.
  MainEventsCleared,
  /// Emitted when the user wants to open the specified resource with the app.
  #[cfg(any(target_os = "macos", target_os = "ios"))]
  #[cfg_attr(docsrs, doc(cfg(any(target_os = "macos", feature = "ios"))))]
  Opened {
    /// The URL of the resources that is being open.
    urls: Vec<url::Url>,
  },
  /// An event from a menu item, could be on the window menu bar, application menu bar (on macOS) or tray icon menu.
  #[cfg(desktop)]
  #[cfg_attr(docsrs, doc(cfg(desktop)))]
  MenuEvent(crate::menu::MenuEvent),
  /// An event from a tray icon.
  #[cfg(all(desktop, feature = "tray-icon"))]
  #[cfg_attr(docsrs, doc(cfg(all(desktop, feature = "tray-icon"))))]
  TrayIconEvent(crate::tray::TrayIconEvent),
  /// Emitted when the NSApplicationDelegate's applicationShouldHandleReopen gets called
  #[non_exhaustive]
  #[cfg(target_os = "macos")]
  #[cfg_attr(docsrs, doc(cfg(target_os = "macos")))]
  Reopen {
    /// Indicates whether the NSApplication object found any visible windows in your application.
    has_visible_windows: bool,
  },
}

impl From<EventLoopMessage> for RunEvent {
  fn from(event: EventLoopMessage) -> Self {
    match event {
      #[cfg(desktop)]
      EventLoopMessage::MenuEvent(e) => Self::MenuEvent(e),
      #[cfg(all(desktop, feature = "tray-icon"))]
      EventLoopMessage::TrayIconEvent(e) => Self::TrayIconEvent(e),
    }
  }
}

/// The asset resolver is a helper to access the [`tauri_utils::assets::Assets`] interface.
#[derive(Debug, Clone)]
pub struct AssetResolver<R: Runtime> {
  manager: Arc<AppManager<R>>,
}

impl<R: Runtime> AssetResolver<R> {
  /// Gets the app asset associated with the given path.
  pub fn get(&self, path: String) -> Option<Asset> {
    self.manager.get_asset(path).ok()
  }

  /// Iterate on all assets.
  pub fn iter(&self) -> Box<dyn Iterator<Item = (&str, &[u8])> + '_> {
    self.manager.assets.iter()
  }
}

/// A handle to the currently running application.
///
/// This type implements [`Manager`] which allows for manipulation of global application items.
#[default_runtime(crate::Wry, wry)]
#[derive(Debug)]
pub struct AppHandle<R: Runtime> {
  pub(crate) runtime_handle: R::Handle,
  pub(crate) manager: Arc<AppManager<R>>,
}

/// APIs specific to the wry runtime.
#[cfg(feature = "wry")]
impl AppHandle<crate::Wry> {
  /// Create a new tao window using a callback. The event loop must be running at this point.
  pub fn create_tao_window<
    F: FnOnce() -> (String, tauri_runtime_wry::TaoWindowBuilder) + Send + 'static,
  >(
    &self,
    f: F,
  ) -> crate::Result<std::sync::Weak<tauri_runtime_wry::Window>> {
    self.runtime_handle.create_tao_window(f).map_err(Into::into)
  }

  /// Sends a window message to the event loop.
  pub fn send_tao_window_event(
    &self,
    window_id: tauri_runtime_wry::TaoWindowId,
    message: tauri_runtime_wry::WindowMessage,
  ) -> crate::Result<()> {
    self
      .runtime_handle
      .send_event(tauri_runtime_wry::Message::Window(
        self.runtime_handle.window_id(window_id),
        message,
      ))
      .map_err(Into::into)
  }
}

impl<R: Runtime> Clone for AppHandle<R> {
  fn clone(&self) -> Self {
    Self {
      runtime_handle: self.runtime_handle.clone(),
      manager: self.manager.clone(),
    }
  }
}

impl<'de, R: Runtime> CommandArg<'de, R> for AppHandle<R> {
  /// Grabs the [`Window`] from the [`CommandItem`] and returns the associated [`AppHandle`]. This will never fail.
<<<<<<< HEAD
  fn from_command(command: CommandItem<'de, R>) -> std::result::Result<Self, InvokeError> {
    Ok(command.message.webview().window().app_handle.clone())
=======
  fn from_command(command: CommandItem<'de, R>) -> Result<Self, InvokeError> {
    Ok(command.message.webview().window().app_handle)
>>>>>>> 24aaf0f5
  }
}

impl<R: Runtime> AppHandle<R> {
  /// Runs the given closure on the main thread.
  pub fn run_on_main_thread<F: FnOnce() + Send + 'static>(&self, f: F) -> crate::Result<()> {
    self
      .runtime_handle
      .run_on_main_thread(f)
      .map_err(Into::into)
  }

  /// Adds a Tauri application plugin.
  /// This function can be used to register a plugin that is loaded dynamically e.g. after login.
  /// For plugins that are created when the app is started, prefer [`Builder::plugin`].
  ///
  /// See [`Builder::plugin`] for more information.
  ///
  /// # Examples
  ///
  /// ```
  /// use tauri::{plugin::{Builder as PluginBuilder, TauriPlugin}, Runtime};
  ///
  /// fn init_plugin<R: Runtime>() -> TauriPlugin<R> {
  ///   PluginBuilder::new("dummy").build()
  /// }
  ///
  /// tauri::Builder::default()
  ///   .setup(move |app| {
  ///     let handle = app.handle().clone();
  ///     std::thread::spawn(move || {
  ///       handle.plugin(init_plugin());
  ///     });
  ///
  ///     Ok(())
  ///   });
  /// ```
  #[cfg_attr(feature = "tracing", tracing::instrument(name = "app::plugin::register", skip(plugin), fields(name = plugin.name())))]
  pub fn plugin<P: Plugin<R> + 'static>(&self, plugin: P) -> crate::Result<()> {
    let mut plugin = Box::new(plugin) as Box<dyn Plugin<R>>;

    let mut store = self.manager().plugins.lock().unwrap();
    store.initialize(&mut plugin, self, &self.config().plugins)?;
    store.register(plugin);

    Ok(())
  }

  /// Removes the plugin with the given name.
  ///
  /// # Examples
  ///
  /// ```
  /// use tauri::{plugin::{Builder as PluginBuilder, TauriPlugin, Plugin}, Runtime};
  ///
  /// fn init_plugin<R: Runtime>() -> TauriPlugin<R> {
  ///   PluginBuilder::new("dummy").build()
  /// }
  ///
  /// let plugin = init_plugin();
  /// // `.name()` requires the `PLugin` trait import
  /// let plugin_name = plugin.name();
  /// tauri::Builder::default()
  ///   .plugin(plugin)
  ///   .setup(move |app| {
  ///     let handle = app.handle().clone();
  ///     std::thread::spawn(move || {
  ///       handle.remove_plugin(plugin_name);
  ///     });
  ///
  ///     Ok(())
  ///   });
  /// ```
  pub fn remove_plugin(&self, plugin: &'static str) -> bool {
    self.manager().plugins.lock().unwrap().unregister(plugin)
  }

  /// Exits the app by triggering [`RunEvent::ExitRequested`] and [`RunEvent::Exit`].
  pub fn exit(&self, exit_code: i32) {
    if let Err(e) = self.runtime_handle.request_exit(exit_code) {
      log::error!("failed to exit: {}", e);
      self.cleanup_before_exit();
      std::process::exit(exit_code);
    }
  }

  /// Restarts the app by triggering [`RunEvent::ExitRequested`] with code [`RESTART_EXIT_CODE`] and [`RunEvent::Exit`]..
  pub fn restart(&self) -> ! {
    if self.runtime_handle.request_exit(RESTART_EXIT_CODE).is_err() {
      self.cleanup_before_exit();
    }
    crate::process::restart(&self.env());
  }

  /// Sets the activation policy for the application. It is set to `NSApplicationActivationPolicyRegular` by default.
  ///
  /// # Examples
  /// ```,no_run
  /// tauri::Builder::default()
  ///   .setup(move |app| {
  ///     #[cfg(target_os = "macos")]
  ///     app.handle().set_activation_policy(tauri::ActivationPolicy::Accessory);
  ///     Ok(())
  ///   });
  /// ```
  #[cfg(target_os = "macos")]
  #[cfg_attr(docsrs, doc(cfg(target_os = "macos")))]
  pub fn set_activation_policy(&self, activation_policy: ActivationPolicy) -> crate::Result<()> {
    self
      .runtime_handle
      .set_activation_policy(activation_policy)
      .map_err(Into::into)
  }
}

impl<R: Runtime> Manager<R> for AppHandle<R> {
  fn resources_table(&self) -> MutexGuard<'_, ResourceTable> {
    self.manager.resources_table()
  }
}

impl<R: Runtime> ManagerBase<R> for AppHandle<R> {
  fn manager(&self) -> &AppManager<R> {
    &self.manager
  }

  fn manager_owned(&self) -> Arc<AppManager<R>> {
    self.manager.clone()
  }

  fn runtime(&self) -> RuntimeOrDispatch<'_, R> {
    RuntimeOrDispatch::RuntimeHandle(self.runtime_handle.clone())
  }

  fn managed_app_handle(&self) -> &AppHandle<R> {
    self
  }
}

/// The instance of the currently running application.
///
/// This type implements [`Manager`] which allows for manipulation of global application items.
#[default_runtime(crate::Wry, wry)]
pub struct App<R: Runtime> {
  runtime: Option<R>,
  setup: Option<SetupHook<R>>,
  manager: Arc<AppManager<R>>,
  handle: AppHandle<R>,
  ran_setup: bool,
}

impl<R: Runtime> fmt::Debug for App<R> {
  fn fmt(&self, f: &mut fmt::Formatter<'_>) -> fmt::Result {
    f.debug_struct("App")
      .field("runtime", &self.runtime)
      .field("manager", &self.manager)
      .field("handle", &self.handle)
      .finish()
  }
}

impl<R: Runtime> Manager<R> for App<R> {
  fn resources_table(&self) -> MutexGuard<'_, ResourceTable> {
    self.manager.resources_table()
  }
}

impl<R: Runtime> ManagerBase<R> for App<R> {
  fn manager(&self) -> &AppManager<R> {
    &self.manager
  }

  fn manager_owned(&self) -> Arc<AppManager<R>> {
    self.manager.clone()
  }

  fn runtime(&self) -> RuntimeOrDispatch<'_, R> {
    if let Some(runtime) = self.runtime.as_ref() {
      RuntimeOrDispatch::Runtime(runtime)
    } else {
      self.handle.runtime()
    }
  }

  fn managed_app_handle(&self) -> &AppHandle<R> {
    self.handle()
  }
}

/// APIs specific to the wry runtime.
#[cfg(feature = "wry")]
impl App<crate::Wry> {
  /// Adds a [`tauri_runtime_wry::Plugin`] using its [`tauri_runtime_wry::PluginBuilder`].
  ///
  /// # Stability
  ///
  /// This API is unstable.
  pub fn wry_plugin<P: tauri_runtime_wry::PluginBuilder<EventLoopMessage> + Send + 'static>(
    &mut self,
    plugin: P,
  ) where
    <P as tauri_runtime_wry::PluginBuilder<EventLoopMessage>>::Plugin: Send,
  {
    self.handle.runtime_handle.plugin(plugin);
  }
}

macro_rules! shared_app_impl {
  ($app: ty) => {
    impl<R: Runtime> $app {
      /// Registers a global menu event listener.
      #[cfg(desktop)]
      pub fn on_menu_event<F: Fn(&AppHandle<R>, MenuEvent) + Send + Sync + 'static>(
        &self,
        handler: F,
      ) {
        self.manager.menu.on_menu_event(handler)
      }

      /// Registers a global tray icon menu event listener.
      #[cfg(all(desktop, feature = "tray-icon"))]
      #[cfg_attr(docsrs, doc(cfg(all(desktop, feature = "tray-icon"))))]
      pub fn on_tray_icon_event<F: Fn(&AppHandle<R>, TrayIconEvent) + Send + Sync + 'static>(
        &self,
        handler: F,
      ) {
        self.manager.tray.on_tray_icon_event(handler)
      }

      /// Gets a tray icon using the provided id.
      #[cfg(all(desktop, feature = "tray-icon"))]
      #[cfg_attr(docsrs, doc(cfg(all(desktop, feature = "tray-icon"))))]
      pub fn tray_by_id<'a, I>(&self, id: &'a I) -> Option<TrayIcon<R>>
      where
        I: ?Sized,
        TrayIconId: PartialEq<&'a I>,
      {
        self.manager.tray.tray_by_id(id)
      }

      /// Removes a tray icon using the provided id from tauri's internal state and returns it.
      ///
      /// Note that dropping the returned icon, may cause the tray icon to disappear
      /// if it wasn't cloned somewhere else or referenced by JS.
      #[cfg(all(desktop, feature = "tray-icon"))]
      #[cfg_attr(docsrs, doc(cfg(all(desktop, feature = "tray-icon"))))]
      pub fn remove_tray_by_id<'a, I>(&self, id: &'a I) -> Option<TrayIcon<R>>
      where
        I: ?Sized,
        TrayIconId: PartialEq<&'a I>,
      {
        self.manager.tray.remove_tray_by_id(id)
      }

      /// Gets the app's configuration, defined on the `tauri.conf.json` file.
      pub fn config(&self) -> &Config {
        self.manager.config()
      }

      /// Gets the app's package information.
      pub fn package_info(&self) -> &PackageInfo {
        self.manager.package_info()
      }

      /// The application's asset resolver.
      pub fn asset_resolver(&self) -> AssetResolver<R> {
        AssetResolver {
          manager: self.manager.clone(),
        }
      }

      /// Returns the primary monitor of the system.
      ///
      /// Returns None if it can't identify any monitor as a primary one.
      pub fn primary_monitor(&self) -> crate::Result<Option<Monitor>> {
        Ok(match self.runtime() {
          RuntimeOrDispatch::Runtime(h) => h.primary_monitor().map(Into::into),
          RuntimeOrDispatch::RuntimeHandle(h) => h.primary_monitor().map(Into::into),
          _ => unreachable!(),
        })
      }

      /// Returns the monitor that contains the given point.
      pub fn monitor_from_point(&self, x: f64, y: f64) -> crate::Result<Option<Monitor>> {
        Ok(match self.runtime() {
          RuntimeOrDispatch::Runtime(h) => h.monitor_from_point(x, y).map(Into::into),
          RuntimeOrDispatch::RuntimeHandle(h) => h.monitor_from_point(x, y).map(Into::into),
          _ => unreachable!(),
        })
      }

      /// Returns the list of all the monitors available on the system.
      pub fn available_monitors(&self) -> crate::Result<Vec<Monitor>> {
        Ok(match self.runtime() {
          RuntimeOrDispatch::Runtime(h) => {
            h.available_monitors().into_iter().map(Into::into).collect()
          }
          RuntimeOrDispatch::RuntimeHandle(h) => {
            h.available_monitors().into_iter().map(Into::into).collect()
          }
          _ => unreachable!(),
        })
      }

      /// Get the cursor position relative to the top-left hand corner of the desktop.
      ///
      /// Note that the top-left hand corner of the desktop is not necessarily the same as the screen.
      /// If the user uses a desktop with multiple monitors,
      /// the top-left hand corner of the desktop is the top-left hand corner of the main monitor on Windows and macOS
      /// or the top-left of the leftmost monitor on X11.
      ///
      /// The coordinates can be negative if the top-left hand corner of the window is outside of the visible screen region.
      pub fn cursor_position(&self) -> crate::Result<PhysicalPosition<f64>> {
        Ok(match self.runtime() {
          RuntimeOrDispatch::Runtime(h) => h.cursor_position()?,
          RuntimeOrDispatch::RuntimeHandle(h) => h.cursor_position()?,
          _ => unreachable!(),
        })
      }

      /// Returns the default window icon.
      pub fn default_window_icon(&self) -> Option<&Image<'_>> {
        self.manager.window.default_icon.as_ref()
      }

      /// Returns the app-wide menu.
      #[cfg(desktop)]
      pub fn menu(&self) -> Option<Menu<R>> {
        self.manager.menu.menu_lock().clone()
      }

      /// Sets the app-wide menu and returns the previous one.
      ///
      /// If a window was not created with an explicit menu or had one set explicitly,
      /// this menu will be assigned to it.
      #[cfg(desktop)]
      pub fn set_menu(&self, menu: Menu<R>) -> crate::Result<Option<Menu<R>>> {
        let prev_menu = self.remove_menu()?;

        self.manager.menu.insert_menu_into_stash(&menu);

        self.manager.menu.menu_lock().replace(menu.clone());

        // set it on all windows that don't have one or previously had the app-wide menu
        #[cfg(not(target_os = "macos"))]
        {
          for window in self.manager.windows().values() {
            let has_app_wide_menu = window.has_app_wide_menu() || window.menu().is_none();
            if has_app_wide_menu {
              window.set_menu(menu.clone())?;
              window.menu_lock().replace(crate::window::WindowMenu {
                is_app_wide: true,
                menu: menu.clone(),
              });
            }
          }
        }

        // set it app-wide for macos
        #[cfg(target_os = "macos")]
        {
          let menu_ = menu.clone();
          self.run_on_main_thread(move || {
            let _ = init_app_menu(&menu_);
          })?;
        }

        Ok(prev_menu)
      }

      /// Remove the app-wide menu and returns it.
      ///
      /// If a window was not created with an explicit menu or had one set explicitly,
      /// this will remove the menu from it.
      #[cfg(desktop)]
      pub fn remove_menu(&self) -> crate::Result<Option<Menu<R>>> {
        let menu = self.manager.menu.menu_lock().as_ref().cloned();
        #[allow(unused_variables)]
        if let Some(menu) = menu {
          // remove from windows that have the app-wide menu
          #[cfg(not(target_os = "macos"))]
          {
            for window in self.manager.windows().values() {
              let has_app_wide_menu = window.has_app_wide_menu();
              if has_app_wide_menu {
                window.remove_menu()?;
                *window.menu_lock() = None;
              }
            }
          }

          // remove app-wide for macos
          #[cfg(target_os = "macos")]
          {
            self.run_on_main_thread(move || {
              menu.inner().remove_for_nsapp();
            })?;
          }
        }

        let prev_menu = self.manager.menu.menu_lock().take();

        self
          .manager
          .remove_menu_from_stash_by_id(prev_menu.as_ref().map(|m| m.id()));

        Ok(prev_menu)
      }

      /// Hides the app-wide menu from windows that have it.
      ///
      /// If a window was not created with an explicit menu or had one set explicitly,
      /// this will hide the menu from it.
      #[cfg(desktop)]
      pub fn hide_menu(&self) -> crate::Result<()> {
        #[cfg(not(target_os = "macos"))]
        {
          let is_app_menu_set = self.manager.menu.menu_lock().is_some();
          if is_app_menu_set {
            for window in self.manager.windows().values() {
              if window.has_app_wide_menu() {
                window.hide_menu()?;
              }
            }
          }
        }

        Ok(())
      }

      /// Shows the app-wide menu for windows that have it.
      ///
      /// If a window was not created with an explicit menu or had one set explicitly,
      /// this will show the menu for it.
      #[cfg(desktop)]
      pub fn show_menu(&self) -> crate::Result<()> {
        #[cfg(not(target_os = "macos"))]
        {
          let is_app_menu_set = self.manager.menu.menu_lock().is_some();
          if is_app_menu_set {
            for window in self.manager.windows().values() {
              if window.has_app_wide_menu() {
                window.show_menu()?;
              }
            }
          }
        }

        Ok(())
      }

      /// Shows the application, but does not automatically focus it.
      #[cfg(target_os = "macos")]
      pub fn show(&self) -> crate::Result<()> {
        match self.runtime() {
          RuntimeOrDispatch::Runtime(r) => r.show(),
          RuntimeOrDispatch::RuntimeHandle(h) => h.show()?,
          _ => unreachable!(),
        }
        Ok(())
      }

      /// Hides the application.
      #[cfg(target_os = "macos")]
      pub fn hide(&self) -> crate::Result<()> {
        match self.runtime() {
          RuntimeOrDispatch::Runtime(r) => r.hide(),
          RuntimeOrDispatch::RuntimeHandle(h) => h.hide()?,
          _ => unreachable!(),
        }
        Ok(())
      }

      /// Runs necessary cleanup tasks before exiting the process.
      /// **You should always exit the tauri app immediately after this function returns and not use any tauri-related APIs.**
      pub fn cleanup_before_exit(&self) {
        #[cfg(all(desktop, feature = "tray-icon"))]
        self.manager.tray.icons.lock().unwrap().clear();
        self.manager.resources_table().clear();
        for (_, window) in self.manager.windows() {
          window.resources_table().clear();
          #[cfg(windows)]
          let _ = window.hide();
        }
        for (_, webview) in self.manager.webviews() {
          webview.resources_table().clear();
        }
      }
    }

    impl<R: Runtime> Listener<R> for $app {
      /// Listen to an event on this app.
      ///
      /// # Examples
      ///
      /// ```
      /// use tauri::Listener;
      ///
      /// tauri::Builder::default()
      ///   .setup(|app| {
      ///     app.listen("component-loaded", move |event| {
      ///       println!("window just loaded a component");
      ///     });
      ///
      ///     Ok(())
      ///   });
      /// ```
      fn listen<F>(&self, event: impl Into<String>, handler: F) -> EventId
      where
        F: Fn(Event) + Send + 'static,
      {
        self.manager.listen(event.into(), EventTarget::App, handler)
      }

      /// Listen to an event on this app only once.
      ///
      /// See [`Self::listen`] for more information.
      fn once<F>(&self, event: impl Into<String>, handler: F) -> EventId
      where
        F: FnOnce(Event) + Send + 'static,
      {
        self.manager.once(event.into(), EventTarget::App, handler)
      }

      /// Unlisten to an event on this app.
      ///
      /// # Examples
      ///
      /// ```
      /// use tauri::Listener;
      ///
      /// tauri::Builder::default()
      ///   .setup(|app| {
      ///     let handler = app.listen("component-loaded", move |event| {
      ///       println!("app just loaded a component");
      ///     });
      ///
      ///     // stop listening to the event when you do not need it anymore
      ///     app.unlisten(handler);
      ///
      ///     Ok(())
      ///   });
      /// ```
      fn unlisten(&self, id: EventId) {
        self.manager.unlisten(id)
      }
    }

    impl<R: Runtime> Emitter<R> for $app {
      /// Emits an event to all [targets](EventTarget).
      ///
      /// # Examples
      /// ```
      /// use tauri::Emitter;
      ///
      /// #[tauri::command]
      /// fn synchronize(app: tauri::AppHandle) {
      ///   // emits the synchronized event to all webviews
      ///   app.emit("synchronized", ());
      /// }
      /// ```
      fn emit<S: Serialize + Clone>(&self, event: &str, payload: S) -> Result<()> {
        self.manager.emit(event, payload)
      }

      /// Emits an event to all [targets](EventTarget) matching the given target.
      ///
      /// # Examples
      /// ```
      /// use tauri::{Emitter, EventTarget};
      ///
      /// #[tauri::command]
      /// fn download(app: tauri::AppHandle) {
      ///   for i in 1..100 {
      ///     std::thread::sleep(std::time::Duration::from_millis(150));
      ///     // emit a download progress event to all listeners
      ///     app.emit_to(EventTarget::any(), "download-progress", i);
      ///     // emit an event to listeners that used App::listen or AppHandle::listen
      ///     app.emit_to(EventTarget::app(), "download-progress", i);
      ///     // emit an event to any webview/window/webviewWindow matching the given label
      ///     app.emit_to("updater", "download-progress", i); // similar to using EventTarget::labeled
      ///     app.emit_to(EventTarget::labeled("updater"), "download-progress", i);
      ///     // emit an event to listeners that used WebviewWindow::listen
      ///     app.emit_to(EventTarget::webview_window("updater"), "download-progress", i);
      ///   }
      /// }
      /// ```
      fn emit_to<I, S>(&self, target: I, event: &str, payload: S) -> Result<()>
      where
        I: Into<EventTarget>,
        S: Serialize + Clone,
      {
        self.manager.emit_to(target, event, payload)
      }

      /// Emits an event to all [targets](EventTarget) based on the given filter.
      ///
      /// # Examples
      /// ```
      /// use tauri::{Emitter, EventTarget};
      ///
      /// #[tauri::command]
      /// fn download(app: tauri::AppHandle) {
      ///   for i in 1..100 {
      ///     std::thread::sleep(std::time::Duration::from_millis(150));
      ///     // emit a download progress event to the updater window
      ///     app.emit_filter("download-progress", i, |t| match t {
      ///       EventTarget::WebviewWindow { label } => label == "main",
      ///       _ => false,
      ///     });
      ///   }
      /// }
      /// ```
      fn emit_filter<S, F>(&self, event: &str, payload: S, filter: F) -> Result<()>
      where
        S: Serialize + Clone,
        F: Fn(&EventTarget) -> bool,
      {
        self.manager.emit_filter(event, payload, filter)
      }
    }
  };
}

shared_app_impl!(App<R>);
shared_app_impl!(AppHandle<R>);

impl<R: Runtime> App<R> {
  #[cfg_attr(
    feature = "tracing",
    tracing::instrument(name = "app::core_plugins::register")
  )]
  fn register_core_plugins(&self) -> crate::Result<()> {
    self.handle.plugin(crate::path::plugin::init())?;
    self.handle.plugin(crate::event::plugin::init())?;
    self.handle.plugin(crate::window::plugin::init())?;
    self.handle.plugin(crate::webview::plugin::init())?;
    self.handle.plugin(crate::app::plugin::init())?;
    self.handle.plugin(crate::resources::plugin::init())?;
    self.handle.plugin(crate::image::plugin::init())?;
    #[cfg(desktop)]
    self.handle.plugin(crate::menu::plugin::init())?;
    #[cfg(all(desktop, feature = "tray-icon"))]
    self.handle.plugin(crate::tray::plugin::init())?;
    Ok(())
  }

  /// Runs the given closure on the main thread.
  pub fn run_on_main_thread<F: FnOnce() + Send + 'static>(&self, f: F) -> crate::Result<()> {
    self.app_handle().run_on_main_thread(f)
  }

  /// Gets a handle to the application instance.
  pub fn handle(&self) -> &AppHandle<R> {
    &self.handle
  }

  /// Sets the activation policy for the application. It is set to `NSApplicationActivationPolicyRegular` by default.
  ///
  /// # Examples
  /// ```,no_run
  /// tauri::Builder::default()
  ///   .setup(move |app| {
  ///     #[cfg(target_os = "macos")]
  ///     app.set_activation_policy(tauri::ActivationPolicy::Accessory);
  ///     Ok(())
  ///   });
  /// ```
  #[cfg(target_os = "macos")]
  #[cfg_attr(docsrs, doc(cfg(target_os = "macos")))]
  pub fn set_activation_policy(&mut self, activation_policy: ActivationPolicy) {
    if let Some(runtime) = self.runtime.as_mut() {
      runtime.set_activation_policy(activation_policy);
    } else {
      let _ = self.app_handle().set_activation_policy(activation_policy);
    }
  }

  /// Change the device event filter mode.
  ///
  /// Since the DeviceEvent capture can lead to high CPU usage for unfocused windows, [`tao`]
  /// will ignore them by default for unfocused windows on Windows. This method allows changing
  /// the filter to explicitly capture them again.
  ///
  /// ## Platform-specific
  ///
  /// - ** Linux / macOS / iOS / Android**: Unsupported.
  ///
  /// # Examples
  /// ```,no_run
  /// let mut app = tauri::Builder::default()
  ///   // on an actual app, remove the string argument
  ///   .build(tauri::generate_context!("test/fixture/src-tauri/tauri.conf.json"))
  ///   .expect("error while building tauri application");
  /// app.set_device_event_filter(tauri::DeviceEventFilter::Always);
  /// app.run(|_app_handle, _event| {});
  /// ```
  ///
  /// [`tao`]: https://crates.io/crates/tao
  pub fn set_device_event_filter(&mut self, filter: DeviceEventFilter) {
    self
      .runtime
      .as_mut()
      .unwrap()
      .set_device_event_filter(filter);
  }

  /// Runs the application.
  ///
  /// # Examples
  /// ```,no_run
  /// let app = tauri::Builder::default()
  ///   // on an actual app, remove the string argument
  ///   .build(tauri::generate_context!("test/fixture/src-tauri/tauri.conf.json"))
  ///   .expect("error while building tauri application");
  /// app.run(|_app_handle, event| match event {
  ///   tauri::RunEvent::ExitRequested { api, .. } => {
  ///     api.prevent_exit();
  ///   }
  ///   _ => {}
  /// });
  /// ```
  pub fn run<F: FnMut(&AppHandle<R>, RunEvent) + 'static>(mut self, mut callback: F) {
    let app_handle = self.handle().clone();
    let manager = self.manager.clone();
    self.runtime.take().unwrap().run(move |event| match event {
      RuntimeRunEvent::Ready => {
        if let Err(e) = setup(&mut self) {
          panic!("Failed to setup app: {e}");
        }
        let event = on_event_loop_event(&app_handle, RuntimeRunEvent::Ready, &manager);
        callback(&app_handle, event);
      }
      RuntimeRunEvent::Exit => {
        let event = on_event_loop_event(&app_handle, RuntimeRunEvent::Exit, &manager);
        callback(&app_handle, event);
        app_handle.cleanup_before_exit();
      }
      _ => {
        let event = on_event_loop_event(&app_handle, event, &manager);
        callback(&app_handle, event);
      }
    });
  }

  /// Runs an iteration of the runtime event loop and immediately return.
  ///
  /// Note that when using this API, app cleanup is not automatically done.
  /// The cleanup calls [`App::cleanup_before_exit`] so you may want to call that function before exiting the application.
  ///
  /// # Examples
  /// ```no_run
  /// use tauri::Manager;
  ///
  /// let mut app = tauri::Builder::default()
  ///   // on an actual app, remove the string argument
  ///   .build(tauri::generate_context!("test/fixture/src-tauri/tauri.conf.json"))
  ///   .expect("error while building tauri application");
  ///
  /// loop {
  ///   app.run_iteration(|_app, _event| {});
  ///   if app.webview_windows().is_empty() {
  ///     app.cleanup_before_exit();
  ///     break;
  ///   }
  /// }
  /// ```
  #[cfg(desktop)]
  pub fn run_iteration<F: FnMut(&AppHandle<R>, RunEvent) + 'static>(&mut self, mut callback: F) {
    let manager = self.manager.clone();
    let app_handle = self.handle().clone();

    if !self.ran_setup {
      if let Err(e) = setup(self) {
        panic!("Failed to setup app: {e}");
      }
    }

    self.runtime.as_mut().unwrap().run_iteration(move |event| {
      let event = on_event_loop_event(&app_handle, event, &manager);
      callback(&app_handle, event);
    })
  }
}

/// Builds a Tauri application.
///
/// # Examples
/// ```,no_run
/// tauri::Builder::default()
///   // on an actual app, remove the string argument
///   .run(tauri::generate_context!("test/fixture/src-tauri/tauri.conf.json"))
///  .expect("error while running tauri application");
/// ```
#[allow(clippy::type_complexity)]
pub struct Builder<R: Runtime> {
  /// A flag indicating that the runtime must be started on an environment that supports the event loop not on the main thread.
  #[cfg(any(windows, target_os = "linux"))]
  runtime_any_thread: bool,

  /// The JS message handler.
  invoke_handler: Box<InvokeHandler<R>>,

  /// The JS message responder.
  invoke_responder: Option<Arc<InvokeResponder<R>>>,

  /// The script that initializes the `window.__TAURI_INTERNALS__.postMessage` function.
  pub(crate) invoke_initialization_script: String,

  /// The setup hook.
  setup: SetupHook<R>,

  /// Page load hook.
  on_page_load: Option<Arc<OnPageLoad<R>>>,

  /// All passed plugins
  plugins: PluginStore<R>,

  /// The webview protocols available to all windows.
  uri_scheme_protocols: HashMap<String, Arc<UriSchemeProtocol<R>>>,

  /// App state.
  state: StateManager,

  /// A closure that returns the menu set to all windows.
  #[cfg(desktop)]
  menu: Option<Box<dyn FnOnce(&AppHandle<R>) -> crate::Result<Menu<R>> + Send>>,

  /// Enable macOS default menu creation.
  #[allow(unused)]
  enable_macos_default_menu: bool,

  /// Window event handlers that listens to all windows.
  window_event_listeners: Vec<GlobalWindowEventListener<R>>,

  /// Webview event handlers that listens to all webviews.
  webview_event_listeners: Vec<GlobalWebviewEventListener<R>>,

  /// The device event filter.
  device_event_filter: DeviceEventFilter,

  pub(crate) invoke_key: String,
}

#[derive(Template)]
#[default_template("../scripts/ipc-protocol.js")]
pub(crate) struct InvokeInitializationScript<'a> {
  /// The function that processes the IPC message.
  #[raw]
  pub(crate) process_ipc_message_fn: &'a str,
  pub(crate) os_name: &'a str,
  pub(crate) fetch_channel_data_command: &'a str,
  pub(crate) linux_ipc_protocol_enabled: bool,
  pub(crate) invoke_key: &'a str,
}

/// Make `Wry` the default `Runtime` for `Builder`
#[cfg(feature = "wry")]
#[cfg_attr(docsrs, doc(cfg(feature = "wry")))]
impl Default for Builder<crate::Wry> {
  fn default() -> Self {
    Self::new()
  }
}

#[cfg(not(feature = "wry"))]
#[cfg_attr(docsrs, doc(cfg(not(feature = "wry"))))]
impl<R: Runtime> Default for Builder<R> {
  fn default() -> Self {
    Self::new()
  }
}

impl<R: Runtime> Builder<R> {
  /// Creates a new App builder.
  pub fn new() -> Self {
    let invoke_key = crate::generate_invoke_key().unwrap();

    Self {
      #[cfg(any(windows, target_os = "linux"))]
      runtime_any_thread: false,
      setup: Box::new(|_| Ok(())),
      invoke_handler: Box::new(|_| false),
      invoke_responder: None,
      invoke_initialization_script: InvokeInitializationScript {
        process_ipc_message_fn: crate::manager::webview::PROCESS_IPC_MESSAGE_FN,
        os_name: std::env::consts::OS,
        fetch_channel_data_command: crate::ipc::channel::FETCH_CHANNEL_DATA_COMMAND,
        linux_ipc_protocol_enabled: cfg!(feature = "linux-ipc-protocol"),
        invoke_key: &invoke_key.clone(),
      }
      .render_default(&Default::default())
      .unwrap()
      .into_string(),
      on_page_load: None,
      plugins: PluginStore::default(),
      uri_scheme_protocols: Default::default(),
      state: StateManager::new(),
      #[cfg(desktop)]
      menu: None,
      enable_macos_default_menu: true,
      window_event_listeners: Vec::new(),
      webview_event_listeners: Vec::new(),
      device_event_filter: Default::default(),
      invoke_key,
    }
  }
}

impl<R: Runtime> Builder<R> {
  /// Builds a new Tauri application running on any thread, bypassing the main thread requirement.
  ///
  /// ## Platform-specific
  ///
  /// - **macOS:** on macOS the application *must* be executed on the main thread, so this function is not exposed.
  #[cfg(any(windows, target_os = "linux"))]
  #[cfg_attr(docsrs, doc(cfg(any(windows, target_os = "linux"))))]
  #[must_use]
  pub fn any_thread(mut self) -> Self {
    self.runtime_any_thread = true;
    self
  }

  /// Defines the JS message handler callback.
  ///
  /// # Examples
  /// ```
  /// #[tauri::command]
  /// fn command_1() -> String {
  ///   return "hello world".to_string();
  /// }
  /// tauri::Builder::default()
  ///   .invoke_handler(tauri::generate_handler![
  ///     command_1,
  ///     // etc...
  ///   ]);
  /// ```
  #[must_use]
  pub fn invoke_handler<F>(mut self, invoke_handler: F) -> Self
  where
    F: Fn(Invoke<R>) -> bool + Send + Sync + 'static,
  {
    self.invoke_handler = Box::new(invoke_handler);
    self
  }

  /// Defines a custom JS message system.
  ///
  /// The `responder` is a function that will be called when a command has been executed and must send a response to the JS layer.
  ///
  /// The `initialization_script` is a script that initializes `window.__TAURI_INTERNALS__.postMessage`.
  /// That function must take the `(message: object, options: object)` arguments and send it to the backend.
  #[must_use]
  pub fn invoke_system<F>(mut self, initialization_script: String, responder: F) -> Self
  where
    F: Fn(&Webview<R>, &str, &InvokeResponse, CallbackFn, CallbackFn) + Send + Sync + 'static,
  {
    self.invoke_initialization_script = initialization_script;
    self.invoke_responder.replace(Arc::new(responder));
    self
  }

  /// Defines the setup hook.
  ///
  /// # Examples
  #[cfg_attr(
    feature = "unstable",
    doc = r####"
```
use tauri::Manager;
tauri::Builder::default()
  .setup(|app| {
    let main_window = app.get_window("main").unwrap();
    main_window.set_title("Tauri!");
    Ok(())
  });
```
  "####
  )]
  #[must_use]
  pub fn setup<F>(mut self, setup: F) -> Self
  where
    F: FnOnce(&mut App<R>) -> std::result::Result<(), Box<dyn std::error::Error>> + Send + 'static,
  {
    self.setup = Box::new(setup);
    self
  }

  /// Defines the page load hook.
  #[must_use]
  pub fn on_page_load<F>(mut self, on_page_load: F) -> Self
  where
    F: Fn(&Webview<R>, &PageLoadPayload<'_>) + Send + Sync + 'static,
  {
    self.on_page_load.replace(Arc::new(on_page_load));
    self
  }

  /// Adds a Tauri application plugin.
  ///
  /// A plugin is created using the [`crate::plugin::Builder`] struct.Check its documentation for more information.
  ///
  /// # Examples
  ///
  /// ```
  /// mod plugin {
  ///   use tauri::{plugin::{Builder as PluginBuilder, TauriPlugin}, RunEvent, Runtime};
  ///
  ///   // this command can be called in the frontend using `invoke('plugin:window|do_something')`.
  ///   #[tauri::command]
  ///   async fn do_something<R: Runtime>(app: tauri::AppHandle<R>, window: tauri::Window<R>) -> Result<(), String> {
  ///     println!("command called");
  ///     Ok(())
  ///   }
  ///   pub fn init<R: Runtime>() -> TauriPlugin<R> {
  ///     PluginBuilder::new("window")
  ///       .setup(|app, api| {
  ///         // initialize the plugin here
  ///         Ok(())
  ///       })
  ///       .on_event(|app, event| {
  ///         match event {
  ///           RunEvent::Ready => {
  ///             println!("app is ready");
  ///           }
  ///           RunEvent::WindowEvent { label, event, .. } => {
  ///             println!("window {} received an event: {:?}", label, event);
  ///           }
  ///           _ => (),
  ///         }
  ///       })
  ///       .invoke_handler(tauri::generate_handler![do_something])
  ///       .build()
  ///   }
  /// }
  ///
  /// tauri::Builder::default()
  ///   .plugin(plugin::init());
  /// ```
  #[must_use]
  pub fn plugin<P: Plugin<R> + 'static>(mut self, plugin: P) -> Self {
    self.plugins.register(Box::new(plugin));
    self
  }

  /// Add `state` to the state managed by the application.
  ///
  /// This method can be called any number of times as long as each call
  /// refers to a different `T`.
  ///
  /// Managed state can be retrieved by any command handler via the
  /// [`crate::State`] guard. In particular, if a value of type `T`
  /// is managed by Tauri, adding `State<T>` to the list of arguments in a
  /// command handler instructs Tauri to retrieve the managed value.
  /// Additionally, [`state`](crate::Manager#method.state) can be used to retrieve the value manually.
  ///
  /// # Panics
  ///
  /// Panics if state of type `T` is already being managed.
  ///
  /// # Mutability
  ///
  /// Since the managed state is global and must be [`Send`] + [`Sync`], mutations can only happen through interior mutability:
  ///
  /// ```,no_run
  /// use std::{collections::HashMap, sync::Mutex};
  /// use tauri::State;
  /// // here we use Mutex to achieve interior mutability
  /// struct Storage {
  ///   store: Mutex<HashMap<u64, String>>,
  /// }
  /// struct Connection;
  /// struct DbConnection {
  ///   db: Mutex<Option<Connection>>,
  /// }
  ///
  /// #[tauri::command]
  /// fn connect(connection: State<DbConnection>) {
  ///   // initialize the connection, mutating the state with interior mutability
  ///   *connection.db.lock().unwrap() = Some(Connection {});
  /// }
  ///
  /// #[tauri::command]
  /// fn storage_insert(key: u64, value: String, storage: State<Storage>) {
  ///   // mutate the storage behind the Mutex
  ///   storage.store.lock().unwrap().insert(key, value);
  /// }
  ///
  /// tauri::Builder::default()
  ///   .manage(Storage { store: Default::default() })
  ///   .manage(DbConnection { db: Default::default() })
  ///   .invoke_handler(tauri::generate_handler![connect, storage_insert])
  ///   // on an actual app, remove the string argument
  ///   .run(tauri::generate_context!("test/fixture/src-tauri/tauri.conf.json"))
  ///   .expect("error while running tauri application");
  /// ```
  ///
  /// # Examples
  ///
  /// ```,no_run
  /// use tauri::State;
  ///
  /// struct MyInt(isize);
  /// struct MyString(String);
  ///
  /// #[tauri::command]
  /// fn int_command(state: State<MyInt>) -> String {
  ///     format!("The stateful int is: {}", state.0)
  /// }
  ///
  /// #[tauri::command]
  /// fn string_command<'r>(state: State<'r, MyString>) {
  ///     println!("state: {}", state.inner().0);
  /// }
  ///
  /// tauri::Builder::default()
  ///   .manage(MyInt(10))
  ///   .manage(MyString("Hello, managed state!".to_string()))
  ///   .invoke_handler(tauri::generate_handler![int_command, string_command])
  ///   // on an actual app, remove the string argument
  ///   .run(tauri::generate_context!("test/fixture/src-tauri/tauri.conf.json"))
  ///   .expect("error while running tauri application");
  /// ```
  #[must_use]
  pub fn manage<T>(self, state: T) -> Self
  where
    T: Send + Sync + 'static,
  {
    let type_name = std::any::type_name::<T>();
    assert!(
      self.state.set(state),
      "state for type '{type_name}' is already being managed",
    );
    self
  }

  /// Sets the menu to use on all windows.
  ///
  /// # Examples
  /// ```
  /// use tauri::menu::{Menu, MenuItem, PredefinedMenuItem, Submenu};
  ///
  /// tauri::Builder::default()
  ///   .menu(|handle| Menu::with_items(handle, &[
  ///     &Submenu::with_items(
  ///       handle,
  ///       "File",
  ///       true,
  ///       &[
  ///         &PredefinedMenuItem::close_window(handle, None)?,
  ///         #[cfg(target_os = "macos")]
  ///         &MenuItem::new(handle, "Hello", true, None::<&str>)?,
  ///       ],
  ///     )?
  ///   ]));
  /// ```
  #[must_use]
  #[cfg(desktop)]
  pub fn menu<F: FnOnce(&AppHandle<R>) -> crate::Result<Menu<R>> + Send + 'static>(
    mut self,
    f: F,
  ) -> Self {
    self.menu.replace(Box::new(f));
    self
  }

  /// Enable or disable the default menu on macOS. Enabled by default.
  ///
  /// # Examples
  /// ```
  /// tauri::Builder::default()
  ///   .enable_macos_default_menu(false);
  /// ```
  #[must_use]
  pub fn enable_macos_default_menu(mut self, enable: bool) -> Self {
    self.enable_macos_default_menu = enable;
    self
  }

  /// Registers a window event handler for all windows.
  ///
  /// # Examples
  /// ```
  /// tauri::Builder::default()
  ///   .on_window_event(|window, event| match event {
  ///     tauri::WindowEvent::Focused(focused) => {
  ///       // hide window whenever it loses focus
  ///       if !focused {
  ///         window.hide().unwrap();
  ///       }
  ///     }
  ///     _ => {}
  ///   });
  /// ```
  #[must_use]
  pub fn on_window_event<F: Fn(&Window<R>, &WindowEvent) + Send + Sync + 'static>(
    mut self,
    handler: F,
  ) -> Self {
    self.window_event_listeners.push(Box::new(handler));
    self
  }

  /// Registers a webview event handler for all webviews.
  ///
  /// # Examples
  /// ```
  /// tauri::Builder::default()
  ///   .on_webview_event(|window, event| match event {
  ///     tauri::WebviewEvent::DragDrop(event) => {
  ///       println!("{:?}", event);
  ///     }
  ///     _ => {}
  ///   });
  /// ```
  #[must_use]
  pub fn on_webview_event<F: Fn(&Webview<R>, &WebviewEvent) + Send + Sync + 'static>(
    mut self,
    handler: F,
  ) -> Self {
    self.webview_event_listeners.push(Box::new(handler));
    self
  }

  /// Registers a URI scheme protocol available to all webviews.
  /// Leverages [setURLSchemeHandler](https://developer.apple.com/documentation/webkit/wkwebviewconfiguration/2875766-seturlschemehandler) on macOS,
  /// [AddWebResourceRequestedFilter](https://docs.microsoft.com/en-us/dotnet/api/microsoft.web.webview2.core.corewebview2.addwebresourcerequestedfilter?view=webview2-dotnet-1.0.774.44) on Windows
  /// and [webkit-web-context-register-uri-scheme](https://webkitgtk.org/reference/webkit2gtk/stable/WebKitWebContext.html#webkit-web-context-register-uri-scheme) on Linux.
  ///
  /// # Arguments
  ///
  /// * `uri_scheme` The URI scheme to register, such as `example`.
  /// * `protocol` the protocol associated with the given URI scheme. It's a function that takes a request and returns a response.
  ///
  /// # Examples
  /// ```
  /// tauri::Builder::default()
  ///   .register_uri_scheme_protocol("app-files", |_app, request| {
  ///     // skip leading `/`
  ///     if let Ok(data) = std::fs::read(&request.uri().path()[1..]) {
  ///       http::Response::builder()
  ///         .body(data)
  ///         .unwrap()
  ///     } else {
  ///       http::Response::builder()
  ///         .status(http::StatusCode::BAD_REQUEST)
  ///         .header(http::header::CONTENT_TYPE, mime::TEXT_PLAIN.essence_str())
  ///         .body("failed to read file".as_bytes().to_vec())
  ///         .unwrap()
  ///     }
  ///   });
  /// ```
  #[must_use]
  pub fn register_uri_scheme_protocol<
    N: Into<String>,
    T: Into<Cow<'static, [u8]>>,
    H: Fn(&AppHandle<R>, http::Request<Vec<u8>>) -> http::Response<T> + Send + Sync + 'static,
  >(
    mut self,
    uri_scheme: N,
    protocol: H,
  ) -> Self {
    self.uri_scheme_protocols.insert(
      uri_scheme.into(),
      Arc::new(UriSchemeProtocol {
        protocol: Box::new(move |app, request, responder| {
          responder.respond(protocol(app, request))
        }),
      }),
    );
    self
  }

  /// Similar to [`Self::register_uri_scheme_protocol`] but with an asynchronous responder that allows you
  /// to process the request in a separate thread and respond asynchronously.
  ///
  /// # Arguments
  ///
  /// * `uri_scheme` The URI scheme to register, such as `example`.
  /// * `protocol` the protocol associated with the given URI scheme. It's a function that takes an URL such as `example://localhost/asset.css`.
  ///
  /// # Examples
  /// ```
  /// tauri::Builder::default()
  ///   .register_asynchronous_uri_scheme_protocol("app-files", |_app, request, responder| {
  ///     // skip leading `/`
  ///     let path = request.uri().path()[1..].to_string();
  ///     std::thread::spawn(move || {
  ///       if let Ok(data) = std::fs::read(path) {
  ///         responder.respond(
  ///           http::Response::builder()
  ///             .body(data)
  ///             .unwrap()
  ///         );
  ///       } else {
  ///         responder.respond(
  ///           http::Response::builder()
  ///             .status(http::StatusCode::BAD_REQUEST)
  ///             .header(http::header::CONTENT_TYPE, mime::TEXT_PLAIN.essence_str())
  ///             .body("failed to read file".as_bytes().to_vec())
  ///             .unwrap()
  ///         );
  ///     }
  ///   });
  ///   });
  /// ```
  #[must_use]
  pub fn register_asynchronous_uri_scheme_protocol<
    N: Into<String>,
    H: Fn(&AppHandle<R>, http::Request<Vec<u8>>, UriSchemeResponder) + Send + Sync + 'static,
  >(
    mut self,
    uri_scheme: N,
    protocol: H,
  ) -> Self {
    self.uri_scheme_protocols.insert(
      uri_scheme.into(),
      Arc::new(UriSchemeProtocol {
        protocol: Box::new(protocol),
      }),
    );
    self
  }

  /// Change the device event filter mode.
  ///
  /// Since the DeviceEvent capture can lead to high CPU usage for unfocused windows, [`tao`]
  /// will ignore them by default for unfocused windows on Windows. This method allows changing
  /// the filter to explicitly capture them again.
  ///
  /// ## Platform-specific
  ///
  /// - ** Linux / macOS / iOS / Android**: Unsupported.
  ///
  /// # Examples
  /// ```,no_run
  /// tauri::Builder::default()
  ///   .device_event_filter(tauri::DeviceEventFilter::Always);
  /// ```
  ///
  /// [`tao`]: https://crates.io/crates/tao
  pub fn device_event_filter(mut self, filter: DeviceEventFilter) -> Self {
    self.device_event_filter = filter;
    self
  }

  /// Builds the application.
  #[allow(clippy::type_complexity, unused_mut)]
  #[cfg_attr(
    feature = "tracing",
    tracing::instrument(name = "app::build", skip_all)
  )]
  pub fn build(mut self, context: Context<R>) -> crate::Result<App<R>> {
    #[cfg(target_os = "macos")]
    if self.menu.is_none() && self.enable_macos_default_menu {
      self.menu = Some(Box::new(|app_handle| {
        crate::menu::Menu::default(app_handle)
      }));
    }

    let manager = Arc::new(AppManager::with_handlers(
      context,
      self.plugins,
      self.invoke_handler,
      self.on_page_load,
      self.uri_scheme_protocols,
      self.state,
      self.window_event_listeners,
      self.webview_event_listeners,
      #[cfg(desktop)]
      HashMap::new(),
      (self.invoke_responder, self.invoke_initialization_script),
      self.invoke_key,
    ));

    let runtime_args = RuntimeInitArgs {
      #[cfg(any(
        target_os = "linux",
        target_os = "dragonfly",
        target_os = "freebsd",
        target_os = "netbsd",
        target_os = "openbsd"
      ))]
      app_id: Some(manager.config.identifier.clone()),

      #[cfg(windows)]
      msg_hook: {
        let menus = manager.menu.menus.clone();
        Some(Box::new(move |msg| {
          use windows::Win32::UI::WindowsAndMessaging::{TranslateAcceleratorW, HACCEL, MSG};
          unsafe {
            let msg = msg as *const MSG;
            for menu in menus.lock().unwrap().values() {
              let translated =
                TranslateAcceleratorW((*msg).hwnd, HACCEL(menu.inner().haccel()), msg);
              if translated == 1 {
                return true;
              }
            }

            false
          }
        }))
      },
    };

    #[cfg(any(windows, target_os = "linux"))]
    let mut runtime = if self.runtime_any_thread {
      R::new_any_thread(runtime_args)?
    } else {
      R::new(runtime_args)?
    };
    #[cfg(not(any(windows, target_os = "linux")))]
    let mut runtime = R::new(runtime_args)?;

    #[cfg(desktop)]
    {
      // setup menu event handler
      let proxy = runtime.create_proxy();
      muda::MenuEvent::set_event_handler(Some(move |e: muda::MenuEvent| {
        let _ = proxy.send_event(EventLoopMessage::MenuEvent(e.into()));
      }));

      // setup tray event handler
      #[cfg(feature = "tray-icon")]
      {
        let proxy = runtime.create_proxy();
        tray_icon::TrayIconEvent::set_event_handler(Some(move |e: tray_icon::TrayIconEvent| {
          let _ = proxy.send_event(EventLoopMessage::TrayIconEvent(e.into()));
        }));
      }
    }

    runtime.set_device_event_filter(self.device_event_filter);

    let runtime_handle = runtime.handle();

    #[allow(unused_mut)]
    let mut app = App {
      runtime: Some(runtime),
      setup: Some(self.setup),
      manager: manager.clone(),
      handle: AppHandle {
        runtime_handle,
        manager,
      },
      ran_setup: false,
    };

    #[cfg(desktop)]
    if let Some(menu) = self.menu {
      let menu = menu(&app.handle)?;
      app
        .manager
        .menu
        .menus_stash_lock()
        .insert(menu.id().clone(), menu.clone());

      #[cfg(target_os = "macos")]
      init_app_menu(&menu)?;

      app.manager.menu.menu_lock().replace(menu);
    }

    app.register_core_plugins()?;

    let env = Env::default();
    app.manage(env);

    app.manage(Scopes {
      #[cfg(feature = "protocol-asset")]
      asset_protocol: crate::scope::fs::Scope::new(
        &app,
        &app.config().app.security.asset_protocol.scope,
      )?,
    });

    app.manage(ChannelDataIpcQueue::default());
    app.handle.plugin(crate::ipc::channel::plugin())?;

    #[cfg(windows)]
    {
      if let crate::utils::config::WebviewInstallMode::FixedRuntime { path } =
        &app.manager.config().bundle.windows.webview_install_mode
      {
        if let Ok(resource_dir) = app.path().resource_dir() {
          std::env::set_var(
            "WEBVIEW2_BROWSER_EXECUTABLE_FOLDER",
            resource_dir.join(path),
          );
        } else {
          #[cfg(debug_assertions)]
          eprintln!(
            "failed to resolve resource directory; fallback to the installed Webview2 runtime."
          );
        }
      }
    }

    let handle = app.handle();

    // initialize default tray icon if defined
    #[cfg(all(desktop, feature = "tray-icon"))]
    {
      let config = app.config();
      if let Some(tray_config) = &config.app.tray_icon {
        let mut tray =
          TrayIconBuilder::with_id(tray_config.id.clone().unwrap_or_else(|| "main".into()))
            .icon_as_template(tray_config.icon_as_template)
            .menu_on_left_click(tray_config.menu_on_left_click);
        if let Some(icon) = &app.manager.tray.icon {
          tray = tray.icon(icon.clone());
        }
        if let Some(title) = &tray_config.title {
          tray = tray.title(title);
        }
        if let Some(tooltip) = &tray_config.tooltip {
          tray = tray.tooltip(tooltip);
        }
        tray.build(handle)?;
      }
    }

    app.manager.initialize_plugins(handle)?;

    Ok(app)
  }

  /// Runs the configured Tauri application.
  pub fn run(self, context: Context<R>) -> crate::Result<()> {
    self.build(context)?.run(|_, _| {});
    Ok(())
  }
}

pub(crate) type UriSchemeResponderFn = Box<dyn FnOnce(http::Response<Cow<'static, [u8]>>) + Send>;

/// Async uri scheme protocol responder.
pub struct UriSchemeResponder(pub(crate) UriSchemeResponderFn);

impl UriSchemeResponder {
  /// Resolves the request with the given response.
  pub fn respond<T: Into<Cow<'static, [u8]>>>(self, response: http::Response<T>) {
    let (parts, body) = response.into_parts();
    (self.0)(http::Response::from_parts(parts, body.into()))
  }
}

#[cfg(target_os = "macos")]
fn init_app_menu<R: Runtime>(menu: &Menu<R>) -> crate::Result<()> {
  menu.inner().init_for_nsapp();

  if let Some(window_menu) = menu.get(crate::menu::WINDOW_SUBMENU_ID) {
    if let Some(m) = window_menu.as_submenu() {
      m.set_as_windows_menu_for_nsapp()?;
    }
  }
  if let Some(help_menu) = menu.get(crate::menu::HELP_SUBMENU_ID) {
    if let Some(m) = help_menu.as_submenu() {
      m.set_as_help_menu_for_nsapp()?;
    }
  }

  Ok(())
}

impl<R: Runtime> HasDisplayHandle for AppHandle<R> {
  fn display_handle(
    &self,
  ) -> std::result::Result<raw_window_handle::DisplayHandle<'_>, raw_window_handle::HandleError> {
    self.runtime_handle.display_handle()
  }
}

impl<R: Runtime> HasDisplayHandle for App<R> {
  fn display_handle(
    &self,
  ) -> std::result::Result<raw_window_handle::DisplayHandle<'_>, raw_window_handle::HandleError> {
    self.handle.display_handle()
  }
}

#[cfg_attr(feature = "tracing", tracing::instrument(name = "app::setup"))]
fn setup<R: Runtime>(app: &mut App<R>) -> crate::Result<()> {
  app.ran_setup = true;

  let window_labels = app
    .config()
    .app
    .windows
    .iter()
    .map(|p| p.label.clone())
    .collect::<Vec<_>>();
  let webview_labels = window_labels
    .iter()
    .map(|label| WebviewLabelDef {
      window_label: label.clone(),
      label: label.clone(),
    })
    .collect::<Vec<_>>();

  for window_config in app.config().app.windows.clone() {
    WebviewWindowBuilder::from_config(app.handle(), &window_config)?
      .build_internal(&window_labels, &webview_labels)?;
  }

  app.manager.assets.setup(app);

  if let Some(setup) = app.setup.take() {
    (setup)(app).map_err(|e| crate::Error::Setup(e.into()))?;
  }

  Ok(())
}

fn on_event_loop_event<R: Runtime>(
  app_handle: &AppHandle<R>,
  event: RuntimeRunEvent<EventLoopMessage>,
  manager: &AppManager<R>,
) -> RunEvent {
  if let RuntimeRunEvent::WindowEvent {
    label,
    event: RuntimeWindowEvent::Destroyed,
  } = &event
  {
    manager.on_window_close(label);
  }

  let event = match event {
    RuntimeRunEvent::Exit => RunEvent::Exit,
    RuntimeRunEvent::ExitRequested { code, tx } => RunEvent::ExitRequested {
      code,
      api: ExitRequestApi(tx),
    },
    RuntimeRunEvent::WindowEvent { label, event } => RunEvent::WindowEvent {
      label,
      event: event.into(),
    },
    RuntimeRunEvent::WebviewEvent { label, event } => RunEvent::WebviewEvent {
      label,
      event: event.into(),
    },
    RuntimeRunEvent::Ready => {
      // set the app icon in development
      #[cfg(all(dev, target_os = "macos"))]
      unsafe {
        use cocoa::{
          appkit::NSImage,
          base::{id, nil},
          foundation::NSData,
        };
        use objc::*;
        if let Some(icon) = app_handle.manager.app_icon.clone() {
          let ns_app: id = msg_send![class!(NSApplication), sharedApplication];
          let data = NSData::dataWithBytes_length_(
            nil,
            icon.as_ptr() as *const std::os::raw::c_void,
            icon.len() as u64,
          );
          let app_icon = NSImage::initWithData_(NSImage::alloc(nil), data);
          let _: () = msg_send![ns_app, setApplicationIconImage: app_icon];
        }
      }
      RunEvent::Ready
    }
    RuntimeRunEvent::Resumed => RunEvent::Resumed,
    RuntimeRunEvent::MainEventsCleared => RunEvent::MainEventsCleared,
    RuntimeRunEvent::UserEvent(t) => {
      match t {
        #[cfg(desktop)]
        EventLoopMessage::MenuEvent(ref e) => {
          for listener in &*app_handle
            .manager
            .menu
            .global_event_listeners
            .lock()
            .unwrap()
          {
            listener(app_handle, e.clone());
          }
          for (label, listener) in &*app_handle.manager.menu.event_listeners.lock().unwrap() {
            if let Some(w) = app_handle.manager().get_window(label) {
              listener(&w, e.clone());
            }
          }
        }
        #[cfg(all(desktop, feature = "tray-icon"))]
        EventLoopMessage::TrayIconEvent(ref e) => {
          for listener in &*app_handle
            .manager
            .tray
            .global_event_listeners
            .lock()
            .unwrap()
          {
            listener(app_handle, e.clone());
          }

          for (id, listener) in &*app_handle.manager.tray.event_listeners.lock().unwrap() {
            if e.id() == id {
              if let Some(tray) = app_handle.tray_by_id(id) {
                listener(&tray, e.clone());
              }
            }
          }
        }
      }

      #[allow(unreachable_code)]
      t.into()
    }
    #[cfg(any(target_os = "macos", target_os = "ios"))]
    RuntimeRunEvent::Opened { urls } => RunEvent::Opened { urls },
    #[cfg(target_os = "macos")]
    RuntimeRunEvent::Reopen {
      has_visible_windows,
    } => RunEvent::Reopen {
      has_visible_windows,
    },
    _ => unimplemented!(),
  };

  manager
    .plugins
    .lock()
    .expect("poisoned plugin store")
    .on_event(app_handle, &event);

  event
}

#[cfg(test)]
mod tests {
  #[test]
  fn is_send_sync() {
    crate::test_utils::assert_send::<super::AppHandle>();
    crate::test_utils::assert_sync::<super::AppHandle>();

    #[cfg(feature = "wry")]
    {
      crate::test_utils::assert_send::<super::AssetResolver<crate::Wry>>();
      crate::test_utils::assert_sync::<super::AssetResolver<crate::Wry>>();
    }
  }
}<|MERGE_RESOLUTION|>--- conflicted
+++ resolved
@@ -329,13 +329,8 @@
 
 impl<'de, R: Runtime> CommandArg<'de, R> for AppHandle<R> {
   /// Grabs the [`Window`] from the [`CommandItem`] and returns the associated [`AppHandle`]. This will never fail.
-<<<<<<< HEAD
-  fn from_command(command: CommandItem<'de, R>) -> std::result::Result<Self, InvokeError> {
-    Ok(command.message.webview().window().app_handle.clone())
-=======
   fn from_command(command: CommandItem<'de, R>) -> Result<Self, InvokeError> {
     Ok(command.message.webview().window().app_handle)
->>>>>>> 24aaf0f5
   }
 }
 
