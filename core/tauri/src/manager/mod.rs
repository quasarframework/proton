--- conflicted
+++ resolved
@@ -22,14 +22,8 @@
 
 use crate::{
   app::{AppHandle, GlobalWindowEventListener, OnPageLoad},
-<<<<<<< HEAD
-  command::RuntimeAuthority,
   event::{assert_event_name_is_valid, Event, EventId, EventTarget, Listeners},
-  ipc::{Invoke, InvokeHandler, InvokeResponder},
-=======
-  event::{assert_event_name_is_valid, Event, EventId, EventSource, Listeners},
   ipc::{Invoke, InvokeHandler, InvokeResponder, RuntimeAuthority},
->>>>>>> aa758a85
   plugin::PluginStore,
   utils::{
     assets::Assets,
