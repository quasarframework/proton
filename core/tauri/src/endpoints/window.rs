// Copyright 2019-2021 Tauri Programme within The Commons Conservancy
// SPDX-License-Identifier: Apache-2.0
// SPDX-License-Identifier: MIT

use super::{InvokeContext, InvokeResponse};
#[cfg(window_create)]
use crate::runtime::{webview::WindowBuilder, Dispatch};
use crate::{
  runtime::{
    window::dpi::{Position, Size},
    Runtime, UserAttentionType,
  },
  utils::config::WindowConfig,
  Manager,
};
use serde::Deserialize;
use tauri_macros::{module_command_handler, CommandModule};

use crate::runtime::Icon;
use std::path::PathBuf;

#[derive(Deserialize)]
#[serde(untagged)]
pub enum IconDto {
  File(PathBuf),
  Raw(Vec<u8>),
}

impl From<IconDto> for Icon {
  fn from(icon: IconDto) -> Self {
    match icon {
      IconDto::File(path) => Self::File(path),
      IconDto::Raw(raw) => Self::Raw(raw),
    }
  }
}

/// Window management API descriptor.
#[derive(Deserialize)]
#[serde(tag = "type", content = "payload", rename_all = "camelCase")]
pub enum WindowManagerCmd {
  // Getters
  ScaleFactor,
  InnerPosition,
  OuterPosition,
  InnerSize,
  OuterSize,
  IsFullscreen,
  IsMaximized,
  IsDecorated,
  IsResizable,
  IsVisible,
  CurrentMonitor,
  PrimaryMonitor,
  AvailableMonitors,
  // Setters
  Center,
  RequestUserAttention(Option<UserAttentionType>),
  SetResizable(bool),
  SetTitle(String),
  Maximize,
  Unmaximize,
  ToggleMaximize,
  Minimize,
  Unminimize,
  Show,
  Hide,
  Close,
  SetDecorations(bool),
  #[serde(rename_all = "camelCase")]
  SetAlwaysOnTop(bool),
  SetSize(Size),
  SetMinSize(Option<Size>),
  SetMaxSize(Option<Size>),
  SetPosition(Position),
  SetFullscreen(bool),
  SetFocus,
  SetIcon {
    icon: IconDto,
  },
  SetSkipTaskbar(bool),
  StartDragging,
  Print,
  // internals
  #[serde(rename = "__toggleMaximize")]
  InternalToggleMaximize,
}

impl WindowManagerCmd {
  fn into_allowlist_error(self) -> crate::Error {
    match self {
      Self::Center => crate::Error::ApiNotAllowlisted("window > center".to_string()),
      Self::RequestUserAttention(_) => {
        crate::Error::ApiNotAllowlisted("window > requestUserAttention".to_string())
      }
      Self::SetResizable(_) => crate::Error::ApiNotAllowlisted("window > setResizable".to_string()),
      Self::SetTitle(_) => crate::Error::ApiNotAllowlisted("window > setTitle".to_string()),
      Self::Maximize => crate::Error::ApiNotAllowlisted("window > maximize".to_string()),
      Self::Unmaximize => crate::Error::ApiNotAllowlisted("window > unmaximize".to_string()),
      Self::ToggleMaximize => {
        crate::Error::ApiNotAllowlisted("window > maximize and window > unmaximize".to_string())
      }
      Self::Minimize => crate::Error::ApiNotAllowlisted("window > minimize".to_string()),
      Self::Unminimize => crate::Error::ApiNotAllowlisted("window > unminimize".to_string()),
      Self::Show => crate::Error::ApiNotAllowlisted("window > show".to_string()),
      Self::Hide => crate::Error::ApiNotAllowlisted("window > hide".to_string()),
      Self::Close => crate::Error::ApiNotAllowlisted("window > close".to_string()),
      Self::SetDecorations(_) => {
        crate::Error::ApiNotAllowlisted("window > setDecorations".to_string())
      }
      Self::SetAlwaysOnTop(_) => {
        crate::Error::ApiNotAllowlisted("window > setAlwaysOnTop".to_string())
      }
      Self::SetSize(_) => crate::Error::ApiNotAllowlisted("window > setSize".to_string()),
      Self::SetMinSize(_) => crate::Error::ApiNotAllowlisted("window > setMinSize".to_string()),
      Self::SetMaxSize(_) => crate::Error::ApiNotAllowlisted("window > setMaxSize".to_string()),
      Self::SetPosition(_) => crate::Error::ApiNotAllowlisted("window > setPosition".to_string()),
      Self::SetFullscreen(_) => {
        crate::Error::ApiNotAllowlisted("window > setFullscreen".to_string())
      }
      Self::SetIcon { .. } => crate::Error::ApiNotAllowlisted("window > setIcon".to_string()),
      Self::SetSkipTaskbar(_) => {
        crate::Error::ApiNotAllowlisted("window > setSkipTaskbar".to_string())
      }
      Self::StartDragging => crate::Error::ApiNotAllowlisted("window > startDragging".to_string()),
      Self::Print => crate::Error::ApiNotAllowlisted("window > print".to_string()),
      Self::InternalToggleMaximize => {
        crate::Error::ApiNotAllowlisted("window > maximize and window > unmaximize".to_string())
      }
      _ => crate::Error::ApiNotAllowlisted("window > all".to_string()),
    }
  }
}

/// The API descriptor.
#[derive(Deserialize, CommandModule)]
#[cmd(async)]
#[serde(tag = "cmd", content = "data", rename_all = "camelCase")]
pub enum Cmd {
  CreateWebview {
    options: Box<WindowConfig>,
  },
  Manage {
    label: Option<String>,
    cmd: WindowManagerCmd,
  },
}

impl Cmd {
  #[module_command_handler(window_create, "window > create")]
  async fn create_webview<R: Runtime>(
    context: InvokeContext<R>,
    options: Box<WindowConfig>,
  ) -> crate::Result<()> {
    let mut window = context.window;
    let label = options.label.clone();
    let url = options.url.clone();

    window
      .create_window(label.clone(), url, |_, webview_attributes| {
        (
          <<R::Dispatcher as Dispatch>::WindowBuilder>::with_config(*options),
          webview_attributes,
        )
      })?
      .emit_others("tauri://window-created", Some(WindowCreatedEvent { label }))?;

<<<<<<< HEAD
        window.create_window(label.clone(), url, |_, webview_attributes| {
          (
            <<R::Dispatcher as Dispatch>::WindowBuilder>::with_config(*options),
            webview_attributes,
          )
        })?;
=======
    Ok(())
  }

  async fn manage<R: Runtime>(
    context: InvokeContext<R>,
    label: Option<String>,
    cmd: WindowManagerCmd,
  ) -> crate::Result<InvokeResponse> {
    let window = match label {
      Some(l) if !l.is_empty() => context
        .window
        .get_window(&l)
        .ok_or(crate::Error::WebviewNotFound)?,
      _ => context.window,
    };
    match cmd {
      // Getters
      WindowManagerCmd::ScaleFactor => return Ok(window.scale_factor()?.into()),
      WindowManagerCmd::InnerPosition => return Ok(window.inner_position()?.into()),
      WindowManagerCmd::OuterPosition => return Ok(window.outer_position()?.into()),
      WindowManagerCmd::InnerSize => return Ok(window.inner_size()?.into()),
      WindowManagerCmd::OuterSize => return Ok(window.outer_size()?.into()),
      WindowManagerCmd::IsFullscreen => return Ok(window.is_fullscreen()?.into()),
      WindowManagerCmd::IsMaximized => return Ok(window.is_maximized()?.into()),
      WindowManagerCmd::IsDecorated => return Ok(window.is_decorated()?.into()),
      WindowManagerCmd::IsResizable => return Ok(window.is_resizable()?.into()),
      WindowManagerCmd::IsVisible => return Ok(window.is_visible()?.into()),
      WindowManagerCmd::CurrentMonitor => return Ok(window.current_monitor()?.into()),
      WindowManagerCmd::PrimaryMonitor => return Ok(window.primary_monitor()?.into()),
      WindowManagerCmd::AvailableMonitors => return Ok(window.available_monitors()?.into()),
      // Setters
      #[cfg(window_center)]
      WindowManagerCmd::Center => window.center()?,
      #[cfg(window_request_user_attention)]
      WindowManagerCmd::RequestUserAttention(request_type) => {
        window.request_user_attention(request_type)?
>>>>>>> 9b19a805
      }
      #[cfg(window_set_resizable)]
      WindowManagerCmd::SetResizable(resizable) => window.set_resizable(resizable)?,
      #[cfg(window_set_title)]
      WindowManagerCmd::SetTitle(title) => window.set_title(&title)?,
      #[cfg(window_maximize)]
      WindowManagerCmd::Maximize => window.maximize()?,
      #[cfg(window_unmaximize)]
      WindowManagerCmd::Unmaximize => window.unmaximize()?,
      #[cfg(all(window_maximize, window_unmaximize))]
      WindowManagerCmd::ToggleMaximize => match window.is_maximized()? {
        true => window.unmaximize()?,
        false => window.maximize()?,
      },
      #[cfg(window_minimize)]
      WindowManagerCmd::Minimize => window.minimize()?,
      #[cfg(window_unminimize)]
      WindowManagerCmd::Unminimize => window.unminimize()?,
      #[cfg(window_show)]
      WindowManagerCmd::Show => window.show()?,
      #[cfg(window_hide)]
      WindowManagerCmd::Hide => window.hide()?,
      #[cfg(window_close)]
      WindowManagerCmd::Close => window.close()?,
      #[cfg(window_set_decorations)]
      WindowManagerCmd::SetDecorations(decorations) => window.set_decorations(decorations)?,
      #[cfg(window_set_always_on_top)]
      WindowManagerCmd::SetAlwaysOnTop(always_on_top) => window.set_always_on_top(always_on_top)?,
      #[cfg(window_set_size)]
      WindowManagerCmd::SetSize(size) => window.set_size(size)?,
      #[cfg(window_set_min_size)]
      WindowManagerCmd::SetMinSize(size) => window.set_min_size(size)?,
      #[cfg(window_set_max_size)]
      WindowManagerCmd::SetMaxSize(size) => window.set_max_size(size)?,
      #[cfg(window_set_position)]
      WindowManagerCmd::SetPosition(position) => window.set_position(position)?,
      #[cfg(window_set_fullscreen)]
      WindowManagerCmd::SetFullscreen(fullscreen) => window.set_fullscreen(fullscreen)?,
      #[cfg(window_set_focus)]
      WindowManagerCmd::SetFocus => window.set_focus()?,
      #[cfg(window_set_icon)]
      WindowManagerCmd::SetIcon { icon } => window.set_icon(icon.into())?,
      #[cfg(window_set_skip_taskbar)]
      WindowManagerCmd::SetSkipTaskbar(skip) => window.set_skip_taskbar(skip)?,
      #[cfg(window_start_dragging)]
      WindowManagerCmd::StartDragging => window.start_dragging()?,
      #[cfg(window_print)]
      WindowManagerCmd::Print => window.print()?,
      // internals
      #[cfg(all(window_maximize, window_unmaximize))]
      WindowManagerCmd::InternalToggleMaximize => {
        if window.is_resizable()? {
          match window.is_maximized()? {
            true => window.unmaximize()?,
            false => window.maximize()?,
          }
        }
      }
      #[allow(unreachable_patterns)]
      _ => return Err(cmd.into_allowlist_error()),
    }
    #[allow(unreachable_code)]
    Ok(().into())
  }
}<|MERGE_RESOLUTION|>--- conflicted
+++ resolved
@@ -156,23 +156,13 @@
     let label = options.label.clone();
     let url = options.url.clone();
 
-    window
-      .create_window(label.clone(), url, |_, webview_attributes| {
-        (
-          <<R::Dispatcher as Dispatch>::WindowBuilder>::with_config(*options),
-          webview_attributes,
-        )
-      })?
-      .emit_others("tauri://window-created", Some(WindowCreatedEvent { label }))?;
-
-<<<<<<< HEAD
-        window.create_window(label.clone(), url, |_, webview_attributes| {
-          (
-            <<R::Dispatcher as Dispatch>::WindowBuilder>::with_config(*options),
-            webview_attributes,
-          )
-        })?;
-=======
+    window.create_window(label.clone(), url, |_, webview_attributes| {
+      (
+        <<R::Dispatcher as Dispatch>::WindowBuilder>::with_config(*options),
+        webview_attributes,
+      )
+    })?;
+
     Ok(())
   }
 
@@ -209,7 +199,6 @@
       #[cfg(window_request_user_attention)]
       WindowManagerCmd::RequestUserAttention(request_type) => {
         window.request_user_attention(request_type)?
->>>>>>> 9b19a805
       }
       #[cfg(window_set_resizable)]
       WindowManagerCmd::SetResizable(resizable) => window.set_resizable(resizable)?,
