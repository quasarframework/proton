--- conflicted
+++ resolved
@@ -151,99 +151,11 @@
   ) -> super::Result<ChildId> {
     use std::future::Future;
     use std::pin::Pin;
-<<<<<<< HEAD
-
-    let mut command = if options.sidecar {
-      #[cfg(not(shell_sidecar))]
-      return Err(crate::Error::ApiNotAllowlisted("shell > sidecar".to_string()).into_anyhow());
-      #[cfg(shell_sidecar)]
-      {
-        let program = PathBuf::from(program);
-        let program_as_string = program.display().to_string();
-        let program_no_ext_as_string = program.with_extension("").display().to_string();
-        let configured_sidecar = context
-          .config
-          .tauri
-          .bundle
-          .external_bin
-          .as_ref()
-          .map(|bins| {
-            bins
-              .iter()
-              .find(|b| b == &&program_as_string || b == &&program_no_ext_as_string)
-          })
-          .unwrap_or_default();
-        if let Some(sidecar) = configured_sidecar {
-          context
-            .window
-            .state::<Scopes>()
-            .shell
-            .prepare_sidecar(&program.to_string_lossy(), sidecar, args)
-            .map_err(crate::error::into_anyhow)?
-        } else {
-          return Err(crate::Error::SidecarNotAllowed(program).into_anyhow());
-        }
-      }
-    } else {
-      #[cfg(not(shell_execute))]
-      return Err(crate::Error::ApiNotAllowlisted("shell > execute".to_string()).into_anyhow());
-      #[cfg(shell_execute)]
-      match context
-        .window
-        .state::<Scopes>()
-        .shell
-        .prepare(&program, args)
-      {
-        Ok(cmd) => cmd,
-        Err(e) => {
-          #[cfg(debug_assertions)]
-          eprintln!("{e}");
-          return Err(crate::Error::ProgramNotAllowed(PathBuf::from(program)).into_anyhow());
-        }
-      }
-    };
-    #[cfg(any(shell_execute, shell_sidecar))]
-    {
-      if let Some(cwd) = options.cwd {
-        command = command.current_dir(cwd);
-      }
-      if let Some(env) = options.env {
-        command = command.envs(env);
-      } else {
-        command = command.env_clear();
-      }
-      if let Some(encoding) = options.encoding {
-        if let Some(encoding) = crate::api::process::Encoding::for_label(encoding.as_bytes()) {
-          command = command.encoding(encoding);
-        } else {
-          return Err(anyhow::anyhow!(format!("unknown encoding {encoding}")));
-        }
-      }
-      let (mut rx, child) = command.spawn()?;
-=======
->>>>>>> 6bb721cd
 
     let command = prepare_cmd(&context, &program, args, options)?;
 
     let (mut rx, child) = command.spawn()?;
 
-<<<<<<< HEAD
-          if context.window.eval(js.as_str()).is_err() {
-            fn eval<'a, R: Runtime>(
-              window: &'a crate::Window<R>,
-              js: &'a str,
-            ) -> Pin<Box<dyn Future<Output = ()> + Send + 'a>> {
-              Box::pin(async move {
-                tokio::time::sleep(std::time::Duration::from_millis(15)).await;
-                if window.eval(js).is_err() {
-                  eval(window, js).await;
-                }
-              })
-            }
-
-            eval(&context.window, js.as_str()).await;
-          }
-=======
     let pid = child.pid();
     command_child_store().lock().unwrap().insert(pid, child);
 
@@ -251,12 +163,25 @@
       while let Some(event) = rx.recv().await {
         if matches!(event, crate::api::process::CommandEvent::Terminated(_)) {
           command_child_store().lock().unwrap().remove(&pid);
->>>>>>> 6bb721cd
         }
         let js = crate::api::ipc::format_callback(on_event_fn, &event)
           .expect("unable to serialize CommandEvent");
 
-        let _ = context.window.eval(js.as_str());
+        if context.window.eval(js.as_str()).is_err() {
+          fn eval<'a, R: Runtime>(
+            window: &'a crate::Window<R>,
+            js: &'a str,
+          ) -> Pin<Box<dyn Future<Output = ()> + Send + 'a>> {
+            Box::pin(async move {
+              tokio::time::sleep(std::time::Duration::from_millis(15)).await;
+              if window.eval(js).is_err() {
+                eval(window, js).await;
+              }
+            })
+          }
+
+          eval(&context.window, js.as_str()).await;
+        }
       }
     });
 
