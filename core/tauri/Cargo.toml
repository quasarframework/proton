--- conflicted
+++ resolved
@@ -156,15 +156,6 @@
 native-tls-vendored = [ "reqwest/native-tls-vendored" ]
 rustls-tls = [ "reqwest/rustls-tls" ]
 process-command-api = [ "shared_child", "os_pipe" ]
-<<<<<<< HEAD
-global-shortcut = [
-  "tauri-runtime/global-shortcut",
-  "tauri-runtime-wry/global-shortcut"
-]
-clipboard = [ "tauri-runtime/clipboard", "tauri-runtime-wry/clipboard" ]
-=======
-dialog = [ "rfd" ]
->>>>>>> 3f17ee82
 notification = [ "notify-rust" ]
 system-tray = [ "tauri-runtime/system-tray", "tauri-runtime-wry/system-tray" ]
 devtools = [ "tauri-runtime/devtools", "tauri-runtime-wry/devtools" ]
