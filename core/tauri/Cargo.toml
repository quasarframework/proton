[package]
authors = [ "Tauri Programme within The Commons Conservancy" ]
categories = [ "gui", "web-programming" ]
description = "Make tiny, secure apps for all desktop platforms with Tauri"
edition = "2021"
rust-version = "1.57"
exclude = [
  "/test",
  "/.scripts",
  ".license_template",
  "CHANGELOG.md",
  "/target"
]
homepage = "https://tauri.studio"
license = "Apache-2.0 OR MIT"
name = "tauri"
readme = "README.md"
repository = "https://github.com/tauri-apps/tauri"
version = "1.0.0-rc.14"

[package.metadata.docs.rs]
no-default-features = true
features = [
  "wry",
  "custom-protocol",
  "api-all",
  "cli",
  "updater",
  "fs-extract-api",
  "system-tray",
  "devtools",
  "http-multipart",
  "icon-png",
  "dox"
]
rustdoc-args = [ "--cfg", "doc_cfg" ]
default-target = "x86_64-unknown-linux-gnu"
targets = [
  "x86_64-pc-windows-msvc",
  "x86_64-unknown-linux-gnu",
  "x86_64-apple-darwin"
]

[package.metadata.cargo-udeps.ignore]
normal = [ "attohttpc", "reqwest" ]

[dependencies]
serde_json = { version = "1.0", features = [ "raw_value" ] }
serde = { version = "1.0", features = [ "derive" ] }
tokio = { version = "1.19", features = [ "rt", "rt-multi-thread", "sync", "fs", "io-util" ] }
futures = "0.3"
uuid = { version = "1", features = [ "v4" ] }
url = { version = "2.2" }
anyhow = "1.0"
thiserror = "1.0"
once_cell = "1.12"
tauri-runtime = { version = "0.6.0", path = "../tauri-runtime" }
tauri-macros = { version = "1.0.0-rc.8", path = "../tauri-macros" }
tauri-utils = { version = "1.0.0-rc.8", features = [ "resources" ], path = "../tauri-utils" }
tauri-runtime-wry = { version = "0.6.0", path = "../tauri-runtime-wry", optional = true }
rand = "0.8"
semver = { version = "1.0", features = [ "serde" ] }
serde_repr = "0.1"
state = "0.5"
tar = "0.4.38"
tempfile = "3"
zip = { version = "0.6", default-features = false, optional = true }
ignore = "0.4"
flate2 = "1.0"
http = "0.2"
dirs-next = "2.0"
percent-encoding = "2.1"
base64 = { version = "0.13", optional = true }
clap = { version = "3", optional = true }
notify-rust = { version = "4.5", default-features = false, features = [ "d" ], optional = true }
reqwest = { version = "0.11", features = [ "json", "stream" ], optional = true }
bytes = { version = "1", features = [ "serde" ], optional = true }
attohttpc = { version = "0.19", features = [ "json", "form" ], optional = true }
<<<<<<< HEAD
open = { version = "2.1", optional = true }
=======
open = { version = "3.0", optional = true }
>>>>>>> b632737a
shared_child = { version = "1.0", optional = true }
os_pipe = { version = "1.0", optional = true }
rfd = { version = "0.8", optional = true }
raw-window-handle = "0.4.3"
minisign-verify = { version = "0.2", optional = true }
time = { version = "0.3", features = [ "parsing", "formatting" ], optional = true }
os_info = { version = "3.4.0", optional = true }
futures-lite = "1.12"
regex = { version = "1.5.6", optional = true }
glob = "0.3"
data-url = { version = "0.1", optional = true }
serialize-to-javascript = "=0.1.1"
infer = { version = "0.8", optional = true }
png = { version = "0.17", optional = true }
ico = { version = "0.1", optional = true }

[target."cfg(any(target_os = \"linux\", target_os = \"dragonfly\", target_os = \"freebsd\", target_os = \"openbsd\", target_os = \"netbsd\"))".dependencies]
gtk = { version = "0.15", features = [ "v3_20" ] }
glib = "0.15"
webkit2gtk = { version = "0.18", features = [ "v2_22" ] }

[target."cfg(target_os = \"macos\")".dependencies]
embed_plist = "1.2"
cocoa = "0.24"
objc = "0.2"

[target."cfg(windows)".dependencies]
webview2-com = "0.16.0"

  [target."cfg(windows)".dependencies.windows]
  version = "0.37.0"
  features = [ "Win32_Foundation" ]

[build-dependencies]
heck = "0.4"
once_cell = "1.12"

[dev-dependencies]
mockito = "0.31"
proptest = "1.0.0"
quickcheck = "1.0.3"
quickcheck_macros = "1.0.0"
serde = { version = "1.0", features = [ "derive" ] }
serde_json = "1.0"
tauri = { path = ".", default-features = false, features = [ "wry" ] }
tokio-test = "0.4.2"
tokio = { version = "1.19", features = [ "full" ] }
cargo_toml = "0.11"

[features]
default = [ "wry", "compression", "objc-exception" ]
compression = [ "tauri-macros/compression", "tauri-utils/compression" ]
wry = [ "tauri-runtime-wry" ]
objc-exception = [ "tauri-runtime-wry/objc-exception" ]
isolation = [ "tauri-utils/isolation", "tauri-macros/isolation" ]
custom-protocol = [ "tauri-macros/custom-protocol" ]
updater = [
  "minisign-verify",
  "time",
  "base64",
  "http-api",
  "dialog-ask",
  "fs-extract-api"
]
http-api = [ "attohttpc" ]
http-multipart = [ "attohttpc/multipart-form", "reqwest/multipart" ]
shell-open-api = [ "open", "regex", "tauri-macros/shell-scope" ]
fs-extract-api = [ "zip" ]
reqwest-client = [ "reqwest", "bytes" ]
process-command-api = [ "shared_child", "os_pipe" ]
global-shortcut = [
  "tauri-runtime/global-shortcut",
  "tauri-runtime-wry/global-shortcut"
]
clipboard = [ "tauri-runtime/clipboard", "tauri-runtime-wry/clipboard" ]
dialog = [ "rfd" ]
notification = [ "notify-rust" ]
cli = [ "clap" ]
system-tray = [ "tauri-runtime/system-tray", "tauri-runtime-wry/system-tray" ]
devtools = [ "tauri-runtime/devtools", "tauri-runtime-wry/devtools" ]
dox = [ "tauri-runtime-wry/dox" ]
macos-private-api = [
  "tauri-runtime/macos-private-api",
  "tauri-runtime-wry/macos-private-api"
]
window-data-url = [ "data-url" ]
api-all = [
  "clipboard-all",
  "dialog-all",
  "fs-all",
  "global-shortcut-all",
  "http-all",
  "notification-all",
  "os-all",
  "path-all",
  "process-all",
  "protocol-all",
  "shell-all",
  "window-all"
]
clipboard-all = [ "clipboard-write-text", "clipboard-read-text" ]
clipboard-read-text = [ "clipboard" ]
clipboard-write-text = [ "clipboard" ]
dialog-all = [ "dialog-open", "dialog-save", "dialog-message", "dialog-ask" ]
dialog-ask = [ "dialog" ]
dialog-confirm = [ "dialog" ]
dialog-message = [ "dialog" ]
dialog-open = [ "dialog" ]
dialog-save = [ "dialog" ]
fs-all = [
  "fs-copy-file",
  "fs-create-dir",
  "fs-read-file",
  "fs-read-dir",
  "fs-remove-dir",
  "fs-remove-file",
  "fs-rename-file",
  "fs-write-file"
]
fs-copy-file = [ ]
fs-create-dir = [ ]
fs-read-file = [ ]
fs-read-dir = [ ]
fs-remove-dir = [ ]
fs-remove-file = [ ]
fs-rename-file = [ ]
fs-write-file = [ ]
global-shortcut-all = [ "global-shortcut" ]
http-all = [ "http-request" ]
http-request = [ "http-api" ]
notification-all = [ "notification", "dialog-ask" ]
os-all = [ "os_info" ]
path-all = [ ]
process-all = [ "process-relaunch", "process-exit" ]
process-exit = [ ]
process-relaunch = [ ]
process-relaunch-dangerous-allow-symlink-macos = [ "tauri-utils/process-relaunch-dangerous-allow-symlink-macos" ]
protocol-all = [ "protocol-asset" ]
protocol-asset = [ ]
shell-all = [ "shell-execute", "shell-sidecar", "shell-open" ]
shell-execute = [ "process-command-api", "regex", "tauri-macros/shell-scope" ]
shell-sidecar = [ "process-command-api", "regex", "tauri-macros/shell-scope" ]
shell-open = [ "shell-open-api" ]
window-all = [
  "window-create",
  "window-center",
  "window-request-user-attention",
  "window-set-resizable",
  "window-set-title",
  "window-maximize",
  "window-unmaximize",
  "window-minimize",
  "window-unminimize",
  "window-show",
  "window-hide",
  "window-close",
  "window-set-decorations",
  "window-set-always-on-top",
  "window-set-size",
  "window-set-min-size",
  "window-set-max-size",
  "window-set-position",
  "window-set-fullscreen",
  "window-set-focus",
  "window-set-icon",
  "window-set-skip-taskbar",
  "window-set-cursor-grab",
  "window-set-cursor-visible",
  "window-set-cursor-icon",
  "window-set-cursor-position",
  "window-start-dragging",
  "window-print"
]
window-create = [ ]
window-center = [ ]
window-request-user-attention = [ ]
window-set-resizable = [ ]
window-set-title = [ ]
window-maximize = [ ]
window-unmaximize = [ ]
window-minimize = [ ]
window-unminimize = [ ]
window-show = [ ]
window-hide = [ ]
window-close = [ ]
window-set-decorations = [ ]
window-set-always-on-top = [ ]
window-set-size = [ ]
window-set-min-size = [ ]
window-set-max-size = [ ]
window-set-position = [ ]
window-set-fullscreen = [ ]
window-set-focus = [ ]
window-set-icon = [ ]
window-set-skip-taskbar = [ ]
window-set-cursor-grab = [ ]
window-set-cursor-visible = [ ]
window-set-cursor-icon = [ ]
window-set-cursor-position = [ ]
window-start-dragging = [ ]
window-print = [ ]
config-json5 = [ "tauri-macros/config-json5" ]
icon-ico = [ "infer", "ico" ]
icon-png = [ "infer", "png" ]

[[example]]
name = "commands"
path = "../../examples/commands/main.rs"

[[example]]
name = "helloworld"
path = "../../examples/helloworld/main.rs"

[[example]]
name = "multiwindow"
path = "../../examples/multiwindow/main.rs"
required-features = [ "window-create" ]

[[example]]
name = "parent-window"
path = "../../examples/parent-window/main.rs"

[[example]]
name = "navigation"
path = "../../examples/navigation/main.rs"
required-features = [ "window-create" ]

[[example]]
name = "splashscreen"
path = "../../examples/splashscreen/main.rs"

[[example]]
name = "state"
path = "../../examples/state/main.rs"

[[example]]
name = "streaming"
path = "../../examples/streaming/main.rs"

[[example]]
name = "isolation"
path = "../../examples/isolation/main.rs"
required-features = [ "isolation" ]<|MERGE_RESOLUTION|>--- conflicted
+++ resolved
@@ -76,11 +76,7 @@
 reqwest = { version = "0.11", features = [ "json", "stream" ], optional = true }
 bytes = { version = "1", features = [ "serde" ], optional = true }
 attohttpc = { version = "0.19", features = [ "json", "form" ], optional = true }
-<<<<<<< HEAD
-open = { version = "2.1", optional = true }
-=======
 open = { version = "3.0", optional = true }
->>>>>>> b632737a
 shared_child = { version = "1.0", optional = true }
 os_pipe = { version = "1.0", optional = true }
 rfd = { version = "0.8", optional = true }
