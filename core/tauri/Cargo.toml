--- conflicted
+++ resolved
@@ -137,11 +137,6 @@
   "dialog-ask",
   "fs-extract-api"
 ]
-<<<<<<< HEAD
-http-multipart = [ "reqwest/multipart" ]
-=======
-shell-open-api = [ "open", "regex", "tauri-macros/shell-scope" ]
->>>>>>> 0c11023b
 fs-extract-api = [ "zip" ]
 native-tls = [ "reqwest/native-tls" ]
 native-tls-vendored = [ "reqwest/native-tls-vendored" ]
