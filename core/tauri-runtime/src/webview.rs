--- conflicted
+++ resolved
@@ -323,125 +323,9 @@
     self.incognito = incognito;
     self
   }
-<<<<<<< HEAD
-}
-
-/// Do **NOT** implement this trait except for use in a custom [`Runtime`](crate::Runtime).
-///
-/// This trait is separate from [`WindowBuilder`] to prevent "accidental" implementation.
-pub trait WindowBuilderBase: fmt::Debug + Clone + Sized {}
-
-/// A builder for all attributes related to a single webview.
-///
-/// This trait is only meant to be implemented by a custom [`Runtime`](crate::Runtime)
-/// and not by applications.
-pub trait WindowBuilder: WindowBuilderBase {
-  /// Initializes a new window attributes builder.
-  fn new() -> Self;
-
-  /// Initializes a new webview builder from a [`WindowConfig`]
-  fn with_config(config: &WindowConfig) -> Self;
-=======
->>>>>>> 30a64a9c
 
   /// Enable or disable transparency for the WebView.
   #[cfg(any(not(target_os = "macos"), feature = "macos-private-api"))]
-<<<<<<< HEAD
-  #[cfg_attr(
-    docsrs,
-    doc(cfg(any(not(target_os = "macos"), feature = "macos-private-api")))
-  )]
-  #[must_use]
-  fn transparent(self, transparent: bool) -> Self;
-
-  /// Whether the window should have borders and bars.
-  #[must_use]
-  fn decorations(self, decorations: bool) -> Self;
-
-  /// Whether the window should always be below other windows.
-  #[must_use]
-  fn always_on_bottom(self, always_on_bottom: bool) -> Self;
-
-  /// Whether the window should always be on top of other windows.
-  #[must_use]
-  fn always_on_top(self, always_on_top: bool) -> Self;
-
-  /// Whether the window should be visible on all workspaces or virtual desktops.
-  #[must_use]
-  fn visible_on_all_workspaces(self, visible_on_all_workspaces: bool) -> Self;
-
-  /// Prevents the window contents from being captured by other apps.
-  #[must_use]
-  fn content_protected(self, protected: bool) -> Self;
-
-  /// Sets the window icon.
-  fn icon(self, icon: Icon) -> crate::Result<Self>;
-
-  /// Sets whether or not the window icon should be added to the taskbar.
-  #[must_use]
-  fn skip_taskbar(self, skip: bool) -> Self;
-
-  /// Sets whether or not the window has shadow.
-  ///
-  /// ## Platform-specific
-  ///
-  /// - **Windows:**
-  ///   - `false` has no effect on decorated window, shadows are always ON.
-  ///   - `true` will make ndecorated window have a 1px white border,
-  /// and on Windows 11, it will have a rounded corners.
-  /// - **Linux:** Unsupported.
-  #[must_use]
-  fn shadow(self, enable: bool) -> Self;
-
-  /// Set an owner to the window to be created.
-  ///
-  /// From MSDN:
-  /// - An owned window is always above its owner in the z-order.
-  /// - The system automatically destroys an owned window when its owner is destroyed.
-  /// - An owned window is hidden when its owner is minimized.
-  ///
-  /// For more information, see <https://docs.microsoft.com/en-us/windows/win32/winmsg/window-features#owned-windows>
-  #[cfg(windows)]
-  #[must_use]
-  fn owner(self, owner: HWND) -> Self;
-
-  /// Sets a parent to the window to be created.
-  ///
-  /// A child window has the WS_CHILD style and is confined to the client area of its parent window.
-  ///
-  /// For more information, see <https://docs.microsoft.com/en-us/windows/win32/winmsg/window-features#child-windows>
-  #[cfg(windows)]
-  #[must_use]
-  fn parent(self, parent: HWND) -> Self;
-
-  /// Sets a parent to the window to be created.
-  ///
-  /// See <https://developer.apple.com/documentation/appkit/nswindow/1419152-addchildwindow?language=objc>
-  #[cfg(target_os = "macos")]
-  #[must_use]
-  fn parent(self, parent: *mut std::ffi::c_void) -> Self;
-
-  /// Sets the window to be created transient for parent.
-  ///
-  /// See <https://docs.gtk.org/gtk3/method.Window.set_transient_for.html>
-  #[cfg(any(
-    target_os = "linux",
-    target_os = "dragonfly",
-    target_os = "freebsd",
-    target_os = "netbsd",
-    target_os = "openbsd"
-  ))]
-  fn transient_for(self, parent: &impl gtk::glib::IsA<gtk::Window>) -> Self;
-
-  /// Hide the titlebar. Titlebar buttons will still be visible.
-  #[cfg(target_os = "macos")]
-  #[must_use]
-  fn title_bar_style(self, style: TitleBarStyle) -> Self;
-
-  /// Hide the window title.
-  #[cfg(target_os = "macos")]
-=======
->>>>>>> 30a64a9c
   #[must_use]
   pub fn transparent(mut self, transparent: bool) -> Self {
     self.transparent = transparent;
