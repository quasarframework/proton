// Copyright 2019-2021 Tauri Programme within The Commons Conservancy
// SPDX-License-Identifier: Apache-2.0
// SPDX-License-Identifier: MIT

//! Internal runtime between Tauri and the underlying webview runtime.

#![cfg_attr(doc_cfg, feature(doc_cfg))]

use std::{fmt::Debug, hash::Hash, path::PathBuf};

use serde::{Deserialize, Serialize};
use tauri_utils::assets::Assets;
use uuid::Uuid;

/// Create window and system tray menus.
#[cfg(any(feature = "menu", feature = "system-tray"))]
#[cfg_attr(doc_cfg, doc(cfg(any(feature = "menu", feature = "system-tray"))))]
pub mod menu;
/// Types useful for interacting with a user's monitors.
pub mod monitor;
pub mod tag;
pub mod webview;
pub mod window;

use monitor::Monitor;
use tag::Tag;
use webview::WindowBuilder;
use window::{
  dpi::{PhysicalPosition, PhysicalSize, Position, Size},
  DetachedWindow, PendingWindow, WindowEvent,
};

/// A type that can be derived into a menu id.
pub trait MenuId: Serialize + Hash + Eq + Debug + Clone + Send + Sync + 'static {}

impl<T> MenuId for T where T: Serialize + Hash + Eq + Debug + Clone + Send + Sync + 'static {}

#[cfg(feature = "system-tray")]
#[non_exhaustive]
pub struct SystemTray<I: MenuId> {
  pub icon: Option<Icon>,
  pub menu: Option<menu::SystemTrayMenu<I>>,
}

#[cfg(feature = "system-tray")]
impl<I: MenuId> Default for SystemTray<I> {
  fn default() -> Self {
    Self {
      icon: None,
      menu: None,
    }
  }
}

#[cfg(feature = "system-tray")]
impl<I: MenuId> SystemTray<I> {
  /// Creates a new system tray that only renders an icon.
  pub fn new() -> Self {
    Default::default()
  }

  pub fn menu(&self) -> Option<&menu::SystemTrayMenu<I>> {
    self.menu.as_ref()
  }

  /// Sets the tray icon. Must be a [`Icon::File`] on Linux and a [`Icon::Raw`] on Windows and macOS.
  pub fn with_icon(mut self, icon: Icon) -> Self {
    self.icon.replace(icon);
    self
  }

  /// Sets the menu to show when the system tray is right clicked.
  pub fn with_menu(mut self, menu: menu::SystemTrayMenu<I>) -> Self {
    self.menu.replace(menu);
    self
  }
}

/// Type of user attention requested on a window.
#[derive(Debug, Clone, Copy, PartialEq, Deserialize)]
#[serde(tag = "type")]
pub enum UserAttentionType {
  /// ## Platform-specific
  /// - **macOS:** Bounces the dock icon until the application is in focus.
  /// - **Windows:** Flashes both the window and the taskbar button until the application is in focus.
  Critical,
  /// ## Platform-specific
  /// - **macOS:** Bounces the dock icon once.
  /// - **Windows:** Flashes the taskbar button until the application is in focus.
  Informational,
}

#[derive(Debug, thiserror::Error)]
#[non_exhaustive]
pub enum Error {
  /// Failed to create webview.
  #[error("failed to create webview: {0}")]
  CreateWebview(Box<dyn std::error::Error + Send>),
  /// Failed to create window.
  #[error("failed to create window")]
  CreateWindow,
  /// Failed to send message to webview.
  #[error("failed to send message to the webview")]
  FailedToSendMessage,
  /// Failed to serialize/deserialize.
  #[error("JSON error: {0}")]
  Json(#[from] serde_json::Error),
  /// Encountered an error creating the app system tray.
  #[cfg(feature = "system-tray")]
  #[cfg_attr(doc_cfg, doc(cfg(feature = "system-tray")))]
  #[error("error encountered during tray setup: {0}")]
  SystemTray(Box<dyn std::error::Error + Send>),
  /// Failed to load window icon.
  #[error("invalid icon: {0}")]
  InvalidIcon(Box<dyn std::error::Error + Send>),
  /// Failed to get monitor on window operation.
  #[error("failed to get monitor")]
  FailedToGetMonitor,
  /// Global shortcut error.
  #[error(transparent)]
  GlobalShortcut(Box<dyn std::error::Error + Send>),
}

/// Result type.
pub type Result<T> = std::result::Result<T, Error>;

#[doc(hidden)]
pub mod private {
  pub trait ParamsBase {}
}

/// Types associated with the running Tauri application.
pub trait Params: private::ParamsBase + 'static {
  /// The event type used to create and listen to events.
  type Event: Tag;

  /// The type used to determine the name of windows.
  type Label: Tag;

  /// The type used to determine window menu ids.
  type MenuId: MenuId;

  /// The type used to determine system tray menu ids.
  type SystemTrayMenuId: MenuId;

  /// Assets that Tauri should serve from itself.
  type Assets: Assets;

  /// The underlying webview runtime used by the Tauri application.
  type Runtime: Runtime;
}

/// A icon definition.
#[derive(Debug, Clone)]
#[non_exhaustive]
pub enum Icon {
  /// Icon from file path.
  File(PathBuf),
  /// Icon from raw bytes.
  Raw(Vec<u8>),
}

impl Icon {
  /// Converts the icon to a the expected system tray format.
  /// We expect the code that passes the Icon enum to have already checked the platform.
  #[cfg(target_os = "linux")]
  pub fn into_tray_icon(self) -> PathBuf {
    match self {
      Icon::File(path) => path,
      Icon::Raw(_) => {
        panic!("linux requires the system menu icon to be a file path, not bytes.")
      }
    }
  }

  /// Converts the icon to a the expected system tray format.
  /// We expect the code that passes the Icon enum to have already checked the platform.
  #[cfg(not(target_os = "linux"))]
  pub fn into_tray_icon(self) -> Vec<u8> {
    match self {
      Icon::Raw(bytes) => bytes,
      Icon::File(_) => {
        panic!("non-linux system menu icons must be bytes, not a file path.")
      }
    }
  }
}

/// Event triggered on the event loop run.
pub enum RunEvent {
  /// Event loop is exiting.
  Exit,
  /// Window closed.
  WindowClose(String),
}

/// A system tray event.
pub enum SystemTrayEvent {
  MenuItemClick(u16),
  LeftClick {
    position: PhysicalPosition<f64>,
    size: PhysicalSize<f64>,
  },
  RightClick {
    position: PhysicalPosition<f64>,
    size: PhysicalSize<f64>,
  },
  DoubleClick {
    position: PhysicalPosition<f64>,
    size: PhysicalSize<f64>,
  },
}

/// Metadata for a runtime event loop iteration on `run_iteration`.
#[derive(Debug, Clone, Default)]
pub struct RunIteration {
  pub webview_count: usize,
}

/// A [`Send`] handle to the runtime.
pub trait RuntimeHandle: Send + Sized + Clone + 'static {
  type Runtime: Runtime<Handle = Self>;
  /// Create a new webview window.
  fn create_window<P: Params<Runtime = Self::Runtime>>(
    &self,
    pending: PendingWindow<P>,
  ) -> crate::Result<DetachedWindow<P>>;

  #[cfg(all(windows, feature = "system-tray"))]
  #[cfg_attr(doc_cfg, doc(cfg(all(windows, feature = "system-tray"))))]
  fn remove_system_tray(&self) -> crate::Result<()>;
}

/// A global shortcut manager.
pub trait GlobalShortcutManager {
  /// Whether the application has registered the given `accelerator`.
  ///
  /// # Panics
  ///
  /// Panics if the app is not running yet, usually when called on the `tauri::Builder#setup` closure.
  /// You can spawn a task to use the API using the `tauri::async_runtime` to prevent the panic.
  fn is_registered(&self, accelerator: &str) -> crate::Result<bool>;

  /// Register a global shortcut of `accelerator`.
  ///
  /// # Panics
  ///
  /// Panics if the app is not running yet, usually when called on the `tauri::Builder#setup` closure.
  /// You can spawn a task to use the API using the `tauri::async_runtime` to prevent the panic.
  fn register<F: Fn() + Send + 'static>(
    &mut self,
    accelerator: &str,
    handler: F,
  ) -> crate::Result<()>;

  /// Unregister all accelerators registered by the manager instance.
  ///
  /// # Panics
  ///
  /// Panics if the app is not running yet, usually when called on the `tauri::Builder#setup` closure.
  /// You can spawn a task to use the API using the `tauri::async_runtime` to prevent the panic.
  fn unregister_all(&mut self) -> crate::Result<()>;

  /// Unregister the provided `accelerator`.
  ///
  /// # Panics
  ///
  /// Panics if the app is not running yet, usually when called on the `tauri::Builder#setup` closure.
  /// You can spawn a task to use the API using the `tauri::async_runtime` to prevent the panic.
  fn unregister(&mut self, accelerator: &str) -> crate::Result<()>;
}

<<<<<<< HEAD
/// Clipboard manager.
pub trait ClipboardManager {
  /// Writes the text into the clipboard as plain text.
  ///
  /// # Panics
  ///
  /// Panics if the app is not running yet, usually when called on the `tauri::Builder#setup` closure.
  /// You can spawn a task to use the API using the `tauri::async_runtime` to prevent the panic.

  fn write_text<T: Into<String>>(&mut self, text: T) -> Result<()>;
  /// Read the content in the clipboard as plain text.
  ///
  /// # Panics
  ///
  /// Panics if the app is not running yet, usually when called on the `tauri::Builder#setup` closure.
  /// You can spawn a task to use the API using the `tauri::async_runtime` to prevent the panic.
  fn read_text(&self) -> Result<Option<String>>;
}

=======
>>>>>>> 3280c4aa
/// The webview runtime interface.
pub trait Runtime: Sized + 'static {
  /// The message dispatcher.
  type Dispatcher: Dispatch<Runtime = Self>;
  /// The runtime handle type.
  type Handle: RuntimeHandle<Runtime = Self>;
  /// The global shortcut manager type.
  type GlobalShortcutManager: GlobalShortcutManager + Clone + Send;
<<<<<<< HEAD
  /// The clipboard manager type.
  type ClipboardManager: ClipboardManager + Clone + Send;
=======
>>>>>>> 3280c4aa
  /// The tray handler type.
  #[cfg(feature = "system-tray")]
  type TrayHandler: menu::TrayHandle + Clone + Send;

  /// Creates a new webview runtime.
  fn new() -> crate::Result<Self>;

  /// Gets a runtime handle.
  fn handle(&self) -> Self::Handle;

  /// Gets the global shortcut manager.
  fn global_shortcut_manager(&self) -> Self::GlobalShortcutManager;

<<<<<<< HEAD
  /// Gets the clipboard manager.
  fn clipboard_manager(&self) -> Self::ClipboardManager;

=======
>>>>>>> 3280c4aa
  /// Create a new webview window.
  fn create_window<P: Params<Runtime = Self>>(
    &self,
    pending: PendingWindow<P>,
  ) -> crate::Result<DetachedWindow<P>>;

  /// Adds the icon to the system tray with the specified menu items.
  #[cfg(feature = "system-tray")]
  #[cfg_attr(doc_cfg, doc(cfg(feature = "system-tray")))]
  fn system_tray<I: MenuId>(&self, system_tray: SystemTray<I>) -> crate::Result<Self::TrayHandler>;

  /// Registers a system tray event handler.
  #[cfg(feature = "system-tray")]
  #[cfg_attr(doc_cfg, doc(cfg(feature = "system-tray")))]
  fn on_system_tray_event<F: Fn(&SystemTrayEvent) + Send + 'static>(&mut self, f: F) -> Uuid;

  /// Runs the one step of the webview runtime event loop and returns control flow to the caller.
  #[cfg(any(target_os = "windows", target_os = "macos"))]
  fn run_iteration<F: Fn(RunEvent) + 'static>(&mut self, callback: F) -> RunIteration;

  /// Run the webview runtime.
  fn run<F: Fn(RunEvent) + 'static>(self, callback: F);
}

/// Webview dispatcher. A thread-safe handle to the webview API.
pub trait Dispatch: Clone + Send + Sized + 'static {
  /// The runtime this [`Dispatch`] runs under.
  type Runtime: Runtime;

  /// The winoow builder type.
  type WindowBuilder: WindowBuilder + Clone;

  /// Run a task on the main thread.
  fn run_on_main_thread<F: FnOnce() + Send + 'static>(&self, f: F) -> crate::Result<()>;

  /// Registers a window event handler.
  fn on_window_event<F: Fn(&WindowEvent) + Send + 'static>(&self, f: F) -> Uuid;

  /// Registers a window event handler.
  #[cfg(feature = "menu")]
  #[cfg_attr(doc_cfg, doc(cfg(feature = "menu")))]
  fn on_menu_event<F: Fn(&window::MenuEvent) + Send + 'static>(&self, f: F) -> Uuid;

  // GETTERS

  /// Returns the scale factor that can be used to map logical pixels to physical pixels, and vice versa.
  fn scale_factor(&self) -> crate::Result<f64>;

  /// Returns the position of the top-left hand corner of the window's client area relative to the top-left hand corner of the desktop.
  fn inner_position(&self) -> crate::Result<PhysicalPosition<i32>>;

  /// Returns the position of the top-left hand corner of the window relative to the top-left hand corner of the desktop.
  fn outer_position(&self) -> crate::Result<PhysicalPosition<i32>>;

  /// Returns the physical size of the window's client area.
  ///
  /// The client area is the content of the window, excluding the title bar and borders.
  fn inner_size(&self) -> crate::Result<PhysicalSize<u32>>;

  /// Returns the physical size of the entire window.
  ///
  /// These dimensions include the title bar and borders. If you don't want that (and you usually don't), use inner_size instead.
  fn outer_size(&self) -> crate::Result<PhysicalSize<u32>>;

  /// Gets the window's current fullscreen state.
  fn is_fullscreen(&self) -> crate::Result<bool>;

  /// Gets the window's current maximized state.
  fn is_maximized(&self) -> crate::Result<bool>;

  /// Gets the window’s current decoration state.
  fn is_decorated(&self) -> crate::Result<bool>;

  /// Gets the window’s current resizable state.
  fn is_resizable(&self) -> crate::Result<bool>;

  /// Gets the window's current vibility state.
  fn is_visible(&self) -> crate::Result<bool>;

  /// Gets the window menu current visibility state.
  #[cfg(feature = "menu")]
  fn is_menu_visible(&self) -> crate::Result<bool>;

  /// Returns the monitor on which the window currently resides.
  ///
  /// Returns None if current monitor can't be detected.
  fn current_monitor(&self) -> crate::Result<Option<Monitor>>;

  /// Returns the primary monitor of the system.
  ///
  /// Returns None if it can't identify any monitor as a primary one.
  fn primary_monitor(&self) -> crate::Result<Option<Monitor>>;

  /// Returns the list of all the monitors available on the system.
  fn available_monitors(&self) -> crate::Result<Vec<Monitor>>;

  /// Returns the native handle that is used by this window.
  #[cfg(windows)]
  fn hwnd(&self) -> crate::Result<*mut std::ffi::c_void>;

  // SETTERS

  /// Centers the window.
  fn center(&self) -> crate::Result<()>;

  /// Opens the dialog to prints the contents of the webview.
  fn print(&self) -> crate::Result<()>;

  /// Requests user attention to the window.
  ///
  /// Providing `None` will unset the request for user attention.
  fn request_user_attention(&self, request_type: Option<UserAttentionType>) -> crate::Result<()>;

  /// Create a new webview window.
  fn create_window<P: Params<Runtime = Self::Runtime>>(
    &mut self,
    pending: PendingWindow<P>,
  ) -> crate::Result<DetachedWindow<P>>;

  /// Updates the window resizable flag.
  fn set_resizable(&self, resizable: bool) -> crate::Result<()>;

  /// Updates the window title.
  fn set_title<S: Into<String>>(&self, title: S) -> crate::Result<()>;

  /// Maximizes the window.
  fn maximize(&self) -> crate::Result<()>;

  /// Unmaximizes the window.
  fn unmaximize(&self) -> crate::Result<()>;

  /// Minimizes the window.
  fn minimize(&self) -> crate::Result<()>;

  /// Unminimizes the window.
  fn unminimize(&self) -> crate::Result<()>;

  /// Shows the window menu.
  #[cfg(feature = "menu")]
  fn show_menu(&self) -> crate::Result<()>;

  /// Hides the window menu.
  #[cfg(feature = "menu")]
  fn hide_menu(&self) -> crate::Result<()>;

  /// Shows the window.
  fn show(&self) -> crate::Result<()>;

  /// Hides the window.
  fn hide(&self) -> crate::Result<()>;

  /// Closes the window.
  fn close(&self) -> crate::Result<()>;

  /// Updates the hasDecorations flag.
  fn set_decorations(&self, decorations: bool) -> crate::Result<()>;

  /// Updates the window alwaysOnTop flag.
  fn set_always_on_top(&self, always_on_top: bool) -> crate::Result<()>;

  /// Resizes the window.
  fn set_size(&self, size: Size) -> crate::Result<()>;

  /// Updates the window min size.
  fn set_min_size(&self, size: Option<Size>) -> crate::Result<()>;

  /// Updates the window max size.
  fn set_max_size(&self, size: Option<Size>) -> crate::Result<()>;

  /// Updates the window position.
  fn set_position(&self, position: Position) -> crate::Result<()>;

  /// Updates the window fullscreen state.
  fn set_fullscreen(&self, fullscreen: bool) -> crate::Result<()>;

  /// Bring the window to front and focus.
  fn set_focus(&self) -> crate::Result<()>;

  /// Updates the window icon.
  fn set_icon(&self, icon: Icon) -> crate::Result<()>;

  /// Whether to show the window icon in the task bar or not.
  fn set_skip_taskbar(&self, skip: bool) -> crate::Result<()>;

  /// Starts dragging the window.
  fn start_dragging(&self) -> crate::Result<()>;

  /// Executes javascript on the window this [`Dispatch`] represents.
  fn eval_script<S: Into<String>>(&self, script: S) -> crate::Result<()>;

  /// Applies the specified `update` to the menu item associated with the given `id`.
  #[cfg(feature = "menu")]
  fn update_menu_item(&self, id: u16, update: menu::MenuUpdate) -> crate::Result<()>;
}<|MERGE_RESOLUTION|>--- conflicted
+++ resolved
@@ -270,7 +270,6 @@
   fn unregister(&mut self, accelerator: &str) -> crate::Result<()>;
 }
 
-<<<<<<< HEAD
 /// Clipboard manager.
 pub trait ClipboardManager {
   /// Writes the text into the clipboard as plain text.
@@ -290,8 +289,6 @@
   fn read_text(&self) -> Result<Option<String>>;
 }
 
-=======
->>>>>>> 3280c4aa
 /// The webview runtime interface.
 pub trait Runtime: Sized + 'static {
   /// The message dispatcher.
@@ -300,11 +297,8 @@
   type Handle: RuntimeHandle<Runtime = Self>;
   /// The global shortcut manager type.
   type GlobalShortcutManager: GlobalShortcutManager + Clone + Send;
-<<<<<<< HEAD
   /// The clipboard manager type.
   type ClipboardManager: ClipboardManager + Clone + Send;
-=======
->>>>>>> 3280c4aa
   /// The tray handler type.
   #[cfg(feature = "system-tray")]
   type TrayHandler: menu::TrayHandle + Clone + Send;
@@ -318,12 +312,9 @@
   /// Gets the global shortcut manager.
   fn global_shortcut_manager(&self) -> Self::GlobalShortcutManager;
 
-<<<<<<< HEAD
   /// Gets the clipboard manager.
   fn clipboard_manager(&self) -> Self::ClipboardManager;
 
-=======
->>>>>>> 3280c4aa
   /// Create a new webview window.
   fn create_window<P: Params<Runtime = Self>>(
     &self,
