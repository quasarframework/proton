--- conflicted
+++ resolved
@@ -188,12 +188,8 @@
   pub(crate) csp: bool,
   pub(crate) pattern: PatternKind,
   pub(crate) freeze_prototype: bool,
-<<<<<<< HEAD
   pub(crate) dangerous_disable_asset_csp: bool,
-  #[cfg(any(feature = "isolation", feature = "__isolation-docs"))]
-=======
   #[cfg(feature = "isolation")]
->>>>>>> 8661e3e2
   pub(crate) isolation_schema: String,
 }
 
@@ -204,12 +200,8 @@
       csp: false,
       pattern,
       freeze_prototype: false,
-<<<<<<< HEAD
       dangerous_disable_asset_csp: false,
-      #[cfg(any(feature = "isolation", feature = "__isolation-docs"))]
-=======
       #[cfg(feature = "isolation")]
->>>>>>> 8661e3e2
       isolation_schema: format!("isolation-{}", uuid::Uuid::new_v4()),
     }
   }
