// Copyright 2019-2023 Tauri Programme within The Commons Conservancy
// SPDX-License-Identifier: Apache-2.0
// SPDX-License-Identifier: MIT

use std::path::{Path, PathBuf};
use std::{ffi::OsStr, str::FromStr};

use base64::Engine;
use proc_macro2::TokenStream;
use quote::quote;
use sha2::{Digest, Sha256};

use tauri_utils::assets::AssetKey;
use tauri_utils::config::{AppUrl, Config, PatternKind, WindowUrl};
use tauri_utils::html::{
  inject_nonce_token, parse as parse_html, serialize_node as serialize_html_node,
};

use crate::embedded_assets::{AssetOptions, CspHashes, EmbeddedAssets, EmbeddedAssetsError};

/// Necessary data needed by [`context_codegen`] to generate code for a Tauri application context.
pub struct ContextData {
  pub dev: bool,
  pub config: Config,
  pub config_parent: PathBuf,
  pub root: TokenStream,
}

fn map_core_assets(
  options: &AssetOptions,
  target: Target,
) -> impl Fn(&AssetKey, &Path, &mut Vec<u8>, &mut CspHashes) -> Result<(), EmbeddedAssetsError> {
  #[cfg(feature = "isolation")]
  let pattern = tauri_utils::html::PatternObject::from(&options.pattern);
  let csp = options.csp;
  let dangerous_disable_asset_csp_modification =
    options.dangerous_disable_asset_csp_modification.clone();
  move |key, path, input, csp_hashes| {
    if path.extension() == Some(OsStr::new("html")) {
      #[allow(clippy::collapsible_if)]
      if csp {
        let mut document = parse_html(String::from_utf8_lossy(input).into_owned());

        if target == Target::Linux {
          ::tauri_utils::html::inject_csp_token(&mut document);
        }

        inject_nonce_token(&mut document, &dangerous_disable_asset_csp_modification);

        if dangerous_disable_asset_csp_modification.can_modify("script-src") {
          if let Ok(inline_script_elements) = document.select("script:not(empty)") {
            let mut scripts = Vec::new();
            for inline_script_el in inline_script_elements {
              let script = inline_script_el.as_node().text_contents();
              let mut hasher = Sha256::new();
              hasher.update(&script);
              let hash = hasher.finalize();
              scripts.push(format!(
                "'sha256-{}'",
                base64::engine::general_purpose::STANDARD.encode(hash)
              ));
            }
            csp_hashes
              .inline_scripts
              .entry(key.clone().into())
              .or_default()
              .append(&mut scripts);
          }
        }

        #[cfg(feature = "isolation")]
        if dangerous_disable_asset_csp_modification.can_modify("style-src") {
          if let tauri_utils::html::PatternObject::Isolation { .. } = &pattern {
            // create the csp for the isolation iframe styling now, to make the runtime less complex
            let mut hasher = Sha256::new();
            hasher.update(tauri_utils::pattern::isolation::IFRAME_STYLE);
            let hash = hasher.finalize();
            csp_hashes.styles.push(format!(
              "'sha256-{}'",
              base64::engine::general_purpose::STANDARD.encode(hash)
            ));
          }
        }

        *input = serialize_html_node(&document);
      }
    }
    Ok(())
  }
}

#[cfg(feature = "isolation")]
fn map_isolation(
  _options: &AssetOptions,
  dir: PathBuf,
) -> impl Fn(&AssetKey, &Path, &mut Vec<u8>, &mut CspHashes) -> Result<(), EmbeddedAssetsError> {
  move |_key, path, input, _csp_hashes| {
    if path.extension() == Some(OsStr::new("html")) {
      let mut isolation_html =
        tauri_utils::html::parse(String::from_utf8_lossy(input).into_owned());

      // this is appended, so no need to reverse order it
      tauri_utils::html::inject_codegen_isolation_script(&mut isolation_html);

      // temporary workaround for windows not loading assets
      tauri_utils::html::inline_isolation(&mut isolation_html, &dir);

      *input = isolation_html.to_string().as_bytes().to_vec()
    }

    Ok(())
  }
}

#[derive(PartialEq, Eq, Clone, Copy)]
enum Target {
  Linux,
  Windows,
  Darwin,
  Android,
  // iOS.
  Ios,
}

impl Target {
  fn is_mobile(&self) -> bool {
    matches!(self, Target::Android | Target::Ios)
  }

  fn is_desktop(&self) -> bool {
    !self.is_mobile()
  }
}

/// Build a `tauri::Context` for including in application code.
pub fn context_codegen(data: ContextData) -> Result<TokenStream, EmbeddedAssetsError> {
  let ContextData {
    dev,
    config,
    config_parent,
    root,
  } = data;

  let target =
    if let Ok(target) = std::env::var("TARGET").or_else(|_| std::env::var("TAURI_TARGET_TRIPLE")) {
      if target.contains("unknown-linux") {
        Target::Linux
      } else if target.contains("pc-windows") {
        Target::Windows
      } else if target.contains("apple-darwin") {
        Target::Darwin
      } else if target.contains("android") {
        Target::Android
      } else if target.contains("apple-ios") {
        Target::Ios
      } else {
        panic!("unknown codegen target {target}");
      }
    } else if cfg!(target_os = "linux") {
      Target::Linux
    } else if cfg!(windows) {
      Target::Windows
    } else if cfg!(target_os = "macos") {
      Target::Darwin
    } else if cfg!(target_os = "android") {
      Target::Android
    } else if cfg!(target_os = "ios") {
      Target::Ios
    } else {
      panic!("unknown codegen target")
    };

  let mut options = AssetOptions::new(config.tauri.pattern.clone())
    .freeze_prototype(config.tauri.security.freeze_prototype)
    .dangerous_disable_asset_csp_modification(
      config
        .tauri
        .security
        .dangerous_disable_asset_csp_modification
        .clone(),
    );
  let csp = if dev {
    config
      .tauri
      .security
      .dev_csp
      .clone()
      .or_else(|| config.tauri.security.csp.clone())
  } else {
    config.tauri.security.csp.clone()
  };
  if csp.is_some() {
    options = options.with_csp();
  }

  let app_url = if dev {
    &config.build.dev_path
  } else {
    &config.build.dist_dir
  };

  let assets = match app_url {
    AppUrl::Url(url) => match url {
      WindowUrl::External(_) => Default::default(),
      WindowUrl::App(path) => {
        if path.components().count() == 0 {
          panic!(
            "The `{}` configuration cannot be empty",
            if dev { "devPath" } else { "distDir" }
          )
        }
        let assets_path = config_parent.join(path);
        if !assets_path.exists() {
          panic!(
            "The `{}` configuration is set to `{:?}` but this path doesn't exist",
            if dev { "devPath" } else { "distDir" },
            path
          )
        }
        EmbeddedAssets::new(assets_path, &options, map_core_assets(&options, target))?
      }
      _ => unimplemented!(),
    },
    AppUrl::Files(files) => EmbeddedAssets::new(
      files
        .iter()
        .map(|p| config_parent.join(p))
        .collect::<Vec<_>>(),
      &options,
      map_core_assets(&options, target),
    )?,
    _ => unimplemented!(),
  };

  let out_dir = {
    let out_dir = std::env::var("OUT_DIR")
      .map_err(|_| EmbeddedAssetsError::OutDir)
      .map(PathBuf::from)
      .and_then(|p| p.canonicalize().map_err(|_| EmbeddedAssetsError::OutDir))?;

    // make sure that our output directory is created
    std::fs::create_dir_all(&out_dir).map_err(|_| EmbeddedAssetsError::OutDir)?;

    out_dir
  };

  let default_window_icon = {
    if target == Target::Windows {
      // handle default window icons for Windows targets
      let icon_path = find_icon(
        &config,
        &config_parent,
        |i| i.ends_with(".ico"),
        "icons/icon.ico",
      );
      if icon_path.exists() {
        ico_icon(&root, &out_dir, icon_path).map(|i| quote!(::std::option::Option::Some(#i)))?
      } else {
        let icon_path = find_icon(
          &config,
          &config_parent,
          |i| i.ends_with(".png"),
          "icons/icon.png",
        );
        png_icon(&root, &out_dir, icon_path).map(|i| quote!(::std::option::Option::Some(#i)))?
      }
    } else if target == Target::Linux {
      // handle default window icons for Linux targets
      let icon_path = find_icon(
        &config,
        &config_parent,
        |i| i.ends_with(".png"),
        "icons/icon.png",
      );
      png_icon(&root, &out_dir, icon_path).map(|i| quote!(::std::option::Option::Some(#i)))?
    } else {
      quote!(::std::option::Option::None)
    }
  };

  let app_icon = if target == Target::Darwin && dev {
    let mut icon_path = find_icon(
      &config,
      &config_parent,
      |i| i.ends_with(".icns"),
      "icons/icon.png",
    );
    if !icon_path.exists() {
      icon_path = find_icon(
        &config,
        &config_parent,
        |i| i.ends_with(".png"),
        "icons/icon.png",
      );
    }
    raw_icon(&out_dir, icon_path)?
  } else {
    quote!(::std::option::Option::None)
  };

  let package_name = if let Some(product_name) = &config.package.product_name {
    quote!(#product_name.to_string())
  } else {
    quote!(env!("CARGO_PKG_NAME").to_string())
  };
  let package_version = if let Some(version) = &config.package.version {
    semver::Version::from_str(version)?;
    quote!(#version.to_string())
  } else {
    quote!(env!("CARGO_PKG_VERSION").to_string())
  };
  let package_info = quote!(
    #root::PackageInfo {
      name: #package_name,
      version: #package_version.parse().unwrap(),
      authors: env!("CARGO_PKG_AUTHORS"),
      description: env!("CARGO_PKG_DESCRIPTION"),
      crate_name: env!("CARGO_PKG_NAME"),
    }
  );

  let with_system_tray_icon_code = if target.is_desktop() {
    if let Some(tray) = &config.tauri.system_tray {
      let system_tray_icon_path = config_parent.join(&tray.icon_path);
      let ext = system_tray_icon_path.extension();
      if ext.map_or(false, |e| e == "ico") {
        ico_icon(&root, &out_dir, system_tray_icon_path)
          .map(|i| quote!(context.set_system_tray_icon(#i);))?
      } else if ext.map_or(false, |e| e == "png") {
        png_icon(&root, &out_dir, system_tray_icon_path)
          .map(|i| quote!(context.set_system_tray_icon(#i);))?
      } else {
        quote!(compile_error!(
          "The tray icon extension must be either `.ico` or `.png`."
        ))
      }
    } else {
      quote!()
    }
  } else {
    quote!()
  };

  #[cfg(target_os = "macos")]
  let info_plist = if target == Target::Darwin && dev {
    let info_plist_path = config_parent.join("Info.plist");
    let mut info_plist = if info_plist_path.exists() {
      plist::Value::from_file(&info_plist_path)
        .unwrap_or_else(|e| panic!("failed to read plist {}: {}", info_plist_path.display(), e))
    } else {
      plist::Value::Dictionary(Default::default())
    };

    if let Some(plist) = info_plist.as_dictionary_mut() {
      if let Some(product_name) = &config.package.product_name {
        plist.insert("CFBundleName".into(), product_name.clone().into());
      }
      if let Some(version) = &config.package.version {
        plist.insert("CFBundleShortVersionString".into(), version.clone().into());
      }
      let format =
        time::format_description::parse("[year][month][day].[hour][minute][second]").unwrap();
      if let Ok(build_number) = time::OffsetDateTime::now_utc().format(&format) {
        plist.insert("CFBundleVersion".into(), build_number.into());
      }
    }

    let out_path = out_dir.join("Info.plist");
    info_plist
      .to_file_xml(&out_path)
      .expect("failed to write Info.plist");

    let info_plist_path = out_path.display().to_string();
    quote!({
      tauri::embed_plist::embed_info_plist!(#info_plist_path);
    })
  } else {
    quote!(())
  };
  #[cfg(not(target_os = "macos"))]
  let info_plist = quote!(());

  let pattern = match &options.pattern {
    PatternKind::Brownfield => quote!(#root::Pattern::Brownfield(std::marker::PhantomData)),
    #[cfg(not(feature = "isolation"))]
    PatternKind::Isolation { dir: _ } => {
      quote!(#root::Pattern::Brownfield(std::marker::PhantomData))
    }
    #[cfg(feature = "isolation")]
    PatternKind::Isolation { dir } => {
      let dir = config_parent.join(dir);
      if !dir.exists() {
        panic!("The isolation application path is set to `{dir:?}` but it does not exist")
      }

      let mut sets_isolation_hook = false;

      let key = uuid::Uuid::new_v4().to_string();
      let map_isolation = map_isolation(&options, dir.clone());
      let assets = EmbeddedAssets::new(dir, &options, |key, path, input, csp_hashes| {
        // we check if `__TAURI_ISOLATION_HOOK__` exists in the isolation code
        // before modifying the files since we inject our own `__TAURI_ISOLATION_HOOK__` reference in HTML files
        if String::from_utf8_lossy(input).contains("__TAURI_ISOLATION_HOOK__") {
          sets_isolation_hook = true;
        }
        map_isolation(key, path, input, csp_hashes)
      })?;

      if !sets_isolation_hook {
        panic!("The isolation application does not contain a file setting the `window.__TAURI_ISOLATION_HOOK__` value.");
      }

      let schema = options.isolation_schema;

      quote!(#root::Pattern::Isolation {
        assets: ::std::sync::Arc::new(#assets),
        schema: #schema.into(),
        key: #key.into(),
        crypto_keys: std::boxed::Box::new(::tauri::utils::pattern::isolation::Keys::new().expect("unable to generate cryptographically secure keys for Tauri \"Isolation\" Pattern")),
      })
    }
  };

<<<<<<< HEAD
  Ok(quote!(#root::Context::new(
    #config,
    ::std::sync::Arc::new(#assets),
    #default_window_icon,
    #app_icon,
    #system_tray_icon,
    #package_info,
    #info_plist,
    #pattern,
  )))
=======
  #[cfg(feature = "shell-scope")]
  let with_shell_scope_code = {
    use regex::Regex;
    use tauri_utils::config::ShellAllowlistOpen;

    let shell_scopes = get_allowed_clis(&root, &config.tauri.allowlist.shell.scope);

    let shell_scope_constructor = match &config.tauri.allowlist.shell.open {
      ShellAllowlistOpen::Flag(false) => quote!(#root::ShellScopeConfig::new().skip_validation()),
      ShellAllowlistOpen::Flag(true) => quote!(#root::ShellScopeConfig::new()),
      ShellAllowlistOpen::Validate(regex) => match Regex::new(regex) {
        Ok(_) => {
          quote!(#root::ShellScopeConfig::with_validator(#root::regex::Regex::new(#regex).unwrap()))
        }
        Err(error) => {
          let error = error.to_string();
          quote!({
            compile_error!(#error);
            #root::ShellScopeConfig::with_validator(#root::regex::Regex::new(#regex).unwrap())
          })
        }
      },
      _ => panic!("unknown shell open format, unable to prepare"),
    };
    let shell_scope = quote!(#shell_scope_constructor.set_allowed_commands(#shell_scopes));

    quote!(context.set_shell_scope(#shell_scope);)
  };

  #[cfg(not(feature = "shell-scope"))]
  let with_shell_scope_code = quote!();

  Ok(quote!({
    #[allow(unused_mut, clippy::let_and_return)]
    let mut context = #root::Context::new(
      #config,
      ::std::sync::Arc::new(#assets),
      #default_window_icon,
      #app_icon,
      #package_info,
      #info_plist,
      #pattern,
    );
    #with_system_tray_icon_code
    #with_shell_scope_code
    context
  }))
>>>>>>> ae102980
}

fn ico_icon<P: AsRef<Path>>(
  root: &TokenStream,
  out_dir: &Path,
  path: P,
) -> Result<TokenStream, EmbeddedAssetsError> {
  let path = path.as_ref();
  let bytes = std::fs::read(path)
    .unwrap_or_else(|e| panic!("failed to read icon {}: {}", path.display(), e))
    .to_vec();
  let icon_dir = ico::IconDir::read(std::io::Cursor::new(bytes))
    .unwrap_or_else(|e| panic!("failed to parse icon {}: {}", path.display(), e));
  let entry = &icon_dir.entries()[0];
  let rgba = entry
    .decode()
    .unwrap_or_else(|e| panic!("failed to decode icon {}: {}", path.display(), e))
    .rgba_data()
    .to_vec();
  let width = entry.width();
  let height = entry.height();

  let out_path = out_dir.join(path.file_name().unwrap());
  write_if_changed(&out_path, &rgba).map_err(|error| EmbeddedAssetsError::AssetWrite {
    path: path.to_owned(),
    error,
  })?;

  let out_path = out_path.display().to_string();

  let icon = quote!(#root::Icon::Rgba { rgba: include_bytes!(#out_path).to_vec(), width: #width, height: #height });
  Ok(icon)
}

fn raw_icon<P: AsRef<Path>>(out_dir: &Path, path: P) -> Result<TokenStream, EmbeddedAssetsError> {
  let path = path.as_ref();
  let bytes = std::fs::read(path)
    .unwrap_or_else(|e| panic!("failed to read icon {}: {}", path.display(), e))
    .to_vec();

  let out_path = out_dir.join(path.file_name().unwrap());
  write_if_changed(&out_path, &bytes).map_err(|error| EmbeddedAssetsError::AssetWrite {
    path: path.to_owned(),
    error,
  })?;

  let out_path = out_path.display().to_string();

  let icon = quote!(::std::option::Option::Some(
    include_bytes!(#out_path).to_vec()
  ));
  Ok(icon)
}

fn png_icon<P: AsRef<Path>>(
  root: &TokenStream,
  out_dir: &Path,
  path: P,
) -> Result<TokenStream, EmbeddedAssetsError> {
  let path = path.as_ref();
  let bytes = std::fs::read(path)
    .unwrap_or_else(|e| panic!("failed to read icon {}: {}", path.display(), e))
    .to_vec();
  let decoder = png::Decoder::new(std::io::Cursor::new(bytes));
  let mut reader = decoder
    .read_info()
    .unwrap_or_else(|e| panic!("failed to read icon {}: {}", path.display(), e));
  let mut buffer: Vec<u8> = Vec::new();
  while let Ok(Some(row)) = reader.next_row() {
    buffer.extend(row.data());
  }
  let width = reader.info().width;
  let height = reader.info().height;

  let out_path = out_dir.join(path.file_name().unwrap());
  write_if_changed(&out_path, &buffer).map_err(|error| EmbeddedAssetsError::AssetWrite {
    path: path.to_owned(),
    error,
  })?;

  let out_path = out_path.display().to_string();

  let icon = quote!(#root::Icon::Rgba { rgba: include_bytes!(#out_path).to_vec(), width: #width, height: #height });
  Ok(icon)
}

fn write_if_changed(out_path: &Path, data: &[u8]) -> std::io::Result<()> {
  use std::fs::File;
  use std::io::Write;

  if let Ok(curr) = std::fs::read(out_path) {
    if curr == data {
      return Ok(());
    }
  }

  let mut out_file = File::create(out_path)?;
  out_file.write_all(data)
}

fn find_icon<F: Fn(&&String) -> bool>(
  config: &Config,
  config_parent: &Path,
  predicate: F,
  default: &str,
) -> PathBuf {
  let icon_path = config
    .tauri
    .bundle
    .icon
    .iter()
    .find(|i| predicate(i))
    .cloned()
    .unwrap_or_else(|| default.to_string());
  config_parent.join(icon_path)
}<|MERGE_RESOLUTION|>--- conflicted
+++ resolved
@@ -421,50 +421,6 @@
     }
   };
 
-<<<<<<< HEAD
-  Ok(quote!(#root::Context::new(
-    #config,
-    ::std::sync::Arc::new(#assets),
-    #default_window_icon,
-    #app_icon,
-    #system_tray_icon,
-    #package_info,
-    #info_plist,
-    #pattern,
-  )))
-=======
-  #[cfg(feature = "shell-scope")]
-  let with_shell_scope_code = {
-    use regex::Regex;
-    use tauri_utils::config::ShellAllowlistOpen;
-
-    let shell_scopes = get_allowed_clis(&root, &config.tauri.allowlist.shell.scope);
-
-    let shell_scope_constructor = match &config.tauri.allowlist.shell.open {
-      ShellAllowlistOpen::Flag(false) => quote!(#root::ShellScopeConfig::new().skip_validation()),
-      ShellAllowlistOpen::Flag(true) => quote!(#root::ShellScopeConfig::new()),
-      ShellAllowlistOpen::Validate(regex) => match Regex::new(regex) {
-        Ok(_) => {
-          quote!(#root::ShellScopeConfig::with_validator(#root::regex::Regex::new(#regex).unwrap()))
-        }
-        Err(error) => {
-          let error = error.to_string();
-          quote!({
-            compile_error!(#error);
-            #root::ShellScopeConfig::with_validator(#root::regex::Regex::new(#regex).unwrap())
-          })
-        }
-      },
-      _ => panic!("unknown shell open format, unable to prepare"),
-    };
-    let shell_scope = quote!(#shell_scope_constructor.set_allowed_commands(#shell_scopes));
-
-    quote!(context.set_shell_scope(#shell_scope);)
-  };
-
-  #[cfg(not(feature = "shell-scope"))]
-  let with_shell_scope_code = quote!();
-
   Ok(quote!({
     #[allow(unused_mut, clippy::let_and_return)]
     let mut context = #root::Context::new(
@@ -477,10 +433,8 @@
       #pattern,
     );
     #with_system_tray_icon_code
-    #with_shell_scope_code
     context
   }))
->>>>>>> ae102980
 }
 
 fn ico_icon<P: AsRef<Path>>(
