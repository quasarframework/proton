// Copyright 2019-2023 Tauri Programme within The Commons Conservancy
// SPDX-License-Identifier: Apache-2.0
// SPDX-License-Identifier: MIT

use std::collections::BTreeMap;
use std::convert::identity;
use std::path::{Path, PathBuf};
use std::{ffi::OsStr, str::FromStr};

use base64::Engine;
use proc_macro2::TokenStream;
use quote::{quote, TokenStreamExt};
use sha2::{Digest, Sha256};

<<<<<<< HEAD
use syn::Attribute;
=======
>>>>>>> f284f9c5
use tauri_utils::acl::capability::{Capability, CapabilityFile};
use tauri_utils::acl::plugin::Manifest;
use tauri_utils::acl::resolved::Resolved;
use tauri_utils::assets::AssetKey;
use tauri_utils::config::{CapabilityEntry, Config, FrontendDist, PatternKind};
use tauri_utils::html::{
  inject_nonce_token, parse as parse_html, serialize_node as serialize_html_node,
};
use tauri_utils::platform::Target;
use tauri_utils::tokens::{map_lit, str_lit};

use crate::embedded_assets::{AssetOptions, CspHashes, EmbeddedAssets, EmbeddedAssetsError};

const PLUGIN_MANIFESTS_FILE_NAME: &str = "plugin-manifests.json";
const CAPABILITIES_FILE_NAME: &str = "capabilities.json";

/// Necessary data needed by [`context_codegen`] to generate code for a Tauri application context.
pub struct ContextData {
  pub dev: bool,
  pub config: Config,
  pub config_parent: PathBuf,
  pub root: TokenStream,
<<<<<<< HEAD
  pub capabilities: Option<Capabilities>,
}

/// Additional capabilities to include.
pub enum Capabilities {
  /// Capabilities from Rust tokens.
  FromTokens(Vec<CapabilityToken>),
  /// Capabilities from files.
  FromFiles(Vec<PathBuf>),
}

/// Capability that was parsed from a stream of Rust tokens.
pub struct CapabilityToken {
  /// Attributes.
  pub attrs: Vec<Attribute>,
  /// Path to the capability file.
  pub path: String,
=======
  /// Additional capabilities to include.
  pub capabilities: Option<Vec<PathBuf>>,
>>>>>>> f284f9c5
}

fn map_core_assets(
  options: &AssetOptions,
  target: Target,
) -> impl Fn(&AssetKey, &Path, &mut Vec<u8>, &mut CspHashes) -> Result<(), EmbeddedAssetsError> {
  #[cfg(feature = "isolation")]
  let pattern = tauri_utils::html::PatternObject::from(&options.pattern);
  let csp = options.csp;
  let dangerous_disable_asset_csp_modification =
    options.dangerous_disable_asset_csp_modification.clone();
  move |key, path, input, csp_hashes| {
    if path.extension() == Some(OsStr::new("html")) {
      #[allow(clippy::collapsible_if)]
      if csp {
        let document = parse_html(String::from_utf8_lossy(input).into_owned());

        if target == Target::Linux {
          ::tauri_utils::html::inject_csp_token(&document);
        }

        inject_nonce_token(&document, &dangerous_disable_asset_csp_modification);

        if dangerous_disable_asset_csp_modification.can_modify("script-src") {
          if let Ok(inline_script_elements) = document.select("script:not(empty)") {
            let mut scripts = Vec::new();
            for inline_script_el in inline_script_elements {
              let script = inline_script_el.as_node().text_contents();
              let mut hasher = Sha256::new();
              hasher.update(&script);
              let hash = hasher.finalize();
              scripts.push(format!(
                "'sha256-{}'",
                base64::engine::general_purpose::STANDARD.encode(hash)
              ));
            }
            csp_hashes
              .inline_scripts
              .entry(key.clone().into())
              .or_default()
              .append(&mut scripts);
          }
        }

        #[cfg(feature = "isolation")]
        if dangerous_disable_asset_csp_modification.can_modify("style-src") {
          if let tauri_utils::html::PatternObject::Isolation { .. } = &pattern {
            // create the csp for the isolation iframe styling now, to make the runtime less complex
            let mut hasher = Sha256::new();
            hasher.update(tauri_utils::pattern::isolation::IFRAME_STYLE);
            let hash = hasher.finalize();
            csp_hashes.styles.push(format!(
              "'sha256-{}'",
              base64::engine::general_purpose::STANDARD.encode(hash)
            ));
          }
        }

        *input = serialize_html_node(&document);
      }
    }
    Ok(())
  }
}

#[cfg(feature = "isolation")]
fn map_isolation(
  _options: &AssetOptions,
  dir: PathBuf,
) -> impl Fn(&AssetKey, &Path, &mut Vec<u8>, &mut CspHashes) -> Result<(), EmbeddedAssetsError> {
  move |_key, path, input, _csp_hashes| {
    if path.extension() == Some(OsStr::new("html")) {
      let isolation_html = tauri_utils::html::parse(String::from_utf8_lossy(input).into_owned());

      // this is appended, so no need to reverse order it
      tauri_utils::html::inject_codegen_isolation_script(&isolation_html);

      // temporary workaround for windows not loading assets
      tauri_utils::html::inline_isolation(&isolation_html, &dir);

      *input = isolation_html.to_string().as_bytes().to_vec()
    }

    Ok(())
  }
}

/// Build a `tauri::Context` for including in application code.
pub fn context_codegen(data: ContextData) -> Result<TokenStream, EmbeddedAssetsError> {
  let ContextData {
    dev,
    config,
    config_parent,
    root,
    capabilities: additional_capabilities,
  } = data;

  let target = std::env::var("TARGET")
    .or_else(|_| std::env::var("TAURI_ENV_TARGET_TRIPLE"))
    .as_deref()
    .map(Target::from_triple)
    .unwrap_or_else(|_| Target::current());

  let mut options = AssetOptions::new(config.app.security.pattern.clone())
    .freeze_prototype(config.app.security.freeze_prototype)
    .dangerous_disable_asset_csp_modification(
      config
        .app
        .security
        .dangerous_disable_asset_csp_modification
        .clone(),
    );
  let csp = if dev {
    config
      .app
      .security
      .dev_csp
      .as_ref()
      .or(config.app.security.csp.as_ref())
  } else {
    config.app.security.csp.as_ref()
  };
  if csp.is_some() {
    options = options.with_csp();
  }

  let assets = if dev && config.build.dev_url.is_some() {
    Default::default()
  } else {
    match &config.build.frontend_dist {
      Some(url) => match url {
        FrontendDist::Url(_url) => Default::default(),
        FrontendDist::Directory(path) => {
          let assets_path = config_parent.join(path);
          if !assets_path.exists() {
            panic!(
              "The `frontendDist` configuration is set to `{:?}` but this path doesn't exist",
              path
            )
          }
          EmbeddedAssets::new(assets_path, &options, map_core_assets(&options, target))?
        }
        FrontendDist::Files(files) => EmbeddedAssets::new(
          files
            .iter()
            .map(|p| config_parent.join(p))
            .collect::<Vec<_>>(),
          &options,
          map_core_assets(&options, target),
        )?,
        _ => unimplemented!(),
      },
      None => Default::default(),
    }
  };

  let out_dir = {
    let out_dir = std::env::var("OUT_DIR")
      .map_err(|_| EmbeddedAssetsError::OutDir)
      .map(PathBuf::from)
      .and_then(|p| p.canonicalize().map_err(|_| EmbeddedAssetsError::OutDir))?;

    // make sure that our output directory is created
    std::fs::create_dir_all(&out_dir).map_err(|_| EmbeddedAssetsError::OutDir)?;

    out_dir
  };

  let default_window_icon = {
    if target == Target::Windows {
      // handle default window icons for Windows targets
      let icon_path = find_icon(
        &config,
        &config_parent,
        |i| i.ends_with(".ico"),
        "icons/icon.ico",
      );
      if icon_path.exists() {
        ico_icon(&root, &out_dir, icon_path).map(|i| quote!(::std::option::Option::Some(#i)))?
      } else {
        let icon_path = find_icon(
          &config,
          &config_parent,
          |i| i.ends_with(".png"),
          "icons/icon.png",
        );
        png_icon(&root, &out_dir, icon_path).map(|i| quote!(::std::option::Option::Some(#i)))?
      }
    } else {
      // handle default window icons for Unix targets
      let icon_path = find_icon(
        &config,
        &config_parent,
        |i| i.ends_with(".png"),
        "icons/icon.png",
      );
      png_icon(&root, &out_dir, icon_path).map(|i| quote!(::std::option::Option::Some(#i)))?
    }
  };

  let app_icon = if target == Target::MacOS && dev {
    let mut icon_path = find_icon(
      &config,
      &config_parent,
      |i| i.ends_with(".icns"),
      "icons/icon.png",
    );
    if !icon_path.exists() {
      icon_path = find_icon(
        &config,
        &config_parent,
        |i| i.ends_with(".png"),
        "icons/icon.png",
      );
    }
    raw_icon(&out_dir, icon_path)?
  } else {
    quote!(::std::option::Option::None)
  };

  let package_name = if let Some(product_name) = &config.product_name {
    quote!(#product_name.to_string())
  } else {
    quote!(env!("CARGO_PKG_NAME").to_string())
  };
  let package_version = if let Some(version) = &config.version {
    semver::Version::from_str(version)?;
    quote!(#version.to_string())
  } else {
    quote!(env!("CARGO_PKG_VERSION").to_string())
  };
  let package_info = quote!(
    #root::PackageInfo {
      name: #package_name,
      version: #package_version.parse().unwrap(),
      authors: env!("CARGO_PKG_AUTHORS"),
      description: env!("CARGO_PKG_DESCRIPTION"),
      crate_name: env!("CARGO_PKG_NAME"),
    }
  );

  let with_tray_icon_code = if target.is_desktop() {
    if let Some(tray) = &config.app.tray_icon {
      let tray_icon_icon_path = config_parent.join(&tray.icon_path);
      let ext = tray_icon_icon_path.extension();
      if ext.map_or(false, |e| e == "ico") {
        ico_icon(&root, &out_dir, tray_icon_icon_path)
          .map(|i| quote!(context.set_tray_icon(#i);))?
      } else if ext.map_or(false, |e| e == "png") {
        png_icon(&root, &out_dir, tray_icon_icon_path)
          .map(|i| quote!(context.set_tray_icon(#i);))?
      } else {
        quote!(compile_error!(
          "The tray icon extension must be either `.ico` or `.png`."
        ))
      }
    } else {
      quote!()
    }
  } else {
    quote!()
  };

  #[cfg(target_os = "macos")]
  let info_plist = if target == Target::MacOS && dev {
    let info_plist_path = config_parent.join("Info.plist");
    let mut info_plist = if info_plist_path.exists() {
      plist::Value::from_file(&info_plist_path)
        .unwrap_or_else(|e| panic!("failed to read plist {}: {}", info_plist_path.display(), e))
    } else {
      plist::Value::Dictionary(Default::default())
    };

    if let Some(plist) = info_plist.as_dictionary_mut() {
      if let Some(product_name) = &config.product_name {
        plist.insert("CFBundleName".into(), product_name.clone().into());
      }
      if let Some(version) = &config.version {
        plist.insert("CFBundleShortVersionString".into(), version.clone().into());
      }
      let format =
        time::format_description::parse("[year][month][day].[hour][minute][second]").unwrap();
      if let Ok(build_number) = time::OffsetDateTime::now_utc().format(&format) {
        plist.insert("CFBundleVersion".into(), build_number.into());
      }
    }

    info_plist
      .to_file_xml(out_dir.join("Info.plist"))
      .expect("failed to write Info.plist");
    quote!({
      tauri::embed_plist::embed_info_plist!(concat!(std::env!("OUT_DIR"), "/Info.plist"));
    })
  } else {
    quote!(())
  };
  #[cfg(not(target_os = "macos"))]
  let info_plist = quote!(());

  let pattern = match &options.pattern {
    PatternKind::Brownfield => quote!(#root::Pattern::Brownfield(std::marker::PhantomData)),
    #[cfg(not(feature = "isolation"))]
    PatternKind::Isolation { dir: _ } => {
      quote!(#root::Pattern::Brownfield(std::marker::PhantomData))
    }
    #[cfg(feature = "isolation")]
    PatternKind::Isolation { dir } => {
      let dir = config_parent.join(dir);
      if !dir.exists() {
        panic!("The isolation application path is set to `{dir:?}` but it does not exist")
      }

      let mut sets_isolation_hook = false;

      let key = uuid::Uuid::new_v4().to_string();
      let map_isolation = map_isolation(&options, dir.clone());
      let assets = EmbeddedAssets::new(dir, &options, |key, path, input, csp_hashes| {
        // we check if `__TAURI_ISOLATION_HOOK__` exists in the isolation code
        // before modifying the files since we inject our own `__TAURI_ISOLATION_HOOK__` reference in HTML files
        if String::from_utf8_lossy(input).contains("__TAURI_ISOLATION_HOOK__") {
          sets_isolation_hook = true;
        }
        map_isolation(key, path, input, csp_hashes)
      })?;

      if !sets_isolation_hook {
        panic!("The isolation application does not contain a file setting the `window.__TAURI_ISOLATION_HOOK__` value.");
      }

      let schema = options.isolation_schema;

      quote!(#root::Pattern::Isolation {
        assets: ::std::sync::Arc::new(#assets),
        schema: #schema.into(),
        key: #key.into(),
        crypto_keys: std::boxed::Box::new(::tauri::utils::pattern::isolation::Keys::new().expect("unable to generate cryptographically secure keys for Tauri \"Isolation\" Pattern")),
      })
    }
  };

  let acl_file_path = out_dir.join(PLUGIN_MANIFESTS_FILE_NAME);
  let acl: BTreeMap<String, Manifest> = if acl_file_path.exists() {
    let acl_file =
      std::fs::read_to_string(acl_file_path).expect("failed to read plugin manifest map");
    serde_json::from_str(&acl_file).expect("failed to parse plugin manifest map")
  } else {
    Default::default()
  };

  let capabilities_file_path = out_dir.join(CAPABILITIES_FILE_NAME);
  let mut capabilities_from_files: BTreeMap<String, Capability> = if capabilities_file_path.exists()
  {
    let capabilities_file =
      std::fs::read_to_string(capabilities_file_path).expect("failed to read capabilities");
    serde_json::from_str(&capabilities_file).expect("failed to parse capabilities")
  } else {
    Default::default()
  };

<<<<<<< HEAD
  let capabilities = if config.app.security.capabilities.is_empty() {
=======
  let mut capabilities = if config.app.security.capabilities.is_empty() {
>>>>>>> f284f9c5
    capabilities_from_files
  } else {
    let mut capabilities = BTreeMap::new();
    for capability_entry in &config.app.security.capabilities {
      match capability_entry {
        CapabilityEntry::Inlined(capability) => {
          capabilities.insert(capability.identifier.clone(), capability.clone());
        }
        CapabilityEntry::Reference(id) => {
          let capability = capabilities_from_files
            .remove(id)
            .unwrap_or_else(|| panic!("capability with identifier {id} not found"));
          capabilities.insert(id.clone(), capability);
        }
      }
    }
    capabilities
  };

  let acl_tokens = map_lit(
    quote! { ::std::collections::BTreeMap },
    &acl,
    str_lit,
    identity,
  );

<<<<<<< HEAD
  let runtime_authority = match additional_capabilities {
    Some(Capabilities::FromFiles(paths)) => {
      let mut capabilities = capabilities;

      for path in paths {
        let capability = CapabilityFile::load(&path)
          .unwrap_or_else(|e| panic!("failed to read capability {}: {e}", path.display()));
        match capability {
          CapabilityFile::Capability(c) => {
            capabilities.insert(c.identifier.clone(), c);
          }
          CapabilityFile::List {
            capabilities: capabilities_list,
          } => {
            capabilities.extend(
              capabilities_list
                .into_iter()
                .map(|c| (c.identifier.clone(), c)),
            );
          }
        }
      }

      let resolved = Resolved::resolve(&acl, capabilities, target).expect("failed to resolve ACL");
      quote!(#root::ipc::RuntimeAuthority::new(#acl_tokens, #resolved))
    }
    Some(Capabilities::FromTokens(tokens)) => {
      let resolved = Resolved::resolve(&acl, capabilities, target).expect("failed to resolve ACL");

      let mut additions = quote!();

      for CapabilityToken { attrs, path } in tokens {
        let path = path.as_str();
        additions.append_all(quote!(
          #(#attrs),*
          authority.add_capability(include_str!(#path).parse().expect("invalid capability file")).expect("failed to add capability");
        ));
      }

      quote!({
        let mut authority = #root::ipc::RuntimeAuthority::new(#acl_tokens, #resolved);
        #additions
        authority
      })
    }
    None => {
      let resolved = Resolved::resolve(&acl, capabilities, target).expect("failed to resolve ACL");
      quote!(#root::ipc::RuntimeAuthority::new(#acl_tokens, #resolved))
    }
  };
=======
  if let Some(paths) = additional_capabilities {
    for path in paths {
      let capability = CapabilityFile::load(&path)
        .unwrap_or_else(|e| panic!("failed to read capability {}: {e}", path.display()));
      match capability {
        CapabilityFile::Capability(c) => {
          capabilities.insert(c.identifier.clone(), c);
        }
        CapabilityFile::List {
          capabilities: capabilities_list,
        } => {
          capabilities.extend(
            capabilities_list
              .into_iter()
              .map(|c| (c.identifier.clone(), c)),
          );
        }
      }
    }
  }

  let resolved = Resolved::resolve(&acl, capabilities, target).expect("failed to resolve ACL");
  let runtime_authority = quote!(#root::ipc::RuntimeAuthority::new(#acl_tokens, #resolved));
>>>>>>> f284f9c5

  Ok(quote!({
    #[allow(unused_mut, clippy::let_and_return)]
    let mut context = #root::Context::new(
      #config,
      ::std::boxed::Box::new(#assets),
      #default_window_icon,
      #app_icon,
      #package_info,
      #info_plist,
      #pattern,
      #runtime_authority
    );
    #with_tray_icon_code
    context
  }))
}

fn ico_icon<P: AsRef<Path>>(
  root: &TokenStream,
  out_dir: &Path,
  path: P,
) -> Result<TokenStream, EmbeddedAssetsError> {
  let path = path.as_ref();
  let bytes = std::fs::read(path)
    .unwrap_or_else(|e| panic!("failed to read icon {}: {}", path.display(), e))
    .to_vec();
  let icon_dir = ico::IconDir::read(std::io::Cursor::new(bytes))
    .unwrap_or_else(|e| panic!("failed to parse icon {}: {}", path.display(), e));
  let entry = &icon_dir.entries()[0];
  let rgba = entry
    .decode()
    .unwrap_or_else(|e| panic!("failed to decode icon {}: {}", path.display(), e))
    .rgba_data()
    .to_vec();
  let width = entry.width();
  let height = entry.height();

  let icon_file_name = path.file_name().unwrap();
  let out_path = out_dir.join(icon_file_name);
  write_if_changed(&out_path, &rgba).map_err(|error| EmbeddedAssetsError::AssetWrite {
    path: path.to_owned(),
    error,
  })?;

  let icon_file_name = icon_file_name.to_str().unwrap();
  let icon = quote!(#root::Icon::Rgba {
    rgba: include_bytes!(concat!(std::env!("OUT_DIR"), "/", #icon_file_name)).to_vec(),
    width: #width,
    height: #height
  });
  Ok(icon)
}

fn raw_icon<P: AsRef<Path>>(out_dir: &Path, path: P) -> Result<TokenStream, EmbeddedAssetsError> {
  let path = path.as_ref();
  let bytes = std::fs::read(path)
    .unwrap_or_else(|e| panic!("failed to read icon {}: {}", path.display(), e))
    .to_vec();

  let out_path = out_dir.join(path.file_name().unwrap());
  write_if_changed(&out_path, &bytes).map_err(|error| EmbeddedAssetsError::AssetWrite {
    path: path.to_owned(),
    error,
  })?;

  let icon_path = path.file_name().unwrap().to_str().unwrap().to_string();
  let icon = quote!(::std::option::Option::Some(
    include_bytes!(concat!(std::env!("OUT_DIR"), "/", #icon_path)).to_vec()
  ));
  Ok(icon)
}

fn png_icon<P: AsRef<Path>>(
  root: &TokenStream,
  out_dir: &Path,
  path: P,
) -> Result<TokenStream, EmbeddedAssetsError> {
  let path = path.as_ref();
  let bytes = std::fs::read(path)
    .unwrap_or_else(|e| panic!("failed to read icon {}: {}", path.display(), e))
    .to_vec();
  let decoder = png::Decoder::new(std::io::Cursor::new(bytes));
  let mut reader = decoder
    .read_info()
    .unwrap_or_else(|e| panic!("failed to read icon {}: {}", path.display(), e));

  let (color_type, _) = reader.output_color_type();

  if color_type != png::ColorType::Rgba {
    panic!("icon {} is not RGBA", path.display());
  }

  let mut buffer: Vec<u8> = Vec::new();
  while let Ok(Some(row)) = reader.next_row() {
    buffer.extend(row.data());
  }
  let width = reader.info().width;
  let height = reader.info().height;

  let icon_file_name = path.file_name().unwrap();
  let out_path = out_dir.join(icon_file_name);
  write_if_changed(&out_path, &buffer).map_err(|error| EmbeddedAssetsError::AssetWrite {
    path: path.to_owned(),
    error,
  })?;

  let icon_file_name = icon_file_name.to_str().unwrap();
  let icon = quote!(#root::Icon::Rgba {
    rgba: include_bytes!(concat!(std::env!("OUT_DIR"), "/", #icon_file_name)).to_vec(),
    width: #width,
    height: #height,
  });
  Ok(icon)
}

fn write_if_changed(out_path: &Path, data: &[u8]) -> std::io::Result<()> {
  use std::fs::File;
  use std::io::Write;

  if let Ok(curr) = std::fs::read(out_path) {
    if curr == data {
      return Ok(());
    }
  }

  let mut out_file = File::create(out_path)?;
  out_file.write_all(data)
}

fn find_icon<F: Fn(&&String) -> bool>(
  config: &Config,
  config_parent: &Path,
  predicate: F,
  default: &str,
) -> PathBuf {
  let icon_path = config
    .bundle
    .icon
    .iter()
    .find(|i| predicate(i))
    .cloned()
    .unwrap_or_else(|| default.to_string());
  config_parent.join(icon_path)
}<|MERGE_RESOLUTION|>--- conflicted
+++ resolved
@@ -9,13 +9,9 @@
 
 use base64::Engine;
 use proc_macro2::TokenStream;
-use quote::{quote, TokenStreamExt};
+use quote::quote;
 use sha2::{Digest, Sha256};
 
-<<<<<<< HEAD
-use syn::Attribute;
-=======
->>>>>>> f284f9c5
 use tauri_utils::acl::capability::{Capability, CapabilityFile};
 use tauri_utils::acl::plugin::Manifest;
 use tauri_utils::acl::resolved::Resolved;
@@ -38,28 +34,8 @@
   pub config: Config,
   pub config_parent: PathBuf,
   pub root: TokenStream,
-<<<<<<< HEAD
-  pub capabilities: Option<Capabilities>,
-}
-
-/// Additional capabilities to include.
-pub enum Capabilities {
-  /// Capabilities from Rust tokens.
-  FromTokens(Vec<CapabilityToken>),
-  /// Capabilities from files.
-  FromFiles(Vec<PathBuf>),
-}
-
-/// Capability that was parsed from a stream of Rust tokens.
-pub struct CapabilityToken {
-  /// Attributes.
-  pub attrs: Vec<Attribute>,
-  /// Path to the capability file.
-  pub path: String,
-=======
   /// Additional capabilities to include.
   pub capabilities: Option<Vec<PathBuf>>,
->>>>>>> f284f9c5
 }
 
 fn map_core_assets(
@@ -419,11 +395,7 @@
     Default::default()
   };
 
-<<<<<<< HEAD
-  let capabilities = if config.app.security.capabilities.is_empty() {
-=======
   let mut capabilities = if config.app.security.capabilities.is_empty() {
->>>>>>> f284f9c5
     capabilities_from_files
   } else {
     let mut capabilities = BTreeMap::new();
@@ -450,58 +422,6 @@
     identity,
   );
 
-<<<<<<< HEAD
-  let runtime_authority = match additional_capabilities {
-    Some(Capabilities::FromFiles(paths)) => {
-      let mut capabilities = capabilities;
-
-      for path in paths {
-        let capability = CapabilityFile::load(&path)
-          .unwrap_or_else(|e| panic!("failed to read capability {}: {e}", path.display()));
-        match capability {
-          CapabilityFile::Capability(c) => {
-            capabilities.insert(c.identifier.clone(), c);
-          }
-          CapabilityFile::List {
-            capabilities: capabilities_list,
-          } => {
-            capabilities.extend(
-              capabilities_list
-                .into_iter()
-                .map(|c| (c.identifier.clone(), c)),
-            );
-          }
-        }
-      }
-
-      let resolved = Resolved::resolve(&acl, capabilities, target).expect("failed to resolve ACL");
-      quote!(#root::ipc::RuntimeAuthority::new(#acl_tokens, #resolved))
-    }
-    Some(Capabilities::FromTokens(tokens)) => {
-      let resolved = Resolved::resolve(&acl, capabilities, target).expect("failed to resolve ACL");
-
-      let mut additions = quote!();
-
-      for CapabilityToken { attrs, path } in tokens {
-        let path = path.as_str();
-        additions.append_all(quote!(
-          #(#attrs),*
-          authority.add_capability(include_str!(#path).parse().expect("invalid capability file")).expect("failed to add capability");
-        ));
-      }
-
-      quote!({
-        let mut authority = #root::ipc::RuntimeAuthority::new(#acl_tokens, #resolved);
-        #additions
-        authority
-      })
-    }
-    None => {
-      let resolved = Resolved::resolve(&acl, capabilities, target).expect("failed to resolve ACL");
-      quote!(#root::ipc::RuntimeAuthority::new(#acl_tokens, #resolved))
-    }
-  };
-=======
   if let Some(paths) = additional_capabilities {
     for path in paths {
       let capability = CapabilityFile::load(&path)
@@ -525,7 +445,6 @@
 
   let resolved = Resolved::resolve(&acl, capabilities, target).expect("failed to resolve ACL");
   let runtime_authority = quote!(#root::ipc::RuntimeAuthority::new(#acl_tokens, #resolved));
->>>>>>> f284f9c5
 
   Ok(quote!({
     #[allow(unused_mut, clippy::let_and_return)]
