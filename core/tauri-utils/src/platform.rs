// Copyright 2019-2023 Tauri Programme within The Commons Conservancy
// SPDX-License-Identifier: Apache-2.0
// SPDX-License-Identifier: MIT

//! Platform helper functions.

use std::{
  fmt::Display,
  path::{Path, PathBuf, MAIN_SEPARATOR},
};

use serde::{Deserialize, Serialize};

use crate::{Env, PackageInfo};

mod starting_binary;

/// Platform target.
#[derive(PartialEq, Eq, Copy, Debug, Clone, Serialize, Deserialize)]
#[cfg_attr(feature = "schema", derive(schemars::JsonSchema))]
#[serde(rename_all = "camelCase")]
pub enum Target {
  /// MacOS.
  #[serde(rename = "macOS")]
  MacOS,
  /// Windows.
  Windows,
  /// Linux.
  Linux,
  /// Android.
  Android,
  /// iOS.
  #[serde(rename = "iOS")]
  Ios,
}

impl Display for Target {
  fn fmt(&self, f: &mut std::fmt::Formatter<'_>) -> std::fmt::Result {
    write!(
      f,
      "{}",
      match self {
        Self::MacOS => "macOS",
        Self::Windows => "windows",
        Self::Linux => "linux",
        Self::Android => "android",
        Self::Ios => "iOS",
      }
    )
  }
}

impl Target {
  /// Parses the target from the given target triple.
  pub fn from_triple(target: &str) -> Self {
    if target.contains("darwin") {
      Self::MacOS
    } else if target.contains("windows") {
      Self::Windows
    } else if target.contains("android") {
      Self::Android
    } else if target.contains("ios") {
      Self::Ios
    } else {
      Self::Linux
    }
  }

  /// Gets the current build target.
  pub fn current() -> Self {
    if cfg!(target_os = "macos") {
      Self::MacOS
    } else if cfg!(target_os = "windows") {
      Self::Windows
    } else if cfg!(target_os = "ios") {
      Self::Ios
    } else if cfg!(target_os = "android") {
      Self::Android
    } else {
      Self::Linux
    }
  }

  /// Whether the target is mobile or not.
  pub fn is_mobile(&self) -> bool {
    matches!(self, Target::Android | Target::Ios)
  }

  /// Whether the target is desktop or not.
  pub fn is_desktop(&self) -> bool {
    !self.is_mobile()
  }
}

/// Retrieves the currently running binary's path, taking into account security considerations.
///
/// The path is cached as soon as possible (before even `main` runs) and that value is returned
/// repeatedly instead of fetching the path every time. It is possible for the path to not be found,
/// or explicitly disabled (see following macOS specific behavior).
///
/// # Platform-specific behavior
///
/// On `macOS`, this function will return an error if the original path contained any symlinks
/// due to less protection on macOS regarding symlinks. This behavior can be disabled by setting the
/// `process-relaunch-dangerous-allow-symlink-macos` feature, although it is *highly discouraged*.
///
/// # Security
///
/// If the above platform-specific behavior does **not** take place, this function uses the
/// following resolution.
///
/// We canonicalize the path we received from [`std::env::current_exe`] to resolve any soft links.
/// This avoids the usual issue of needing the file to exist at the passed path because a valid
/// current executable result for our purpose should always exist. Notably,
/// [`std::env::current_exe`] also has a security section that goes over a theoretical attack using
/// hard links. Let's cover some specific topics that relate to different ways an attacker might
/// try to trick this function into returning the wrong binary path.
///
/// ## Symlinks ("Soft Links")
///
/// [`std::path::Path::canonicalize`] is used to resolve symbolic links to the original path,
/// including nested symbolic links (`link2 -> link1 -> bin`). On macOS, any results that include
/// a symlink are rejected by default due to lesser symlink protections. This can be disabled,
/// **although discouraged**, with the `process-relaunch-dangerous-allow-symlink-macos` feature.
///
/// ## Hard Links
///
/// A [Hard Link] is a named entry that points to a file in the file system.
/// On most systems, this is what you would think of as a "file". The term is
/// used on filesystems that allow multiple entries to point to the same file.
/// The linked [Hard Link] Wikipedia page provides a decent overview.
///
/// In short, unless the attacker was able to create the link with elevated
/// permissions, it should generally not be possible for them to hard link
/// to a file they do not have permissions to - with exception to possible
/// operating system exploits.
///
/// There are also some platform-specific information about this below.
///
/// ### Windows
///
/// Windows requires a permission to be set for the user to create a symlink
/// or a hard link, regardless of ownership status of the target. Elevated
/// permissions users have the ability to create them.
///
/// ### macOS
///
/// macOS allows for the creation of symlinks and hard links to any file.
/// Accessing through those links will fail if the user who owns the links
/// does not have the proper permissions on the original file.
///
/// ### Linux
///
/// Linux allows for the creation of symlinks to any file. Accessing the
/// symlink will fail if the user who owns the symlink does not have the
/// proper permissions on the original file.
///
/// Linux additionally provides a kernel hardening feature since version
/// 3.6 (30 September 2012). Most distributions since then have enabled
/// the protection (setting `fs.protected_hardlinks = 1`) by default, which
/// means that a vast majority of desktop Linux users should have it enabled.
/// **The feature prevents the creation of hardlinks that the user does not own
/// or have read/write access to.** [See the patch that enabled this].
///
/// [Hard Link]: https://en.wikipedia.org/wiki/Hard_link
/// [See the patch that enabled this]: https://git.kernel.org/pub/scm/linux/kernel/git/torvalds/linux.git/commit/?id=800179c9b8a1e796e441674776d11cd4c05d61d7
pub fn current_exe() -> std::io::Result<PathBuf> {
  self::starting_binary::STARTING_BINARY.cloned()
}

/// Try to determine the current target triple.
///
/// Returns a target triple (e.g. `x86_64-unknown-linux-gnu` or `i686-pc-windows-msvc`) or an
/// `Error::Config` if the current config cannot be determined or is not some combination of the
/// following values:
/// `linux, mac, windows` -- `i686, x86, armv7` -- `gnu, musl, msvc`
///
/// * Errors:
///     * Unexpected system config
pub fn target_triple() -> crate::Result<String> {
  let arch = if cfg!(target_arch = "x86") {
    "i686"
  } else if cfg!(target_arch = "x86_64") {
    "x86_64"
  } else if cfg!(target_arch = "arm") {
    "armv7"
  } else if cfg!(target_arch = "aarch64") {
    "aarch64"
  } else {
    return Err(crate::Error::Architecture);
  };

  let os = if cfg!(target_os = "linux") {
    "unknown-linux"
  } else if cfg!(target_os = "macos") {
    "apple-darwin"
  } else if cfg!(target_os = "windows") {
    "pc-windows"
  } else if cfg!(target_os = "freebsd") {
    "unknown-freebsd"
  } else {
    return Err(crate::Error::Os);
  };

  let os = if cfg!(target_os = "macos") || cfg!(target_os = "freebsd") {
    String::from(os)
  } else {
    let env = if cfg!(target_env = "gnu") {
      "gnu"
    } else if cfg!(target_env = "musl") {
      "musl"
    } else if cfg!(target_env = "msvc") {
      "msvc"
    } else {
      return Err(crate::Error::Environment);
    };

    format!("{os}-{env}")
  };

  Ok(format!("{arch}-{os}"))
}

#[cfg(not(test))]
fn is_cargo_output_directory(path: &Path) -> bool {
  path.join(".cargo-lock").exists()
}

#[cfg(test)]
const CARGO_OUTPUT_DIRECTORIES: &[&str] = &["debug", "release", "custom-profile"];

#[cfg(test)]
fn is_cargo_output_directory(path: &Path) -> bool {
  let last_component = path
    .components()
    .last()
    .unwrap()
    .as_os_str()
    .to_str()
    .unwrap();
  CARGO_OUTPUT_DIRECTORIES
    .iter()
    .any(|dirname| &last_component == dirname)
}

/// Computes the resource directory of the current environment.
///
/// On Windows, it's the path to the executable.
///
/// On Linux, when running in an AppImage the `APPDIR` variable will be set to
/// the mounted location of the app, and the resource dir will be
/// `${APPDIR}/usr/lib/${exe_name}`. If not running in an AppImage, the path is
/// `/usr/lib/${exe_name}`.  When running the app from
/// `src-tauri/target/(debug|release)/`, the path is
/// `${exe_dir}/../lib/${exe_name}`.
///
/// On MacOS, it's `${exe_dir}../Resources` (inside .app).
pub fn resource_dir(package_info: &PackageInfo, env: &Env) -> crate::Result<PathBuf> {
  let exe = current_exe()?;
  resource_dir_from(exe, package_info, env)
}

#[allow(unused_variables)]
fn resource_dir_from<P: AsRef<Path>>(
  exe: P,
  package_info: &PackageInfo,
  env: &Env,
) -> crate::Result<PathBuf> {
  let exe_dir = exe.as_ref().parent().expect("failed to get exe directory");
  let curr_dir = exe_dir.display().to_string();

  let parts: Vec<&str> = curr_dir.split(MAIN_SEPARATOR).collect();
  let len = parts.len();

  // Check if running from the Cargo output directory, which means it's an executable in a development machine
  // We check if the binary is inside a `target` folder which can be either `target/$profile` or `target/$triple/$profile`
  // and see if there's a .cargo-lock file along the executable
  // This ensures the check is safer so it doesn't affect apps in production
  // Windows also includes the resources in the executable folder so we check that too
  if cfg!(target_os = "windows")
    || ((len >= 2 && parts[len - 2] == "target") || (len >= 3 && parts[len - 3] == "target"))
      && is_cargo_output_directory(exe_dir)
  {
    return Ok(exe_dir.to_path_buf());
  }

  #[allow(unused_mut, unused_assignments)]
  let mut res = Err(crate::Error::UnsupportedPlatform);

  #[cfg(target_os = "linux")]
  {
    res = if curr_dir.ends_with("/data/usr/bin") {
      // running from the deb bundle dir
      exe_dir
        .join(format!("../lib/{}", package_info.package_name()))
        .canonicalize()
        .map_err(Into::into)
    } else if let Some(appdir) = &env.appdir {
      let appdir: &std::path::Path = appdir.as_ref();
      Ok(PathBuf::from(format!(
        "{}/usr/lib/{}",
        appdir.display(),
        package_info.package_name()
      )))
    } else {
      // running bundle
      Ok(PathBuf::from(format!(
        "/usr/lib/{}",
        package_info.package_name()
      )))
    };
  }

  #[cfg(target_os = "macos")]
  {
    res = exe_dir
      .join("../Resources")
      .canonicalize()
      .map_err(Into::into);
  }

  res
}

#[cfg(feature = "build")]
mod build {
  use proc_macro2::TokenStream;
  use quote::{quote, ToTokens, TokenStreamExt};

  use super::*;

  impl ToTokens for Target {
    fn to_tokens(&self, tokens: &mut TokenStream) {
      let prefix = quote! { ::tauri::utils::platform::Target };

      tokens.append_all(match self {
        Self::MacOS => quote! { #prefix::MacOS },
        Self::Linux => quote! { #prefix::Linux },
        Self::Windows => quote! { #prefix::Windows },
        Self::Android => quote! { #prefix::Android },
        Self::Ios => quote! { #prefix::Ios },
      });
    }
  }
<<<<<<< HEAD
=======
}

#[cfg(test)]
mod tests {
  use std::path::PathBuf;

  use crate::{Env, PackageInfo};

  #[test]
  fn resolve_resource_dir() {
    let package_info = PackageInfo {
      name: "MyApp".into(),
      version: "1.0.0".parse().unwrap(),
      authors: "",
      description: "",
      crate_name: "",
    };
    let env = Env::default();

    let path = PathBuf::from("/path/to/target/aarch64-apple-darwin/debug/app");
    let resource_dir = super::resource_dir_from(&path, &package_info, &env).unwrap();
    assert_eq!(resource_dir, path.parent().unwrap());

    let path = PathBuf::from("/path/to/target/custom-profile/app");
    let resource_dir = super::resource_dir_from(&path, &package_info, &env).unwrap();
    assert_eq!(resource_dir, path.parent().unwrap());

    let path = PathBuf::from("/path/to/target/release/app");
    let resource_dir = super::resource_dir_from(&path, &package_info, &env).unwrap();
    assert_eq!(resource_dir, path.parent().unwrap());

    let path = PathBuf::from("/path/to/target/unknown-profile/app");
    let resource_dir = super::resource_dir_from(&path, &package_info, &env);
    #[cfg(target_os = "macos")]
    assert!(resource_dir.is_err());
    #[cfg(target_os = "linux")]
    assert_eq!(resource_dir.unwrap(), PathBuf::from("/usr/lib/my-app"));
    #[cfg(windows)]
    assert_eq!(resource_dir.unwrap(), path.parent().unwrap());
  }
>>>>>>> 77f49ad5
}<|MERGE_RESOLUTION|>--- conflicted
+++ resolved
@@ -342,8 +342,6 @@
       });
     }
   }
-<<<<<<< HEAD
-=======
 }
 
 #[cfg(test)]
@@ -384,5 +382,4 @@
     #[cfg(windows)]
     assert_eq!(resource_dir.unwrap(), path.parent().unwrap());
   }
->>>>>>> 77f49ad5
 }