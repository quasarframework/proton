// Copyright 2019-2023 Tauri Programme within The Commons Conservancy
// SPDX-License-Identifier: Apache-2.0
// SPDX-License-Identifier: MIT

//! The Tauri configuration used at runtime.
//!
//! It is pulled from a `tauri.conf.json` file and the [`Config`] struct is generated at compile time.
//!
//! # Stability
//! This is a core functionality that is not considered part of the stable API.
//! If you use it, note that it may include breaking changes in the future.

#[cfg(target_os = "linux")]
use heck::ToKebabCase;
#[cfg(feature = "schema")]
use schemars::JsonSchema;
use semver::Version;
use serde::{
  de::{Deserializer, Error as DeError, Visitor},
  Deserialize, Serialize, Serializer,
};
use serde_json::Value as JsonValue;
use serde_with::skip_serializing_none;
use url::Url;

use std::{
  collections::HashMap,
  fmt::{self, Display},
  fs::read_to_string,
  path::PathBuf,
  str::FromStr,
};

/// Items to help with parsing content into a [`Config`].
pub mod parse;

use crate::{TitleBarStyle, WindowEffect, WindowEffectState};

pub use self::parse::parse;

fn default_true() -> bool {
  true
}

/// An URL to open on a Tauri webview window.
#[derive(PartialEq, Eq, Debug, Clone, Serialize)]
#[cfg_attr(feature = "schema", derive(JsonSchema))]
#[serde(untagged)]
#[non_exhaustive]
pub enum WebviewUrl {
  /// An external URL. Must use either the `http` or `https` schemes.
  External(Url),
  /// The path portion of an app URL.
  /// For instance, to load `tauri://localhost/users/john`,
  /// you can simply provide `users/john` in this configuration.
  App(PathBuf),
  /// A custom protocol url, for example, `doom://index.html`
  CustomProtocol(Url),
}

impl<'de> Deserialize<'de> for WebviewUrl {
  fn deserialize<D>(deserializer: D) -> std::result::Result<Self, D::Error>
  where
    D: Deserializer<'de>,
  {
    #[derive(Deserialize)]
    #[serde(untagged)]
    enum WebviewUrlDeserializer {
      Url(Url),
      Path(PathBuf),
    }

    match WebviewUrlDeserializer::deserialize(deserializer)? {
      WebviewUrlDeserializer::Url(u) => {
        if u.scheme() == "https" || u.scheme() == "http" {
          Ok(Self::External(u))
        } else {
          Ok(Self::CustomProtocol(u))
        }
      }
      WebviewUrlDeserializer::Path(p) => Ok(Self::App(p)),
    }
  }
}

impl fmt::Display for WebviewUrl {
  fn fmt(&self, f: &mut fmt::Formatter<'_>) -> fmt::Result {
    match self {
      Self::External(url) | Self::CustomProtocol(url) => write!(f, "{url}"),
      Self::App(path) => write!(f, "{}", path.display()),
    }
  }
}

impl Default for WebviewUrl {
  fn default() -> Self {
    Self::App("index.html".into())
  }
}

/// A bundle referenced by tauri-bundler.
#[derive(Debug, PartialEq, Eq, Clone)]
#[cfg_attr(feature = "schema", derive(JsonSchema))]
#[cfg_attr(feature = "schema", schemars(rename_all = "lowercase"))]
pub enum BundleType {
  /// The debian bundle (.deb).
  Deb,
  /// The RPM bundle (.rpm).
  Rpm,
  /// The AppImage bundle (.appimage).
  AppImage,
  /// The Microsoft Installer bundle (.msi).
  Msi,
  /// The NSIS bundle (.exe).
  Nsis,
  /// The macOS application bundle (.app).
  App,
  /// The Apple Disk Image bundle (.dmg).
  Dmg,
  /// The Tauri updater bundle.
  Updater,
}

impl Display for BundleType {
  fn fmt(&self, f: &mut std::fmt::Formatter<'_>) -> std::fmt::Result {
    write!(
      f,
      "{}",
      match self {
        Self::Deb => "deb",
        Self::Rpm => "rpm",
        Self::AppImage => "appimage",
        Self::Msi => "msi",
        Self::Nsis => "nsis",
        Self::App => "app",
        Self::Dmg => "dmg",
        Self::Updater => "updater",
      }
    )
  }
}

impl Serialize for BundleType {
  fn serialize<S>(&self, serializer: S) -> std::result::Result<S::Ok, S::Error>
  where
    S: Serializer,
  {
    serializer.serialize_str(self.to_string().as_ref())
  }
}

impl<'de> Deserialize<'de> for BundleType {
  fn deserialize<D>(deserializer: D) -> std::result::Result<Self, D::Error>
  where
    D: Deserializer<'de>,
  {
    let s = String::deserialize(deserializer)?;
    match s.to_lowercase().as_str() {
      "deb" => Ok(Self::Deb),
      "rpm" => Ok(Self::Rpm),
      "appimage" => Ok(Self::AppImage),
      "msi" => Ok(Self::Msi),
      "nsis" => Ok(Self::Nsis),
      "app" => Ok(Self::App),
      "dmg" => Ok(Self::Dmg),
      "updater" => Ok(Self::Updater),
      _ => Err(DeError::custom(format!("unknown bundle target '{s}'"))),
    }
  }
}

/// Targets to bundle. Each value is case insensitive.
#[derive(Debug, PartialEq, Eq, Clone)]
pub enum BundleTarget {
  /// Bundle all targets.
  All,
  /// A list of bundle targets.
  List(Vec<BundleType>),
  /// A single bundle target.
  One(BundleType),
}

#[cfg(feature = "schema")]
impl schemars::JsonSchema for BundleTarget {
  fn schema_name() -> std::string::String {
    "BundleTarget".to_owned()
  }

  fn json_schema(gen: &mut schemars::gen::SchemaGenerator) -> schemars::schema::Schema {
    let any_of = vec![
      schemars::schema::SchemaObject {
        enum_values: Some(vec!["all".into()]),
        metadata: Some(Box::new(schemars::schema::Metadata {
          description: Some("Bundle all targets.".to_owned()),
          ..Default::default()
        })),
        ..Default::default()
      }
      .into(),
      schemars::_private::apply_metadata(
        gen.subschema_for::<Vec<BundleType>>(),
        schemars::schema::Metadata {
          description: Some("A list of bundle targets.".to_owned()),
          ..Default::default()
        },
      ),
      schemars::_private::apply_metadata(
        gen.subschema_for::<BundleType>(),
        schemars::schema::Metadata {
          description: Some("A single bundle target.".to_owned()),
          ..Default::default()
        },
      ),
    ];

    schemars::schema::SchemaObject {
      subschemas: Some(Box::new(schemars::schema::SubschemaValidation {
        any_of: Some(any_of),
        ..Default::default()
      })),
      metadata: Some(Box::new(schemars::schema::Metadata {
        description: Some("Targets to bundle. Each value is case insensitive.".to_owned()),
        ..Default::default()
      })),
      ..Default::default()
    }
    .into()
  }
}

impl Default for BundleTarget {
  fn default() -> Self {
    Self::All
  }
}

impl Serialize for BundleTarget {
  fn serialize<S>(&self, serializer: S) -> std::result::Result<S::Ok, S::Error>
  where
    S: Serializer,
  {
    match self {
      Self::All => serializer.serialize_str("all"),
      Self::List(l) => l.serialize(serializer),
      Self::One(t) => serializer.serialize_str(t.to_string().as_ref()),
    }
  }
}

impl<'de> Deserialize<'de> for BundleTarget {
  fn deserialize<D>(deserializer: D) -> std::result::Result<Self, D::Error>
  where
    D: Deserializer<'de>,
  {
    #[derive(Deserialize, Serialize)]
    #[serde(untagged)]
    pub enum BundleTargetInner {
      List(Vec<BundleType>),
      One(BundleType),
      All(String),
    }

    match BundleTargetInner::deserialize(deserializer)? {
      BundleTargetInner::All(s) if s.to_lowercase() == "all" => Ok(Self::All),
      BundleTargetInner::All(t) => Err(DeError::custom(format!("invalid bundle type {t}"))),
      BundleTargetInner::List(l) => Ok(Self::List(l)),
      BundleTargetInner::One(t) => Ok(Self::One(t)),
    }
  }
}

impl BundleTarget {
  /// Gets the bundle targets as a [`Vec`]. The vector is empty when set to [`BundleTarget::All`].
  #[allow(dead_code)]
  pub fn to_vec(&self) -> Vec<BundleType> {
    match self {
      Self::All => vec![],
      Self::List(list) => list.clone(),
      Self::One(i) => vec![i.clone()],
    }
  }
}

/// Configuration for AppImage bundles.
///
/// See more: <https://tauri.app/v1/api/config#appimageconfig>
#[derive(Debug, Default, PartialEq, Eq, Clone, Deserialize, Serialize)]
#[cfg_attr(feature = "schema", derive(JsonSchema))]
#[serde(rename_all = "camelCase", deny_unknown_fields)]
pub struct AppImageConfig {
  /// Include additional gstreamer dependencies needed for audio and video playback.
  /// This increases the bundle size by ~15-35MB depending on your build system.
  #[serde(default, alias = "bundle-media-framework")]
  pub bundle_media_framework: bool,
  /// The files to include in the Appimage Binary.
  #[serde(default)]
  pub files: HashMap<PathBuf, PathBuf>,
}

/// Configuration for Debian (.deb) bundles.
///
/// See more: <https://tauri.app/v1/api/config#debconfig>
#[skip_serializing_none]
#[derive(Debug, Default, PartialEq, Eq, Clone, Deserialize, Serialize)]
#[cfg_attr(feature = "schema", derive(JsonSchema))]
#[serde(rename_all = "camelCase", deny_unknown_fields)]
pub struct DebConfig {
  /// The list of deb dependencies your application relies on.
  pub depends: Option<Vec<String>>,
  /// The files to include on the package.
  #[serde(default)]
  pub files: HashMap<PathBuf, PathBuf>,
  /// Path to a custom desktop file Handlebars template.
  ///
  /// Available variables: `categories`, `comment` (optional), `exec`, `icon` and `name`.
  pub desktop_template: Option<PathBuf>,
}

/// Configuration for RPM bundles.
#[skip_serializing_none]
#[derive(Debug, PartialEq, Eq, Clone, Deserialize, Serialize)]
#[cfg_attr(feature = "schema", derive(JsonSchema))]
#[serde(rename_all = "camelCase", deny_unknown_fields)]
pub struct RpmConfig {
  /// The package's license identifier. If not set, defaults to the license from
  /// the Cargo.toml file.
  pub license: Option<String>,
  /// The list of RPM dependencies your application relies on.
  pub depends: Option<Vec<String>>,
  /// The RPM release tag.
  #[serde(default = "default_release")]
  pub release: String,
  /// The RPM epoch.
  #[serde(default)]
  pub epoch: u32,
  /// The files to include on the package.
  #[serde(default)]
  pub files: HashMap<PathBuf, PathBuf>,
  /// Path to a custom desktop file Handlebars template.
  ///
  /// Available variables: `categories`, `comment` (optional), `exec`, `icon` and `name`.
  pub desktop_template: Option<PathBuf>,
}

impl Default for RpmConfig {
  fn default() -> Self {
    Self {
      license: None,
      depends: None,
      release: default_release(),
      epoch: 0,
      files: Default::default(),
      desktop_template: None,
    }
  }
}

fn default_release() -> String {
  "1".into()
}

/// Position coordinates struct.
#[derive(Default, Debug, PartialEq, Eq, Clone, Deserialize, Serialize)]
#[cfg_attr(feature = "schema", derive(JsonSchema))]
#[serde(rename_all = "camelCase", deny_unknown_fields)]
pub struct Position {
  /// X coordinate.
  pub x: u32,
  /// Y coordinate.
  pub y: u32,
}

/// Size of the window.
#[derive(Default, Debug, PartialEq, Eq, Clone, Deserialize, Serialize)]
#[cfg_attr(feature = "schema", derive(JsonSchema))]
#[serde(rename_all = "camelCase", deny_unknown_fields)]
pub struct Size {
  /// Width of the window.
  pub width: u32,
  /// Height of the window.
  pub height: u32,
}

/// Configuration for Apple Disk Image (.dmg) bundles.
///
/// See more: <https://tauri.app/v1/api/config#dmgconfig>
#[skip_serializing_none]
#[derive(Debug, PartialEq, Eq, Clone, Deserialize, Serialize)]
#[cfg_attr(feature = "schema", derive(JsonSchema))]
#[serde(rename_all = "camelCase", deny_unknown_fields)]
pub struct DmgConfig {
  /// Image to use as the background in dmg file. Accepted formats: `png`/`jpg`/`gif`.
  pub background: Option<PathBuf>,
  /// Position of volume window on screen.
  pub window_position: Option<Position>,
  /// Size of volume window.
  #[serde(default = "dmg_window_size", alias = "window-size")]
  pub window_size: Size,
  /// Position of app file on window.
  #[serde(default = "dmg_app_position", alias = "app-position")]
  pub app_position: Position,
  /// Position of application folder on window.
  #[serde(
    default = "dmg_application_folder_position",
    alias = "application-folder-position"
  )]
  pub application_folder_position: Position,
}

impl Default for DmgConfig {
  fn default() -> Self {
    Self {
      background: None,
      window_position: None,
      window_size: dmg_window_size(),
      app_position: dmg_app_position(),
      application_folder_position: dmg_application_folder_position(),
    }
  }
}

fn dmg_window_size() -> Size {
  Size {
    width: 660,
    height: 400,
  }
}

fn dmg_app_position() -> Position {
  Position { x: 180, y: 170 }
}

fn dmg_application_folder_position() -> Position {
  Position { x: 480, y: 170 }
}

fn de_minimum_system_version<'de, D>(deserializer: D) -> Result<Option<String>, D::Error>
where
  D: Deserializer<'de>,
{
  let version = Option::<String>::deserialize(deserializer)?;
  match version {
    Some(v) if v.is_empty() => Ok(minimum_system_version()),
    e => Ok(e),
  }
}

/// Configuration for the macOS bundles.
///
/// See more: <https://tauri.app/v1/api/config#macconfig>
#[skip_serializing_none]
#[derive(Debug, PartialEq, Eq, Clone, Deserialize, Serialize)]
#[cfg_attr(feature = "schema", derive(JsonSchema))]
#[serde(rename_all = "camelCase", deny_unknown_fields)]
pub struct MacConfig {
  /// A list of strings indicating any macOS X frameworks that need to be bundled with the application.
  ///
  /// If a name is used, ".framework" must be omitted and it will look for standard install locations. You may also use a path to a specific framework.
  pub frameworks: Option<Vec<String>>,
  /// The files to include in the application relative to the Contents directory.
  #[serde(default)]
  pub files: HashMap<PathBuf, PathBuf>,
  /// A version string indicating the minimum macOS X version that the bundled application supports. Defaults to `10.13`.
  ///
  /// Setting it to `null` completely removes the `LSMinimumSystemVersion` field on the bundle's `Info.plist`
  /// and the `MACOSX_DEPLOYMENT_TARGET` environment variable.
  ///
  /// An empty string is considered an invalid value so the default value is used.
  #[serde(
    deserialize_with = "de_minimum_system_version",
    default = "minimum_system_version",
    alias = "minimum-system-version"
  )]
  pub minimum_system_version: Option<String>,
  /// Allows your application to communicate with the outside world.
  /// It should be a lowercase, without port and protocol domain name.
  #[serde(alias = "exception-domain")]
  pub exception_domain: Option<String>,
  /// The path to the license file to add to the DMG bundle.
  pub license: Option<String>,
  /// Identity to use for code signing.
  #[serde(alias = "signing-identity")]
  pub signing_identity: Option<String>,
  /// Provider short name for notarization.
  #[serde(alias = "provider-short-name")]
  pub provider_short_name: Option<String>,
  /// Path to the entitlements file.
  pub entitlements: Option<String>,
}

impl Default for MacConfig {
  fn default() -> Self {
    Self {
      frameworks: None,
      files: HashMap::new(),
      minimum_system_version: minimum_system_version(),
      exception_domain: None,
      license: None,
      signing_identity: None,
      provider_short_name: None,
      entitlements: None,
    }
  }
}

fn minimum_system_version() -> Option<String> {
  Some("10.13".into())
}

/// Configuration for a target language for the WiX build.
///
/// See more: <https://tauri.app/v1/api/config#wixlanguageconfig>
#[derive(Debug, PartialEq, Eq, Clone, Deserialize, Serialize)]
#[cfg_attr(feature = "schema", derive(JsonSchema))]
#[serde(rename_all = "camelCase", deny_unknown_fields)]
pub struct WixLanguageConfig {
  /// The path to a locale (`.wxl`) file. See <https://wixtoolset.org/documentation/manual/v3/howtos/ui_and_localization/build_a_localized_version.html>.
  #[serde(alias = "locale-path")]
  pub locale_path: Option<String>,
}

/// The languages to build using WiX.
#[derive(Debug, PartialEq, Eq, Clone, Deserialize, Serialize)]
#[cfg_attr(feature = "schema", derive(JsonSchema))]
#[serde(untagged)]
pub enum WixLanguage {
  /// A single language to build, without configuration.
  One(String),
  /// A list of languages to build, without configuration.
  List(Vec<String>),
  /// A map of languages and its configuration.
  Localized(HashMap<String, WixLanguageConfig>),
}

impl Default for WixLanguage {
  fn default() -> Self {
    Self::One("en-US".into())
  }
}

/// Configuration for the MSI bundle using WiX.
///
/// See more: <https://tauri.app/v1/api/config#wixconfig>
#[derive(Debug, Default, PartialEq, Eq, Clone, Deserialize, Serialize)]
#[cfg_attr(feature = "schema", derive(JsonSchema))]
#[serde(rename_all = "camelCase", deny_unknown_fields)]
pub struct WixConfig {
  /// The installer languages to build. See <https://docs.microsoft.com/en-us/windows/win32/msi/localizing-the-error-and-actiontext-tables>.
  #[serde(default)]
  pub language: WixLanguage,
  /// A custom .wxs template to use.
  pub template: Option<PathBuf>,
  /// A list of paths to .wxs files with WiX fragments to use.
  #[serde(default, alias = "fragment-paths")]
  pub fragment_paths: Vec<PathBuf>,
  /// The ComponentGroup element ids you want to reference from the fragments.
  #[serde(default, alias = "component-group-refs")]
  pub component_group_refs: Vec<String>,
  /// The Component element ids you want to reference from the fragments.
  #[serde(default, alias = "component-refs")]
  pub component_refs: Vec<String>,
  /// The FeatureGroup element ids you want to reference from the fragments.
  #[serde(default, alias = "feature-group-refs")]
  pub feature_group_refs: Vec<String>,
  /// The Feature element ids you want to reference from the fragments.
  #[serde(default, alias = "feature-refs")]
  pub feature_refs: Vec<String>,
  /// The Merge element ids you want to reference from the fragments.
  #[serde(default, alias = "merge-refs")]
  pub merge_refs: Vec<String>,
  /// Disables the Webview2 runtime installation after app install.
  ///
  /// Will be removed in v2, prefer the [`WindowsConfig::webview_install_mode`] option.
  #[serde(default, alias = "skip-webview-install")]
  pub skip_webview_install: bool,
  /// The path to the license file to render on the installer.
  ///
  /// Must be an RTF file, so if a different extension is provided, we convert it to the RTF format.
  pub license: Option<PathBuf>,
  /// Create an elevated update task within Windows Task Scheduler.
  #[serde(default, alias = "enable-elevated-update-task")]
  pub enable_elevated_update_task: bool,
  /// Path to a bitmap file to use as the installation user interface banner.
  /// This bitmap will appear at the top of all but the first page of the installer.
  ///
  /// The required dimensions are 493px × 58px.
  #[serde(alias = "banner-path")]
  pub banner_path: Option<PathBuf>,
  /// Path to a bitmap file to use on the installation user interface dialogs.
  /// It is used on the welcome and completion dialogs.

  /// The required dimensions are 493px × 312px.
  #[serde(alias = "dialog-image-path")]
  pub dialog_image_path: Option<PathBuf>,
}

/// Compression algorithms used in the NSIS installer.
///
/// See <https://nsis.sourceforge.io/Reference/SetCompressor>
#[derive(Debug, PartialEq, Eq, Clone, Copy, Serialize, Deserialize)]
#[cfg_attr(feature = "schema", derive(JsonSchema))]
#[serde(rename_all = "camelCase", deny_unknown_fields)]
pub enum NsisCompression {
  /// ZLIB uses the deflate algorithm, it is a quick and simple method. With the default compression level it uses about 300 KB of memory.
  Zlib,
  /// BZIP2 usually gives better compression ratios than ZLIB, but it is a bit slower and uses more memory. With the default compression level it uses about 4 MB of memory.
  Bzip2,
  /// LZMA (default) is a new compression method that gives very good compression ratios. The decompression speed is high (10-20 MB/s on a 2 GHz CPU), the compression speed is lower. The memory size that will be used for decompression is the dictionary size plus a few KBs, the default is 8 MB.
  Lzma,
}

/// Configuration for the Installer bundle using NSIS.
#[derive(Debug, Default, PartialEq, Eq, Clone, Deserialize, Serialize)]
#[cfg_attr(feature = "schema", derive(JsonSchema))]
#[serde(rename_all = "camelCase", deny_unknown_fields)]
pub struct NsisConfig {
  /// A custom .nsi template to use.
  pub template: Option<PathBuf>,
  /// The path to the license file to render on the installer.
  pub license: Option<PathBuf>,
  /// The path to a bitmap file to display on the header of installers pages.
  ///
  /// The recommended dimensions are 150px x 57px.
  #[serde(alias = "header-image")]
  pub header_image: Option<PathBuf>,
  /// The path to a bitmap file for the Welcome page and the Finish page.
  ///
  /// The recommended dimensions are 164px x 314px.
  #[serde(alias = "sidebar-image")]
  pub sidebar_image: Option<PathBuf>,
  /// The path to an icon file used as the installer icon.
  #[serde(alias = "install-icon")]
  pub installer_icon: Option<PathBuf>,
  /// Whether the installation will be for all users or just the current user.
  #[serde(default, alias = "install-mode")]
  pub install_mode: NSISInstallerMode,
  /// A list of installer languages.
  /// By default the OS language is used. If the OS language is not in the list of languages, the first language will be used.
  /// To allow the user to select the language, set `display_language_selector` to `true`.
  ///
  /// See <https://github.com/kichik/nsis/tree/9465c08046f00ccb6eda985abbdbf52c275c6c4d/Contrib/Language%20files> for the complete list of languages.
  pub languages: Option<Vec<String>>,
  /// A key-value pair where the key is the language and the
  /// value is the path to a custom `.nsh` file that holds the translated text for tauri's custom messages.
  ///
  /// See <https://github.com/tauri-apps/tauri/blob/dev/tooling/bundler/src/bundle/windows/templates/nsis-languages/English.nsh> for an example `.nsh` file.
  ///
  /// **Note**: the key must be a valid NSIS language and it must be added to [`NsisConfig`] languages array,
  pub custom_language_files: Option<HashMap<String, PathBuf>>,
  /// Whether to display a language selector dialog before the installer and uninstaller windows are rendered or not.
  /// By default the OS language is selected, with a fallback to the first language in the `languages` array.
  #[serde(default, alias = "display-language-selector")]
  pub display_language_selector: bool,
  /// Set the compression algorithm used to compress files in the installer.
  ///
  /// See <https://nsis.sourceforge.io/Reference/SetCompressor>
  pub compression: Option<NsisCompression>,
}

/// Install Modes for the NSIS installer.
#[derive(Debug, PartialEq, Eq, Clone, Copy, Serialize, Deserialize)]
#[serde(rename_all = "camelCase", deny_unknown_fields)]
#[cfg_attr(feature = "schema", derive(JsonSchema))]
pub enum NSISInstallerMode {
  /// Default mode for the installer.
  ///
  /// Install the app by default in a directory that doesn't require Administrator access.
  ///
  /// Installer metadata will be saved under the `HKCU` registry path.
  CurrentUser,
  /// Install the app by default in the `Program Files` folder directory requires Administrator
  /// access for the installation.
  ///
  /// Installer metadata will be saved under the `HKLM` registry path.
  PerMachine,
  /// Combines both modes and allows the user to choose at install time
  /// whether to install for the current user or per machine. Note that this mode
  /// will require Administrator access even if the user wants to install it for the current user only.
  ///
  /// Installer metadata will be saved under the `HKLM` or `HKCU` registry path based on the user's choice.
  Both,
}

impl Default for NSISInstallerMode {
  fn default() -> Self {
    Self::CurrentUser
  }
}

/// Install modes for the Webview2 runtime.
/// Note that for the updater bundle [`Self::DownloadBootstrapper`] is used.
///
/// For more information see <https://tauri.app/v1/guides/building/windows>.
#[derive(Debug, PartialEq, Eq, Clone, Serialize, Deserialize)]
#[serde(tag = "type", rename_all = "camelCase", deny_unknown_fields)]
#[cfg_attr(feature = "schema", derive(JsonSchema))]
pub enum WebviewInstallMode {
  /// Do not install the Webview2 as part of the Windows Installer.
  Skip,
  /// Download the bootstrapper and run it.
  /// Requires an internet connection.
  /// Results in a smaller installer size, but is not recommended on Windows 7.
  DownloadBootstrapper {
    /// Instructs the installer to run the bootstrapper in silent mode. Defaults to `true`.
    #[serde(default = "default_true")]
    silent: bool,
  },
  /// Embed the bootstrapper and run it.
  /// Requires an internet connection.
  /// Increases the installer size by around 1.8MB, but offers better support on Windows 7.
  EmbedBootstrapper {
    /// Instructs the installer to run the bootstrapper in silent mode. Defaults to `true`.
    #[serde(default = "default_true")]
    silent: bool,
  },
  /// Embed the offline installer and run it.
  /// Does not require an internet connection.
  /// Increases the installer size by around 127MB.
  OfflineInstaller {
    /// Instructs the installer to run the installer in silent mode. Defaults to `true`.
    #[serde(default = "default_true")]
    silent: bool,
  },
  /// Embed a fixed webview2 version and use it at runtime.
  /// Increases the installer size by around 180MB.
  FixedRuntime {
    /// The path to the fixed runtime to use.
    ///
    /// The fixed version can be downloaded [on the official website](https://developer.microsoft.com/en-us/microsoft-edge/webview2/#download-section).
    /// The `.cab` file must be extracted to a folder and this folder path must be defined on this field.
    path: PathBuf,
  },
}

impl Default for WebviewInstallMode {
  fn default() -> Self {
    Self::DownloadBootstrapper { silent: true }
  }
}

/// Windows bundler configuration.
///
/// See more: <https://tauri.app/v1/api/config#windowsconfig>
#[derive(Debug, PartialEq, Eq, Clone, Deserialize, Serialize)]
#[cfg_attr(feature = "schema", derive(JsonSchema))]
#[serde(rename_all = "camelCase", deny_unknown_fields)]
pub struct WindowsConfig {
  /// Specifies the file digest algorithm to use for creating file signatures.
  /// Required for code signing. SHA-256 is recommended.
  #[serde(alias = "digest-algorithm")]
  pub digest_algorithm: Option<String>,
  /// Specifies the SHA1 hash of the signing certificate.
  #[serde(alias = "certificate-thumbprint")]
  pub certificate_thumbprint: Option<String>,
  /// Server to use during timestamping.
  #[serde(alias = "timestamp-url")]
  pub timestamp_url: Option<String>,
  /// Whether to use Time-Stamp Protocol (TSP, a.k.a. RFC 3161) for the timestamp server. Your code signing provider may
  /// use a TSP timestamp server, like e.g. SSL.com does. If so, enable TSP by setting to true.
  #[serde(default)]
  pub tsp: bool,
  /// The installation mode for the Webview2 runtime.
  #[serde(default, alias = "webview-install-mode")]
  pub webview_install_mode: WebviewInstallMode,
  /// Path to the webview fixed runtime to use. Overwrites [`Self::webview_install_mode`] if set.
  ///
  /// Will be removed in v2, prefer the [`Self::webview_install_mode`] option.
  ///
  /// The fixed version can be downloaded [on the official website](https://developer.microsoft.com/en-us/microsoft-edge/webview2/#download-section).
  /// The `.cab` file must be extracted to a folder and this folder path must be defined on this field.
  #[serde(alias = "webview-fixed-runtime-path")]
  pub webview_fixed_runtime_path: Option<PathBuf>,
  /// Validates a second app installation, blocking the user from installing an older version if set to `false`.
  ///
  /// For instance, if `1.2.1` is installed, the user won't be able to install app version `1.2.0` or `1.1.5`.
  ///
  /// The default value of this flag is `true`.
  #[serde(default = "default_true", alias = "allow-downgrades")]
  pub allow_downgrades: bool,
  /// Configuration for the MSI generated with WiX.
  pub wix: Option<WixConfig>,
  /// Configuration for the installer generated with NSIS.
  pub nsis: Option<NsisConfig>,
}

impl Default for WindowsConfig {
  fn default() -> Self {
    Self {
      digest_algorithm: None,
      certificate_thumbprint: None,
      timestamp_url: None,
      tsp: false,
      webview_install_mode: Default::default(),
      webview_fixed_runtime_path: None,
      allow_downgrades: true,
      wix: None,
      nsis: None,
    }
  }
}

/// macOS-only. Corresponds to CFBundleTypeRole
#[derive(Debug, Default, PartialEq, Eq, Clone, Deserialize, Serialize)]
#[cfg_attr(feature = "schema", derive(JsonSchema))]
pub enum BundleTypeRole {
  /// CFBundleTypeRole.Editor. Files can be read and edited.
  #[default]
  Editor,
  /// CFBundleTypeRole.Viewer. Files can be read.
  Viewer,
  /// CFBundleTypeRole.Shell
  Shell,
  /// CFBundleTypeRole.QLGenerator
  QLGenerator,
  /// CFBundleTypeRole.None
  None,
}

impl Display for BundleTypeRole {
  fn fmt(&self, f: &mut fmt::Formatter<'_>) -> fmt::Result {
    match self {
      Self::Editor => write!(f, "Editor"),
      Self::Viewer => write!(f, "Viewer"),
      Self::Shell => write!(f, "Shell"),
      Self::QLGenerator => write!(f, "QLGenerator"),
      Self::None => write!(f, "None"),
    }
  }
}

/// An extension for a [`FileAssociation`].
///
/// A leading `.` is automatically stripped.
#[derive(Debug, PartialEq, Eq, Clone, Serialize)]
#[cfg_attr(feature = "schema", derive(JsonSchema))]
pub struct AssociationExt(pub String);

impl fmt::Display for AssociationExt {
  fn fmt(&self, f: &mut fmt::Formatter<'_>) -> fmt::Result {
    write!(f, "{}", self.0)
  }
}

impl<'d> serde::Deserialize<'d> for AssociationExt {
  fn deserialize<D: Deserializer<'d>>(deserializer: D) -> Result<Self, D::Error> {
    let ext = String::deserialize(deserializer)?;
    if let Some(ext) = ext.strip_prefix('.') {
      Ok(AssociationExt(ext.into()))
    } else {
      Ok(AssociationExt(ext))
    }
  }
}

/// File association
#[derive(Debug, PartialEq, Eq, Clone, Deserialize, Serialize)]
#[cfg_attr(feature = "schema", derive(JsonSchema))]
#[serde(rename_all = "camelCase", deny_unknown_fields)]
pub struct FileAssociation {
  /// File extensions to associate with this app. e.g. 'png'
  pub ext: Vec<AssociationExt>,
  /// The name. Maps to `CFBundleTypeName` on macOS. Default to `ext[0]`
  pub name: Option<String>,
  /// The association description. Windows-only. It is displayed on the `Type` column on Windows Explorer.
  pub description: Option<String>,
  /// The app's role with respect to the type. Maps to `CFBundleTypeRole` on macOS.
  #[serde(default)]
  pub role: BundleTypeRole,
  /// The mime-type e.g. 'image/png' or 'text/plain'. Linux-only.
  #[serde(alias = "mime-type")]
  pub mime_type: Option<String>,
}

/// File association
#[derive(Debug, PartialEq, Eq, Clone, Deserialize, Serialize)]
#[cfg_attr(feature = "schema", derive(JsonSchema))]
#[serde(rename_all = "camelCase", deny_unknown_fields)]
pub struct DeepLinkProtocol {
  /// URL schemes to associate with this app without `://`. For example `my-app`
  pub schemes: Vec<String>,
  /// The protocol name. **macOS-only** and maps to `CFBundleTypeName`. Defaults to `<bundle-id>.<schemes[0]>`
  pub name: Option<String>,
  /// The app's role for these schemes. **macOS-only** and maps to `CFBundleTypeRole`.
  #[serde(default)]
  pub role: BundleTypeRole,
}

/// The Updater configuration object.
///
/// See more: <https://tauri.app/v1/api/config#updaterconfig>
#[skip_serializing_none]
#[derive(Debug, PartialEq, Eq, Clone, Serialize)]
#[cfg_attr(feature = "schema", derive(JsonSchema))]
#[serde(rename_all = "camelCase", deny_unknown_fields)]
pub struct UpdaterConfig {
  /// Whether the updater is active or not.
  #[serde(default)]
  pub active: bool,
  /// Signature public key.
  #[serde(default)] // use default just so the schema doesn't flag it as required
  pub pubkey: String,
  /// The Windows configuration for the updater.
  #[serde(default)]
  pub windows: UpdaterWindowsConfig,
}

impl<'de> Deserialize<'de> for UpdaterConfig {
  fn deserialize<D>(deserializer: D) -> Result<Self, D::Error>
  where
    D: Deserializer<'de>,
  {
    #[derive(Deserialize)]
    struct InnerUpdaterConfig {
      #[serde(default)]
      active: bool,
      pubkey: Option<String>,
      #[serde(default)]
      windows: UpdaterWindowsConfig,
    }

    let config = InnerUpdaterConfig::deserialize(deserializer)?;

    if config.active && config.pubkey.is_none() {
      return Err(DeError::custom(
        "The updater `pubkey` configuration is required.",
      ));
    }

    Ok(UpdaterConfig {
      active: config.active,
      pubkey: config.pubkey.unwrap_or_default(),
      windows: config.windows,
    })
  }
}

impl Default for UpdaterConfig {
  fn default() -> Self {
    Self {
      active: false,
      pubkey: "".into(),
      windows: Default::default(),
    }
  }
}

/// Definition for bundle resources.
/// Can be either a list of paths to include or a map of source to target paths.
#[derive(Debug, PartialEq, Eq, Clone, Deserialize, Serialize)]
#[cfg_attr(feature = "schema", derive(JsonSchema))]
#[serde(rename_all = "camelCase", deny_unknown_fields, untagged)]
pub enum BundleResources {
  /// A list of paths to include.
  List(Vec<String>),
  /// A map of source to target paths.
  Map(HashMap<String, String>),
}

impl BundleResources {
  /// Adds a path to the resource collection.
  pub fn push(&mut self, path: impl Into<String>) {
    match self {
      Self::List(l) => l.push(path.into()),
      Self::Map(l) => {
        let path = path.into();
        l.insert(path.clone(), path);
      }
    }
  }
}

/// Configuration for tauri-bundler.
///
/// See more: <https://tauri.app/v1/api/config#bundleconfig>
#[skip_serializing_none]
#[derive(Debug, Default, PartialEq, Eq, Clone, Deserialize, Serialize)]
#[cfg_attr(feature = "schema", derive(JsonSchema))]
#[serde(rename_all = "camelCase", deny_unknown_fields)]
pub struct BundleConfig {
  /// Whether Tauri should bundle your application or just output the executable.
  #[serde(default)]
  pub active: bool,
  /// The bundle targets, currently supports ["deb", "rpm", "appimage", "nsis", "msi", "app", "dmg", "updater"] or "all".
  #[serde(default)]
  pub targets: BundleTarget,
  /// The application identifier in reverse domain name notation (e.g. `com.tauri.example`).
  /// This string must be unique across applications since it is used in system configurations like
  /// the bundle ID and path to the webview data directory.
  /// This string must contain only alphanumeric characters (A–Z, a–z, and 0–9), hyphens (-),
  /// and periods (.).
  pub identifier: String,
  /// The application's publisher. Defaults to the second element in the identifier string.
  /// Currently maps to the Manufacturer property of the Windows Installer.
  pub publisher: Option<String>,
  /// The app's icons
  #[serde(default)]
  pub icon: Vec<String>,
  /// App resources to bundle.
  /// Each resource is a path to a file or directory.
  /// Glob patterns are supported.
  pub resources: Option<BundleResources>,
  /// A copyright string associated with your application.
  pub copyright: Option<String>,
  /// The application kind.
  ///
  /// Should be one of the following:
  /// Business, DeveloperTool, Education, Entertainment, Finance, Game, ActionGame, AdventureGame, ArcadeGame, BoardGame, CardGame, CasinoGame, DiceGame, EducationalGame, FamilyGame, KidsGame, MusicGame, PuzzleGame, RacingGame, RolePlayingGame, SimulationGame, SportsGame, StrategyGame, TriviaGame, WordGame, GraphicsAndDesign, HealthcareAndFitness, Lifestyle, Medical, Music, News, Photography, Productivity, Reference, SocialNetworking, Sports, Travel, Utility, Video, Weather.
  pub category: Option<String>,
  /// File associations to application.
  pub file_associations: Option<Vec<FileAssociation>>,
  /// A short description of your application.
  #[serde(alias = "short-description")]
  pub short_description: Option<String>,
  /// A longer, multi-line description of the application.
  #[serde(alias = "long-description")]
  pub long_description: Option<String>,
  /// Configuration for the AppImage bundle.
  #[serde(default)]
  pub appimage: AppImageConfig,
  /// Configuration for the Debian bundle.
  #[serde(default)]
  pub deb: DebConfig,
  /// Configuration for the RPM bundle.
  #[serde(default)]
  pub rpm: RpmConfig,
  /// DMG-specific settings.
  #[serde(default)]
  pub dmg: DmgConfig,
  /// Configuration for the macOS bundles.
  #[serde(rename = "macOS", default)]
  pub macos: MacConfig,
  /// A list of—either absolute or relative—paths to binaries to embed with your application.
  ///
  /// Note that Tauri will look for system-specific binaries following the pattern "binary-name{-target-triple}{.system-extension}".
  ///
  /// E.g. for the external binary "my-binary", Tauri looks for:
  ///
  /// - "my-binary-x86_64-pc-windows-msvc.exe" for Windows
  /// - "my-binary-x86_64-apple-darwin" for macOS
  /// - "my-binary-x86_64-unknown-linux-gnu" for Linux
  ///
  /// so don't forget to provide binaries for all targeted platforms.
  #[serde(alias = "external-bin")]
  pub external_bin: Option<Vec<String>>,
  /// Configuration for the Windows bundle.
  #[serde(default)]
  pub windows: WindowsConfig,
  /// iOS configuration.
  #[serde(rename = "iOS", default)]
  pub ios: IosConfig,
  /// Android configuration.
  #[serde(default)]
  pub android: AndroidConfig,
  /// The updater configuration.
  #[serde(default)]
  pub updater: UpdaterConfig,
}

/// a tuple struct of RGBA colors. Each value has minimum of 0 and maximum of 255.
#[derive(Debug, PartialEq, Eq, Clone, Deserialize, Serialize, Default)]
#[cfg_attr(feature = "schema", derive(JsonSchema))]
#[serde(rename_all = "camelCase", deny_unknown_fields)]
pub struct Color(pub u8, pub u8, pub u8, pub u8);

impl From<Color> for (u8, u8, u8, u8) {
  fn from(value: Color) -> Self {
    (value.0, value.1, value.2, value.3)
  }
}

/// The window effects configuration object
#[skip_serializing_none]
#[derive(Debug, PartialEq, Clone, Deserialize, Serialize, Default)]
#[cfg_attr(feature = "schema", derive(JsonSchema))]
#[serde(rename_all = "camelCase", deny_unknown_fields)]
pub struct WindowEffectsConfig {
  /// List of Window effects to apply to the Window.
  /// Conflicting effects will apply the first one and ignore the rest.
  pub effects: Vec<WindowEffect>,
  /// Window effect state **macOS Only**
  pub state: Option<WindowEffectState>,
  /// Window effect corner radius **macOS Only**
  pub radius: Option<f64>,
  /// Window effect color. Affects [`WindowEffect::Blur`] and [`WindowEffect::Acrylic`] only
  /// on Windows 10 v1903+. Doesn't have any effect on Windows 7 or Windows 11.
  pub color: Option<Color>,
}

/// The window configuration object.
///
/// See more: <https://tauri.app/v1/api/config#windowconfig>
#[skip_serializing_none]
#[derive(Debug, PartialEq, Clone, Deserialize, Serialize)]
#[cfg_attr(feature = "schema", derive(JsonSchema))]
#[serde(rename_all = "camelCase", deny_unknown_fields)]
pub struct WindowConfig {
  /// The window identifier. It must be alphanumeric.
  #[serde(default = "default_window_label")]
  pub label: String,
  /// The window webview URL.
  #[serde(default)]
<<<<<<< HEAD
  pub url: WindowUrl,
  /// The proxy URL for the WebView for all network requests.
  pub proxy_url: Option<Url>,
=======
  pub url: WebviewUrl,
>>>>>>> a093682d
  /// The user agent for the webview
  #[serde(alias = "user-agent")]
  pub user_agent: Option<String>,
  /// Whether the file drop is enabled or not on the webview. By default it is enabled.
  ///
  /// Disabling it is required to use drag and drop on the frontend on Windows.
  #[serde(default = "default_true", alias = "file-drop-enabled")]
  pub file_drop_enabled: bool,
  /// Whether or not the window starts centered or not.
  #[serde(default)]
  pub center: bool,
  /// The horizontal position of the window's top left corner
  pub x: Option<f64>,
  /// The vertical position of the window's top left corner
  pub y: Option<f64>,
  /// The window width.
  #[serde(default = "default_width")]
  pub width: f64,
  /// The window height.
  #[serde(default = "default_height")]
  pub height: f64,
  /// The min window width.
  #[serde(alias = "min-width")]
  pub min_width: Option<f64>,
  /// The min window height.
  #[serde(alias = "min-height")]
  pub min_height: Option<f64>,
  /// The max window width.
  #[serde(alias = "max-width")]
  pub max_width: Option<f64>,
  /// The max window height.
  #[serde(alias = "max-height")]
  pub max_height: Option<f64>,
  /// Whether the window is resizable or not. When resizable is set to false, native window's maximize button is automatically disabled.
  #[serde(default = "default_true")]
  pub resizable: bool,
  /// Whether the window's native maximize button is enabled or not.
  /// If resizable is set to false, this setting is ignored.
  ///
  /// ## Platform-specific
  ///
  /// - **macOS:** Disables the "zoom" button in the window titlebar, which is also used to enter fullscreen mode.
  /// - **Linux / iOS / Android:** Unsupported.
  #[serde(default = "default_true")]
  pub maximizable: bool,
  /// Whether the window's native minimize button is enabled or not.
  ///
  /// ## Platform-specific
  ///
  /// - **Linux / iOS / Android:** Unsupported.
  #[serde(default = "default_true")]
  pub minimizable: bool,
  /// Whether the window's native close button is enabled or not.
  ///
  /// ## Platform-specific
  ///
  /// - **Linux:** "GTK+ will do its best to convince the window manager not to show a close button.
  ///   Depending on the system, this function may not have any effect when called on a window that is already visible"
  /// - **iOS / Android:** Unsupported.
  #[serde(default = "default_true")]
  pub closable: bool,
  /// The window title.
  #[serde(default = "default_title")]
  pub title: String,
  /// Whether the window starts as fullscreen or not.
  #[serde(default)]
  pub fullscreen: bool,
  /// Whether the window will be initially focused or not.
  #[serde(default = "default_true")]
  pub focus: bool,
  /// Whether the window is transparent or not.
  ///
  /// Note that on `macOS` this requires the `macos-private-api` feature flag, enabled under `tauri > macOSPrivateApi`.
  /// WARNING: Using private APIs on `macOS` prevents your application from being accepted to the `App Store`.
  #[serde(default)]
  pub transparent: bool,
  /// Whether the window is maximized or not.
  #[serde(default)]
  pub maximized: bool,
  /// Whether the window is visible or not.
  #[serde(default = "default_true")]
  pub visible: bool,
  /// Whether the window should have borders and bars.
  #[serde(default = "default_true")]
  pub decorations: bool,
  /// Whether the window should always be below other windows.
  #[serde(default, alias = "always-on-bottom")]
  pub always_on_bottom: bool,
  /// Whether the window should always be on top of other windows.
  #[serde(default, alias = "always-on-top")]
  pub always_on_top: bool,
  /// Whether the window should be visible on all workspaces or virtual desktops.
  ///
  /// ## Platform-specific
  ///
  /// - **Windows / iOS / Android:** Unsupported.
  #[serde(default, alias = "visible-on-all-workspaces")]
  pub visible_on_all_workspaces: bool,
  /// Prevents the window contents from being captured by other apps.
  #[serde(default, alias = "content-protected")]
  pub content_protected: bool,
  /// If `true`, hides the window icon from the taskbar on Windows and Linux.
  #[serde(default, alias = "skip-taskbar")]
  pub skip_taskbar: bool,
  /// The initial window theme. Defaults to the system theme. Only implemented on Windows and macOS 10.14+.
  pub theme: Option<crate::Theme>,
  /// The style of the macOS title bar.
  #[serde(default, alias = "title-bar-style")]
  pub title_bar_style: TitleBarStyle,
  /// If `true`, sets the window title to be hidden on macOS.
  #[serde(default, alias = "hidden-title")]
  pub hidden_title: bool,
  /// Whether clicking an inactive window also clicks through to the webview on macOS.
  #[serde(default, alias = "accept-first-mouse")]
  pub accept_first_mouse: bool,
  /// Defines the window [tabbing identifier] for macOS.
  ///
  /// Windows with matching tabbing identifiers will be grouped together.
  /// If the tabbing identifier is not set, automatic tabbing will be disabled.
  ///
  /// [tabbing identifier]: <https://developer.apple.com/documentation/appkit/nswindow/1644704-tabbingidentifier>
  #[serde(default, alias = "tabbing-identifier")]
  pub tabbing_identifier: Option<String>,
  /// Defines additional browser arguments on Windows. By default wry passes `--disable-features=msWebOOUI,msPdfOOUI,msSmartScreenProtection`
  /// so if you use this method, you also need to disable these components by yourself if you want.
  #[serde(default, alias = "additional-browser-args")]
  pub additional_browser_args: Option<String>,
  /// Whether or not the window has shadow.
  ///
  /// ## Platform-specific
  ///
  /// - **Windows:**
  ///   - `false` has no effect on decorated window, shadow are always ON.
  ///   - `true` will make ndecorated window have a 1px white border,
  /// and on Windows 11, it will have a rounded corners.
  /// - **Linux:** Unsupported.
  #[serde(default = "default_true")]
  pub shadow: bool,
  /// Window effects.
  ///
  /// Requires the window to be transparent.
  ///
  /// ## Platform-specific:
  ///
  /// - **Windows**: If using decorations or shadows, you may want to try this workaround <https://github.com/tauri-apps/tao/issues/72#issuecomment-975607891>
  /// - **Linux**: Unsupported
  #[serde(default, alias = "window-effects")]
  pub window_effects: Option<WindowEffectsConfig>,
  /// Whether or not the webview should be launched in incognito  mode.
  ///
  ///  ## Platform-specific:
  ///
  ///  - **Android**: Unsupported.
  #[serde(default)]
  pub incognito: bool,
  /// Sets the window associated with this label to be the parent of the window to be created.
  ///
  /// ## Platform-specific
  ///
  /// - **Windows**: This sets the passed parent as an owner window to the window to be created.
  ///   From [MSDN owned windows docs](https://docs.microsoft.com/en-us/windows/win32/winmsg/window-features#owned-windows):
  ///     - An owned window is always above its owner in the z-order.
  ///     - The system automatically destroys an owned window when its owner is destroyed.
  ///     - An owned window is hidden when its owner is minimized.
  /// - **Linux**: This makes the new window transient for parent, see <https://docs.gtk.org/gtk3/method.Window.set_transient_for.html>
  /// - **macOS**: This adds the window as a child of parent, see <https://developer.apple.com/documentation/appkit/nswindow/1419152-addchildwindow?language=objc>
  pub parent: Option<String>,
}

impl Default for WindowConfig {
  fn default() -> Self {
    Self {
      label: default_window_label(),
<<<<<<< HEAD
      url: WindowUrl::default(),
      proxy_url: None,
=======
      url: WebviewUrl::default(),
>>>>>>> a093682d
      user_agent: None,
      file_drop_enabled: true,
      center: false,
      x: None,
      y: None,
      width: default_width(),
      height: default_height(),
      min_width: None,
      min_height: None,
      max_width: None,
      max_height: None,
      resizable: true,
      maximizable: true,
      minimizable: true,
      closable: true,
      title: default_title(),
      fullscreen: false,
      focus: false,
      transparent: false,
      maximized: false,
      visible: true,
      decorations: true,
      always_on_bottom: false,
      always_on_top: false,
      visible_on_all_workspaces: false,
      content_protected: false,
      skip_taskbar: false,
      theme: None,
      title_bar_style: Default::default(),
      hidden_title: false,
      accept_first_mouse: false,
      tabbing_identifier: None,
      additional_browser_args: None,
      shadow: true,
      window_effects: None,
      incognito: false,
      parent: None,
    }
  }
}

fn default_window_label() -> String {
  "main".to_string()
}

fn default_width() -> f64 {
  800f64
}

fn default_height() -> f64 {
  600f64
}

fn default_title() -> String {
  "Tauri App".to_string()
}

/// A Content-Security-Policy directive source list.
/// See <https://developer.mozilla.org/en-US/docs/Web/HTTP/Headers/Content-Security-Policy/Sources#sources>.
#[derive(Debug, PartialEq, Eq, Clone, Deserialize, Serialize)]
#[cfg_attr(feature = "schema", derive(JsonSchema))]
#[serde(rename_all = "camelCase", untagged)]
pub enum CspDirectiveSources {
  /// An inline list of CSP sources. Same as [`Self::List`], but concatenated with a space separator.
  Inline(String),
  /// A list of CSP sources. The collection will be concatenated with a space separator for the CSP string.
  List(Vec<String>),
}

impl Default for CspDirectiveSources {
  fn default() -> Self {
    Self::List(Vec::new())
  }
}

impl From<CspDirectiveSources> for Vec<String> {
  fn from(sources: CspDirectiveSources) -> Self {
    match sources {
      CspDirectiveSources::Inline(source) => source.split(' ').map(|s| s.to_string()).collect(),
      CspDirectiveSources::List(l) => l,
    }
  }
}

impl CspDirectiveSources {
  /// Whether the given source is configured on this directive or not.
  pub fn contains(&self, source: &str) -> bool {
    match self {
      Self::Inline(s) => s.contains(&format!("{source} ")) || s.contains(&format!(" {source}")),
      Self::List(l) => l.contains(&source.into()),
    }
  }

  /// Appends the given source to this directive.
  pub fn push<S: AsRef<str>>(&mut self, source: S) {
    match self {
      Self::Inline(s) => {
        s.push(' ');
        s.push_str(source.as_ref());
      }
      Self::List(l) => {
        l.push(source.as_ref().to_string());
      }
    }
  }

  /// Extends this CSP directive source list with the given array of sources.
  pub fn extend(&mut self, sources: Vec<String>) {
    for s in sources {
      self.push(s);
    }
  }
}

/// A Content-Security-Policy definition.
/// See <https://developer.mozilla.org/en-US/docs/Web/HTTP/CSP>.
#[derive(Debug, PartialEq, Eq, Clone, Deserialize, Serialize)]
#[cfg_attr(feature = "schema", derive(JsonSchema))]
#[serde(rename_all = "camelCase", untagged)]
pub enum Csp {
  /// The entire CSP policy in a single text string.
  Policy(String),
  /// An object mapping a directive with its sources values as a list of strings.
  DirectiveMap(HashMap<String, CspDirectiveSources>),
}

impl From<HashMap<String, CspDirectiveSources>> for Csp {
  fn from(map: HashMap<String, CspDirectiveSources>) -> Self {
    Self::DirectiveMap(map)
  }
}

impl From<Csp> for HashMap<String, CspDirectiveSources> {
  fn from(csp: Csp) -> Self {
    match csp {
      Csp::Policy(policy) => {
        let mut map = HashMap::new();
        for directive in policy.split(';') {
          let mut tokens = directive.trim().split(' ');
          if let Some(directive) = tokens.next() {
            let sources = tokens.map(|s| s.to_string()).collect::<Vec<String>>();
            map.insert(directive.to_string(), CspDirectiveSources::List(sources));
          }
        }
        map
      }
      Csp::DirectiveMap(m) => m,
    }
  }
}

impl Display for Csp {
  fn fmt(&self, f: &mut fmt::Formatter<'_>) -> fmt::Result {
    match self {
      Self::Policy(s) => write!(f, "{s}"),
      Self::DirectiveMap(m) => {
        let len = m.len();
        let mut i = 0;
        for (directive, sources) in m {
          let sources: Vec<String> = sources.clone().into();
          write!(f, "{} {}", directive, sources.join(" "))?;
          i += 1;
          if i != len {
            write!(f, "; ")?;
          }
        }
        Ok(())
      }
    }
  }
}

/// The possible values for the `dangerous_disable_asset_csp_modification` config option.
#[derive(Debug, PartialEq, Eq, Clone, Deserialize, Serialize)]
#[serde(untagged)]
#[cfg_attr(feature = "schema", derive(JsonSchema))]
pub enum DisabledCspModificationKind {
  /// If `true`, disables all CSP modification.
  /// `false` is the default value and it configures Tauri to control the CSP.
  Flag(bool),
  /// Disables the given list of CSP directives modifications.
  List(Vec<String>),
}

impl DisabledCspModificationKind {
  /// Determines whether the given CSP directive can be modified or not.
  pub fn can_modify(&self, directive: &str) -> bool {
    match self {
      Self::Flag(f) => !f,
      Self::List(l) => !l.contains(&directive.into()),
    }
  }
}

impl Default for DisabledCspModificationKind {
  fn default() -> Self {
    Self::Flag(false)
  }
}

/// External command access definition.
#[derive(Debug, PartialEq, Eq, Clone, Deserialize, Serialize)]
#[cfg_attr(feature = "schema", derive(JsonSchema))]
#[serde(rename_all = "camelCase", deny_unknown_fields)]
pub struct RemoteDomainAccessScope {
  /// The URL scheme to allow. By default, all schemas are allowed.
  pub scheme: Option<String>,
  /// The domain to allow.
  pub domain: String,
  /// The list of window labels this scope applies to.
  pub windows: Vec<String>,
  /// The list of plugins that are allowed in this scope.
  /// The names should be without the `tauri-plugin-` prefix, for example `"store"` for `tauri-plugin-store`.
  #[serde(default)]
  pub plugins: Vec<String>,
}

/// Protocol scope definition.
/// It is a list of glob patterns that restrict the API access from the webview.
///
/// Each pattern can start with a variable that resolves to a system base directory.
/// The variables are: `$AUDIO`, `$CACHE`, `$CONFIG`, `$DATA`, `$LOCALDATA`, `$DESKTOP`,
/// `$DOCUMENT`, `$DOWNLOAD`, `$EXE`, `$FONT`, `$HOME`, `$PICTURE`, `$PUBLIC`, `$RUNTIME`,
/// `$TEMPLATE`, `$VIDEO`, `$RESOURCE`, `$APP`, `$LOG`, `$TEMP`, `$APPCONFIG`, `$APPDATA`,
/// `$APPLOCALDATA`, `$APPCACHE`, `$APPLOG`.
#[derive(Debug, PartialEq, Eq, Clone, Deserialize, Serialize)]
#[serde(untagged)]
#[cfg_attr(feature = "schema", derive(JsonSchema))]
pub enum FsScope {
  /// A list of paths that are allowed by this scope.
  AllowedPaths(Vec<PathBuf>),
  /// A complete scope configuration.
  #[serde(rename_all = "camelCase")]
  Scope {
    /// A list of paths that are allowed by this scope.
    #[serde(default)]
    allow: Vec<PathBuf>,
    /// A list of paths that are not allowed by this scope.
    /// This gets precedence over the [`Self::Scope::allow`] list.
    #[serde(default)]
    deny: Vec<PathBuf>,
    /// Whether or not paths that contain components that start with a `.`
    /// will require that `.` appears literally in the pattern; `*`, `?`, `**`,
    /// or `[...]` will not match. This is useful because such files are
    /// conventionally considered hidden on Unix systems and it might be
    /// desirable to skip them when listing files.
    ///
    /// Defaults to `true` on Unix systems and `false` on Windows
    // dotfiles are not supposed to be exposed by default on unix
    #[serde(alias = "require-literal-leading-dot")]
    require_literal_leading_dot: Option<bool>,
  },
}

impl Default for FsScope {
  fn default() -> Self {
    Self::AllowedPaths(Vec::new())
  }
}

impl FsScope {
  /// The list of allowed paths.
  pub fn allowed_paths(&self) -> &Vec<PathBuf> {
    match self {
      Self::AllowedPaths(p) => p,
      Self::Scope { allow, .. } => allow,
    }
  }

  /// The list of forbidden paths.
  pub fn forbidden_paths(&self) -> Option<&Vec<PathBuf>> {
    match self {
      Self::AllowedPaths(_) => None,
      Self::Scope { deny, .. } => Some(deny),
    }
  }
}

/// Config for the asset custom protocol.
///
/// See more: <https://tauri.app/v1/api/config#assetprotocolconfig>
#[derive(Debug, Default, PartialEq, Eq, Clone, Deserialize, Serialize)]
#[cfg_attr(feature = "schema", derive(JsonSchema))]
#[serde(rename_all = "camelCase", deny_unknown_fields)]
pub struct AssetProtocolConfig {
  /// The access scope for the asset protocol.
  #[serde(default)]
  pub scope: FsScope,
  /// Enables the asset protocol.
  #[serde(default)]
  pub enable: bool,
}

/// Security configuration.
///
/// See more: <https://tauri.app/v1/api/config#securityconfig>
#[skip_serializing_none]
#[derive(Debug, Default, PartialEq, Eq, Clone, Deserialize, Serialize)]
#[cfg_attr(feature = "schema", derive(JsonSchema))]
#[serde(rename_all = "camelCase", deny_unknown_fields)]
pub struct SecurityConfig {
  /// The Content Security Policy that will be injected on all HTML files on the built application.
  /// If [`dev_csp`](#SecurityConfig.devCsp) is not specified, this value is also injected on dev.
  ///
  /// This is a really important part of the configuration since it helps you ensure your WebView is secured.
  /// See <https://developer.mozilla.org/en-US/docs/Web/HTTP/CSP>.
  pub csp: Option<Csp>,
  /// The Content Security Policy that will be injected on all HTML files on development.
  ///
  /// This is a really important part of the configuration since it helps you ensure your WebView is secured.
  /// See <https://developer.mozilla.org/en-US/docs/Web/HTTP/CSP>.
  #[serde(alias = "dev-csp")]
  pub dev_csp: Option<Csp>,
  /// Freeze the `Object.prototype` when using the custom protocol.
  #[serde(default, alias = "freeze-prototype")]
  pub freeze_prototype: bool,
  /// Disables the Tauri-injected CSP sources.
  ///
  /// At compile time, Tauri parses all the frontend assets and changes the Content-Security-Policy
  /// to only allow loading of your own scripts and styles by injecting nonce and hash sources.
  /// This stricts your CSP, which may introduce issues when using along with other flexing sources.
  ///
  /// This configuration option allows both a boolean and a list of strings as value.
  /// A boolean instructs Tauri to disable the injection for all CSP injections,
  /// and a list of strings indicates the CSP directives that Tauri cannot inject.
  ///
  /// **WARNING:** Only disable this if you know what you are doing and have properly configured the CSP.
  /// Your application might be vulnerable to XSS attacks without this Tauri protection.
  #[serde(default, alias = "dangerous-disable-asset-csp-modification")]
  pub dangerous_disable_asset_csp_modification: DisabledCspModificationKind,
  /// Custom protocol config.
  #[serde(default, alias = "asset-protocol")]
  pub asset_protocol: AssetProtocolConfig,
}

/// The application pattern.
#[skip_serializing_none]
#[derive(Debug, PartialEq, Eq, Clone, Serialize, Deserialize)]
#[serde(rename_all = "lowercase", tag = "use", content = "options")]
#[cfg_attr(feature = "schema", derive(JsonSchema))]
pub enum PatternKind {
  /// Brownfield pattern.
  Brownfield,
  /// Isolation pattern. Recommended for security purposes.
  Isolation {
    /// The dir containing the index.html file that contains the secure isolation application.
    dir: PathBuf,
  },
}

impl Default for PatternKind {
  fn default() -> Self {
    Self::Brownfield
  }
}

/// The Tauri configuration object.
///
/// See more: <https://tauri.app/v1/api/config#tauriconfig>
#[skip_serializing_none]
#[derive(Debug, Default, PartialEq, Clone, Deserialize, Serialize)]
#[cfg_attr(feature = "schema", derive(JsonSchema))]
#[serde(rename_all = "camelCase", deny_unknown_fields)]
pub struct TauriConfig {
  /// The pattern to use.
  #[serde(default)]
  pub pattern: PatternKind,
  /// The windows configuration.
  #[serde(default)]
  pub windows: Vec<WindowConfig>,
  /// The bundler configuration.
  #[serde(default)]
  pub bundle: BundleConfig,
  /// Security configuration.
  #[serde(default)]
  pub security: SecurityConfig,
  /// Configuration for app tray icon.
  #[serde(alias = "tray-icon")]
  pub tray_icon: Option<TrayIconConfig>,
  /// MacOS private API configuration. Enables the transparent background API and sets the `fullScreenEnabled` preference to `true`.
  #[serde(rename = "macOSPrivateApi", alias = "macos-private-api", default)]
  pub macos_private_api: bool,
}

impl TauriConfig {
  /// Returns all Cargo features.
  pub fn all_features() -> Vec<&'static str> {
    vec![
      "tray-icon",
      "macos-private-api",
      "isolation",
      "protocol-asset",
    ]
  }

  /// Returns the enabled Cargo features.
  pub fn features(&self) -> Vec<&str> {
    let mut features = Vec::new();
    if self.tray_icon.is_some() {
      features.push("tray-icon");
    }
    if self.macos_private_api {
      features.push("macos-private-api");
    }
    if let PatternKind::Isolation { .. } = self.pattern {
      features.push("isolation");
    }
    if self.security.asset_protocol.enable {
      features.push("protocol-asset");
    }
    features.sort_unstable();
    features
  }
}

/// Install modes for the Windows update.
#[derive(Debug, PartialEq, Eq, Clone)]
#[cfg_attr(feature = "schema", derive(JsonSchema))]
#[cfg_attr(feature = "schema", schemars(rename_all = "camelCase"))]
pub enum WindowsUpdateInstallMode {
  /// Specifies there's a basic UI during the installation process, including a final dialog box at the end.
  BasicUi,
  /// The quiet mode means there's no user interaction required.
  /// Requires admin privileges if the installer does.
  Quiet,
  /// Specifies unattended mode, which means the installation only shows a progress bar.
  Passive,
  // to add more modes, we need to check if the updater relaunch makes sense
  // i.e. for a full UI mode, the user can also mark the installer to start the app
}

impl WindowsUpdateInstallMode {
  /// Returns the associated `msiexec.exe` arguments.
  pub fn msiexec_args(&self) -> &'static [&'static str] {
    match self {
      Self::BasicUi => &["/qb+"],
      Self::Quiet => &["/quiet"],
      Self::Passive => &["/passive"],
    }
  }

  /// Returns the associated nsis arguments.
  pub fn nsis_args(&self) -> &'static [&'static str] {
    match self {
      Self::Passive => &["/P", "/R"],
      Self::Quiet => &["/S", "/R"],
      _ => &[],
    }
  }
}

impl Display for WindowsUpdateInstallMode {
  fn fmt(&self, f: &mut std::fmt::Formatter<'_>) -> std::fmt::Result {
    write!(
      f,
      "{}",
      match self {
        Self::BasicUi => "basicUI",
        Self::Quiet => "quiet",
        Self::Passive => "passive",
      }
    )
  }
}

impl Default for WindowsUpdateInstallMode {
  fn default() -> Self {
    Self::Passive
  }
}

impl Serialize for WindowsUpdateInstallMode {
  fn serialize<S>(&self, serializer: S) -> std::result::Result<S::Ok, S::Error>
  where
    S: Serializer,
  {
    serializer.serialize_str(self.to_string().as_ref())
  }
}

impl<'de> Deserialize<'de> for WindowsUpdateInstallMode {
  fn deserialize<D>(deserializer: D) -> std::result::Result<Self, D::Error>
  where
    D: Deserializer<'de>,
  {
    let s = String::deserialize(deserializer)?;
    match s.to_lowercase().as_str() {
      "basicui" => Ok(Self::BasicUi),
      "quiet" => Ok(Self::Quiet),
      "passive" => Ok(Self::Passive),
      _ => Err(DeError::custom(format!(
        "unknown update install mode '{s}'"
      ))),
    }
  }
}

/// The updater configuration for Windows.
///
/// See more: <https://tauri.app/v1/api/config#updaterwindowsconfig>
#[skip_serializing_none]
#[derive(Debug, Default, PartialEq, Eq, Clone, Serialize, Deserialize)]
#[cfg_attr(feature = "schema", derive(JsonSchema))]
#[serde(rename_all = "camelCase", deny_unknown_fields)]
pub struct UpdaterWindowsConfig {
  /// The installation mode for the update on Windows. Defaults to `passive`.
  #[serde(default, alias = "install-mode")]
  pub install_mode: WindowsUpdateInstallMode,
}

/// Configuration for application tray icon.
///
/// See more: <https://tauri.app/v1/api/config#trayiconconfig>
#[skip_serializing_none]
#[derive(Debug, Default, PartialEq, Eq, Clone, Deserialize, Serialize)]
#[cfg_attr(feature = "schema", derive(JsonSchema))]
#[serde(rename_all = "camelCase", deny_unknown_fields)]
pub struct TrayIconConfig {
  /// Set an id for this tray icon so you can reference it later, defaults to `main`.
  pub id: Option<String>,
  /// Path to the default icon to use for the tray icon.
  #[serde(alias = "icon-path")]
  pub icon_path: PathBuf,
  /// A Boolean value that determines whether the image represents a [template](https://developer.apple.com/documentation/appkit/nsimage/1520017-template?language=objc) image on macOS.
  #[serde(default, alias = "icon-as-template")]
  pub icon_as_template: bool,
  /// A Boolean value that determines whether the menu should appear when the tray icon receives a left click on macOS.
  #[serde(default = "default_true", alias = "menu-on-left-click")]
  pub menu_on_left_click: bool,
  /// Title for MacOS tray
  pub title: Option<String>,
  /// Tray icon tooltip on Windows and macOS
  pub tooltip: Option<String>,
}

/// General configuration for the iOS target.
#[skip_serializing_none]
#[derive(Debug, Default, PartialEq, Eq, Clone, Deserialize, Serialize)]
#[cfg_attr(feature = "schema", derive(JsonSchema))]
#[serde(rename_all = "camelCase", deny_unknown_fields)]
pub struct IosConfig {
  /// The development team. This value is required for iOS development because code signing is enforced.
  /// The `APPLE_DEVELOPMENT_TEAM` environment variable can be set to overwrite it.
  #[serde(alias = "development-team")]
  pub development_team: Option<String>,
}

/// General configuration for the iOS target.
#[skip_serializing_none]
#[derive(Debug, PartialEq, Eq, Clone, Deserialize, Serialize)]
#[cfg_attr(feature = "schema", derive(JsonSchema))]
#[serde(rename_all = "camelCase", deny_unknown_fields)]
pub struct AndroidConfig {
  /// The minimum API level required for the application to run.
  /// The Android system will prevent the user from installing the application if the system's API level is lower than the value specified.
  #[serde(alias = "min-sdk-version", default = "default_min_sdk_version")]
  pub min_sdk_version: u32,
}

impl Default for AndroidConfig {
  fn default() -> Self {
    Self {
      min_sdk_version: default_min_sdk_version(),
    }
  }
}

fn default_min_sdk_version() -> u32 {
  24
}

/// Defines the URL or assets to embed in the application.
#[derive(Debug, PartialEq, Eq, Clone, Deserialize, Serialize)]
#[cfg_attr(feature = "schema", derive(JsonSchema))]
#[serde(untagged, deny_unknown_fields)]
#[non_exhaustive]
pub enum AppUrl {
  /// The app's external URL, or the path to the directory containing the app assets.
  Url(WebviewUrl),
  /// An array of files to embed on the app.
  Files(Vec<PathBuf>),
}

impl std::fmt::Display for AppUrl {
  fn fmt(&self, f: &mut std::fmt::Formatter<'_>) -> std::fmt::Result {
    match self {
      Self::Url(url) => write!(f, "{url}"),
      Self::Files(files) => write!(f, "{}", serde_json::to_string(files).unwrap()),
    }
  }
}

/// Describes the shell command to run before `tauri dev`.
#[derive(Debug, PartialEq, Eq, Clone, Deserialize, Serialize)]
#[cfg_attr(feature = "schema", derive(JsonSchema))]
#[serde(rename_all = "camelCase", untagged)]
pub enum BeforeDevCommand {
  /// Run the given script with the default options.
  Script(String),
  /// Run the given script with custom options.
  ScriptWithOptions {
    /// The script to execute.
    script: String,
    /// The current working directory.
    cwd: Option<String>,
    /// Whether `tauri dev` should wait for the command to finish or not. Defaults to `false`.
    #[serde(default)]
    wait: bool,
  },
}

/// Describes a shell command to be executed when a CLI hook is triggered.
#[derive(Debug, PartialEq, Eq, Clone, Deserialize, Serialize)]
#[cfg_attr(feature = "schema", derive(JsonSchema))]
#[serde(rename_all = "camelCase", untagged)]
pub enum HookCommand {
  /// Run the given script with the default options.
  Script(String),
  /// Run the given script with custom options.
  ScriptWithOptions {
    /// The script to execute.
    script: String,
    /// The current working directory.
    cwd: Option<String>,
  },
}

/// The Build configuration object.
///
/// See more: <https://tauri.app/v1/api/config#buildconfig>
#[skip_serializing_none]
#[derive(Debug, PartialEq, Eq, Clone, Deserialize, Serialize, Default)]
#[cfg_attr(feature = "schema", derive(JsonSchema))]
#[serde(rename_all = "camelCase", deny_unknown_fields)]
pub struct BuildConfig {
  /// The binary used to build and run the application.
  pub runner: Option<String>,
  /// The path to the application assets or URL to load in development.
  ///
  /// This is usually an URL to a dev server, which serves your application assets
  /// with live reloading. Most modern JavaScript bundlers provides a way to start a dev server by default.
  ///
  /// See [vite](https://vitejs.dev/guide/), [Webpack DevServer](https://webpack.js.org/configuration/dev-server/) and [sirv](https://github.com/lukeed/sirv)
  /// for examples on how to set up a dev server.
  #[serde(alias = "dev-path")]
  pub dev_path: Option<AppUrl>,
  /// The path to the application assets or URL to load in production.
  ///
  /// When a path relative to the configuration file is provided,
  /// it is read recursively and all files are embedded in the application binary.
  /// Tauri then looks for an `index.html` file unless you provide a custom window URL.
  ///
  /// You can also provide a list of paths to be embedded, which allows granular control over what files are added to the binary.
  /// In this case, all files are added to the root and you must reference it that way in your HTML files.
  ///
  /// When an URL is provided, the application won't have bundled assets
  /// and the application will load that URL by default.
  #[serde(alias = "dist-dir")]
  pub dist_dir: Option<AppUrl>,
  /// A shell command to run before `tauri dev` kicks in.
  ///
  /// The TAURI_ENV_PLATFORM, TAURI_ENV_ARCH, TAURI_ENV_FAMILY, TAURI_ENV_PLATFORM_VERSION, TAURI_ENV_PLATFORM_TYPE and TAURI_ENV_DEBUG environment variables are set if you perform conditional compilation.
  #[serde(alias = "before-dev-command")]
  pub before_dev_command: Option<BeforeDevCommand>,
  /// A shell command to run before `tauri build` kicks in.
  ///
  /// The TAURI_ENV_PLATFORM, TAURI_ENV_ARCH, TAURI_ENV_FAMILY, TAURI_ENV_PLATFORM_VERSION, TAURI_ENV_PLATFORM_TYPE and TAURI_ENV_DEBUG environment variables are set if you perform conditional compilation.
  #[serde(alias = "before-build-command")]
  pub before_build_command: Option<HookCommand>,
  /// A shell command to run before the bundling phase in `tauri build` kicks in.
  ///
  /// The TAURI_ENV_PLATFORM, TAURI_ENV_ARCH, TAURI_ENV_FAMILY, TAURI_ENV_PLATFORM_VERSION, TAURI_ENV_PLATFORM_TYPE and TAURI_ENV_DEBUG environment variables are set if you perform conditional compilation.
  #[serde(alias = "before-bundle-command")]
  pub before_bundle_command: Option<HookCommand>,
  /// Features passed to `cargo` commands.
  pub features: Option<Vec<String>>,
  /// Whether we should inject the Tauri API on `window.__TAURI__` or not.
  #[serde(default, alias = "with-global-tauri")]
  pub with_global_tauri: bool,
}

#[derive(Debug, PartialEq, Eq)]
struct PackageVersion(String);

impl<'d> serde::Deserialize<'d> for PackageVersion {
  fn deserialize<D: Deserializer<'d>>(deserializer: D) -> Result<Self, D::Error> {
    struct PackageVersionVisitor;

    impl<'d> Visitor<'d> for PackageVersionVisitor {
      type Value = PackageVersion;

      fn expecting(&self, formatter: &mut fmt::Formatter<'_>) -> fmt::Result {
        write!(
          formatter,
          "a semver string or a path to a package.json file"
        )
      }

      fn visit_str<E: DeError>(self, value: &str) -> Result<PackageVersion, E> {
        let path = PathBuf::from(value);
        if path.exists() {
          let json_str = read_to_string(&path)
            .map_err(|e| DeError::custom(format!("failed to read version JSON file: {e}")))?;
          let package_json: serde_json::Value = serde_json::from_str(&json_str)
            .map_err(|e| DeError::custom(format!("failed to read version JSON file: {e}")))?;
          if let Some(obj) = package_json.as_object() {
            let version = obj
              .get("version")
              .ok_or_else(|| DeError::custom("JSON must contain a `version` field"))?
              .as_str()
              .ok_or_else(|| {
                DeError::custom(format!("`{} > version` must be a string", path.display()))
              })?;
            Ok(PackageVersion(
              Version::from_str(version)
                .map_err(|_| DeError::custom("`package > version` must be a semver string"))?
                .to_string(),
            ))
          } else {
            Err(DeError::custom(
              "`package > version` value is not a path to a JSON object",
            ))
          }
        } else {
          Ok(PackageVersion(
            Version::from_str(value)
              .map_err(|_| DeError::custom("`package > version` must be a semver string"))?
              .to_string(),
          ))
        }
      }
    }

    deserializer.deserialize_string(PackageVersionVisitor {})
  }
}

/// The package configuration.
///
/// See more: <https://tauri.app/v1/api/config#packageconfig>
#[derive(Debug, Clone, Default, PartialEq, Eq, Deserialize, Serialize)]
#[cfg_attr(feature = "schema", derive(JsonSchema))]
#[serde(rename_all = "camelCase", deny_unknown_fields)]
pub struct PackageConfig {
  /// App name.
  #[serde(alias = "product-name")]
  #[cfg_attr(feature = "schema", validate(regex(pattern = "^[^/\\:*?\"<>|]+$")))]
  pub product_name: Option<String>,
  /// App version. It is a semver version number or a path to a `package.json` file containing the `version` field. If removed the version number from `Cargo.toml` is used.
  #[serde(deserialize_with = "version_deserializer", default)]
  pub version: Option<String>,
}

fn version_deserializer<'de, D>(deserializer: D) -> Result<Option<String>, D::Error>
where
  D: Deserializer<'de>,
{
  Option::<PackageVersion>::deserialize(deserializer).map(|v| v.map(|v| v.0))
}

impl PackageConfig {
  /// The binary name.
  #[allow(dead_code)]
  pub fn binary_name(&self) -> Option<String> {
    #[cfg(target_os = "linux")]
    {
      self.product_name.as_ref().map(|n| n.to_kebab_case())
    }
    #[cfg(not(target_os = "linux"))]
    {
      self.product_name.clone()
    }
  }
}

/// The Tauri configuration object.
/// It is read from a file where you can define your frontend assets,
/// configure the bundler and define a tray icon.
///
/// The configuration file is generated by the
/// [`tauri init`](https://tauri.app/v1/api/cli#init) command that lives in
/// your Tauri application source directory (src-tauri).
///
/// Once generated, you may modify it at will to customize your Tauri application.
///
/// ## File Formats
///
/// By default, the configuration is defined as a JSON file named `tauri.conf.json`.
///
/// Tauri also supports JSON5 and TOML files via the `config-json5` and `config-toml` Cargo features, respectively.
/// The JSON5 file name must be either `tauri.conf.json` or `tauri.conf.json5`.
/// The TOML file name is `Tauri.toml`.
///
/// ## Platform-Specific Configuration
///
/// In addition to the default configuration file, Tauri can
/// read a platform-specific configuration from `tauri.linux.conf.json`,
/// `tauri.windows.conf.json`, `tauri.macos.conf.json`, `tauri.android.conf.json` and `tauri.ios.conf.json`
/// (or `Tauri.linux.toml`, `Tauri.windows.toml`, `Tauri.macos.toml`, `Tauri.android.toml` and `Tauri.ios.toml` if the `Tauri.toml` format is used),
/// which gets merged with the main configuration object.
///
/// ## Configuration Structure
///
/// The configuration is composed of the following objects:
///
/// - [`package`](#packageconfig): Package settings
/// - [`tauri`](#tauriconfig): The Tauri config
/// - [`build`](#buildconfig): The build configuration
/// - [`plugins`](#pluginconfig): The plugins config
///
/// ```json title="Example tauri.config.json file"
/// {
///   "build": {
///     "beforeBuildCommand": "",
///     "beforeDevCommand": "",
///     "devPath": "../dist",
///     "distDir": "../dist"
///   },
///   "package": {
///     "productName": "tauri-app",
///     "version": "0.1.0"
///   },
///   "tauri": {
///     "bundle": {},
///     "security": {
///       "csp": null
///     },
///     "windows": [
///       {
///         "fullscreen": false,
///         "height": 600,
///         "resizable": true,
///         "title": "Tauri App",
///         "width": 800
///       }
///     ]
///   }
/// }
/// ```
#[skip_serializing_none]
#[derive(Debug, Default, PartialEq, Clone, Deserialize, Serialize)]
#[cfg_attr(feature = "schema", derive(JsonSchema))]
#[serde(rename_all = "camelCase", deny_unknown_fields)]
pub struct Config {
  /// The JSON schema for the Tauri config.
  #[serde(rename = "$schema")]
  pub schema: Option<String>,
  /// Package settings.
  #[serde(default)]
  pub package: PackageConfig,
  /// The Tauri configuration.
  #[serde(default)]
  pub tauri: TauriConfig,
  /// The build configuration.
  #[serde(default = "default_build")]
  pub build: BuildConfig,
  /// The plugins config.
  #[serde(default)]
  pub plugins: PluginConfig,
}

/// The plugin configs holds a HashMap mapping a plugin name to its configuration object.
///
/// See more: <https://tauri.app/v1/api/config#pluginconfig>
#[derive(Debug, Clone, Default, PartialEq, Eq, Deserialize, Serialize)]
#[cfg_attr(feature = "schema", derive(JsonSchema))]
pub struct PluginConfig(pub HashMap<String, JsonValue>);

fn default_build() -> BuildConfig {
  BuildConfig {
    runner: None,
    dev_path: None,
    dist_dir: None,
    before_dev_command: None,
    before_build_command: None,
    before_bundle_command: None,
    features: None,
    with_global_tauri: false,
  }
}

/// Implement `ToTokens` for all config structs, allowing a literal `Config` to be built.
///
/// This allows for a build script to output the values in a `Config` to a `TokenStream`, which can
/// then be consumed by another crate. Useful for passing a config to both the build script and the
/// application using tauri while only parsing it once (in the build script).
#[cfg(feature = "build")]
mod build {
  use super::*;
  use crate::{literal_struct, tokens::*};
  use proc_macro2::TokenStream;
  use quote::{quote, ToTokens, TokenStreamExt};
  use std::convert::identity;

  impl ToTokens for WebviewUrl {
    fn to_tokens(&self, tokens: &mut TokenStream) {
      let prefix = quote! { ::tauri::utils::config::WebviewUrl };

      tokens.append_all(match self {
        Self::App(path) => {
          let path = path_buf_lit(path);
          quote! { #prefix::App(#path) }
        }
        Self::External(url) => {
          let url = url_lit(url);
          quote! { #prefix::External(#url) }
        }
        Self::CustomProtocol(url) => {
          let url = url_lit(url);
          quote! { #prefix::CustomProtocol(#url) }
        }
      })
    }
  }

  impl ToTokens for crate::Theme {
    fn to_tokens(&self, tokens: &mut TokenStream) {
      let prefix = quote! { ::tauri::utils::Theme };

      tokens.append_all(match self {
        Self::Light => quote! { #prefix::Light },
        Self::Dark => quote! { #prefix::Dark },
      })
    }
  }

  impl ToTokens for Color {
    fn to_tokens(&self, tokens: &mut TokenStream) {
      let Color(r, g, b, a) = self;
      tokens.append_all(quote! {::tauri::utils::Color(#r,#g,#b,#a)});
    }
  }
  impl ToTokens for WindowEffectsConfig {
    fn to_tokens(&self, tokens: &mut TokenStream) {
      let effects = vec_lit(self.effects.clone(), |d| d);
      let state = opt_lit(self.state.as_ref());
      let radius = opt_lit(self.radius.as_ref());
      let color = opt_lit(self.color.as_ref());

      literal_struct!(
        tokens,
        ::tauri::utils::config::WindowEffectsConfig,
        effects,
        state,
        radius,
        color
      )
    }
  }

  impl ToTokens for crate::TitleBarStyle {
    fn to_tokens(&self, tokens: &mut TokenStream) {
      let prefix = quote! { ::tauri::utils::TitleBarStyle };

      tokens.append_all(match self {
        Self::Visible => quote! { #prefix::Visible },
        Self::Transparent => quote! { #prefix::Transparent },
        Self::Overlay => quote! { #prefix::Overlay },
      })
    }
  }

  impl ToTokens for crate::WindowEffect {
    fn to_tokens(&self, tokens: &mut TokenStream) {
      let prefix = quote! { ::tauri::utils::WindowEffect };

      #[allow(deprecated)]
      tokens.append_all(match self {
        WindowEffect::AppearanceBased => quote! { #prefix::AppearanceBased},
        WindowEffect::Light => quote! { #prefix::Light},
        WindowEffect::Dark => quote! { #prefix::Dark},
        WindowEffect::MediumLight => quote! { #prefix::MediumLight},
        WindowEffect::UltraDark => quote! { #prefix::UltraDark},
        WindowEffect::Titlebar => quote! { #prefix::Titlebar},
        WindowEffect::Selection => quote! { #prefix::Selection},
        WindowEffect::Menu => quote! { #prefix::Menu},
        WindowEffect::Popover => quote! { #prefix::Popover},
        WindowEffect::Sidebar => quote! { #prefix::Sidebar},
        WindowEffect::HeaderView => quote! { #prefix::HeaderView},
        WindowEffect::Sheet => quote! { #prefix::Sheet},
        WindowEffect::WindowBackground => quote! { #prefix::WindowBackground},
        WindowEffect::HudWindow => quote! { #prefix::HudWindow},
        WindowEffect::FullScreenUI => quote! { #prefix::FullScreenUI},
        WindowEffect::Tooltip => quote! { #prefix::Tooltip},
        WindowEffect::ContentBackground => quote! { #prefix::ContentBackground},
        WindowEffect::UnderWindowBackground => quote! { #prefix::UnderWindowBackground},
        WindowEffect::UnderPageBackground => quote! { #prefix::UnderPageBackground},
        WindowEffect::Mica => quote! { #prefix::Mica},
        WindowEffect::MicaDark => quote! { #prefix::MicaDark},
        WindowEffect::MicaLight => quote! { #prefix::MicaLight},
        WindowEffect::Blur => quote! { #prefix::Blur},
        WindowEffect::Acrylic => quote! { #prefix::Acrylic},
        WindowEffect::Tabbed => quote! { #prefix::Tabbed },
        WindowEffect::TabbedDark => quote! { #prefix::TabbedDark },
        WindowEffect::TabbedLight => quote! { #prefix::TabbedLight },
      })
    }
  }

  impl ToTokens for crate::WindowEffectState {
    fn to_tokens(&self, tokens: &mut TokenStream) {
      let prefix = quote! { ::tauri::utils::WindowEffectState };

      #[allow(deprecated)]
      tokens.append_all(match self {
        WindowEffectState::Active => quote! { #prefix::Active},
        WindowEffectState::FollowsWindowActiveState => quote! { #prefix::FollowsWindowActiveState},
        WindowEffectState::Inactive => quote! { #prefix::Inactive},
      })
    }
  }

  impl ToTokens for WindowConfig {
    fn to_tokens(&self, tokens: &mut TokenStream) {
      let label = str_lit(&self.label);
      let url = &self.url;
      let user_agent = opt_str_lit(self.user_agent.as_ref());
      let file_drop_enabled = self.file_drop_enabled;
      let center = self.center;
      let x = opt_lit(self.x.as_ref());
      let y = opt_lit(self.y.as_ref());
      let width = self.width;
      let height = self.height;
      let min_width = opt_lit(self.min_width.as_ref());
      let min_height = opt_lit(self.min_height.as_ref());
      let max_width = opt_lit(self.max_width.as_ref());
      let max_height = opt_lit(self.max_height.as_ref());
      let resizable = self.resizable;
      let maximizable = self.maximizable;
      let minimizable = self.minimizable;
      let closable = self.closable;
      let title = str_lit(&self.title);
      let proxy_url = opt_str_lit(self.proxy_url.as_ref());
      let fullscreen = self.fullscreen;
      let focus = self.focus;
      let transparent = self.transparent;
      let maximized = self.maximized;
      let visible = self.visible;
      let decorations = self.decorations;
      let always_on_bottom = self.always_on_bottom;
      let always_on_top = self.always_on_top;
      let visible_on_all_workspaces = self.visible_on_all_workspaces;
      let content_protected = self.content_protected;
      let skip_taskbar = self.skip_taskbar;
      let theme = opt_lit(self.theme.as_ref());
      let title_bar_style = &self.title_bar_style;
      let hidden_title = self.hidden_title;
      let accept_first_mouse = self.accept_first_mouse;
      let tabbing_identifier = opt_str_lit(self.tabbing_identifier.as_ref());
      let additional_browser_args = opt_str_lit(self.additional_browser_args.as_ref());
      let shadow = self.shadow;
      let window_effects = opt_lit(self.window_effects.as_ref());
      let incognito = self.incognito;
      let parent = opt_str_lit(self.parent.as_ref());

      literal_struct!(
        tokens,
        ::tauri::utils::config::WindowConfig,
        label,
        url,
        user_agent,
        file_drop_enabled,
        center,
        x,
        y,
        width,
        height,
        min_width,
        min_height,
        max_width,
        max_height,
        resizable,
        maximizable,
        minimizable,
        closable,
        title,
        proxy_url,
        fullscreen,
        focus,
        transparent,
        maximized,
        visible,
        decorations,
        always_on_bottom,
        always_on_top,
        visible_on_all_workspaces,
        content_protected,
        skip_taskbar,
        theme,
        title_bar_style,
        hidden_title,
        accept_first_mouse,
        tabbing_identifier,
        additional_browser_args,
        shadow,
        window_effects,
        incognito,
        parent
      );
    }
  }

  impl ToTokens for PatternKind {
    fn to_tokens(&self, tokens: &mut TokenStream) {
      let prefix = quote! { ::tauri::utils::config::PatternKind };

      tokens.append_all(match self {
        Self::Brownfield => quote! { #prefix::Brownfield },
        #[cfg(not(feature = "isolation"))]
        Self::Isolation { dir: _ } => quote! { #prefix::Brownfield },
        #[cfg(feature = "isolation")]
        Self::Isolation { dir } => {
          let dir = path_buf_lit(dir);
          quote! { #prefix::Isolation { dir: #dir } }
        }
      })
    }
  }

  impl ToTokens for WebviewInstallMode {
    fn to_tokens(&self, tokens: &mut TokenStream) {
      let prefix = quote! { ::tauri::utils::config::WebviewInstallMode };

      tokens.append_all(match self {
        Self::Skip => quote! { #prefix::Skip },
        Self::DownloadBootstrapper { silent } => {
          quote! { #prefix::DownloadBootstrapper { silent: #silent } }
        }
        Self::EmbedBootstrapper { silent } => {
          quote! { #prefix::EmbedBootstrapper { silent: #silent } }
        }
        Self::OfflineInstaller { silent } => {
          quote! { #prefix::OfflineInstaller { silent: #silent } }
        }
        Self::FixedRuntime { path } => {
          let path = path_buf_lit(path);
          quote! { #prefix::FixedRuntime { path: #path } }
        }
      })
    }
  }

  impl ToTokens for WindowsConfig {
    fn to_tokens(&self, tokens: &mut TokenStream) {
      let webview_install_mode = if let Some(fixed_runtime_path) = &self.webview_fixed_runtime_path
      {
        WebviewInstallMode::FixedRuntime {
          path: fixed_runtime_path.clone(),
        }
      } else {
        self.webview_install_mode.clone()
      };
      tokens.append_all(quote! { ::tauri::utils::config::WindowsConfig {
        webview_install_mode: #webview_install_mode,
        ..Default::default()
      }})
    }
  }

  impl ToTokens for UpdaterConfig {
    fn to_tokens(&self, tokens: &mut TokenStream) {
      let active = self.active;
      let pubkey = str_lit(&self.pubkey);
      let windows = &self.windows;

      literal_struct!(
        tokens,
        ::tauri::utils::config::UpdaterConfig,
        active,
        pubkey,
        windows
      );
    }
  }

  impl ToTokens for BundleConfig {
    fn to_tokens(&self, tokens: &mut TokenStream) {
      let identifier = str_lit(&self.identifier);
      let publisher = quote!(None);
      let icon = vec_lit(&self.icon, str_lit);
      let active = self.active;
      let targets = quote!(Default::default());
      let resources = quote!(None);
      let copyright = quote!(None);
      let category = quote!(None);
      let file_associations = quote!(None);
      let short_description = quote!(None);
      let long_description = quote!(None);
      let appimage = quote!(Default::default());
      let deb = quote!(Default::default());
      let rpm = quote!(Default::default());
      let dmg = quote!(Default::default());
      let macos = quote!(Default::default());
      let external_bin = opt_vec_lit(self.external_bin.as_ref(), str_lit);
      let windows = &self.windows;
      let ios = quote!(Default::default());
      let android = quote!(Default::default());
      let updater = &self.updater;

      literal_struct!(
        tokens,
        ::tauri::utils::config::BundleConfig,
        active,
        identifier,
        publisher,
        icon,
        targets,
        resources,
        copyright,
        category,
        file_associations,
        short_description,
        long_description,
        appimage,
        deb,
        rpm,
        dmg,
        macos,
        external_bin,
        windows,
        ios,
        android,
        updater
      );
    }
  }

  impl ToTokens for AppUrl {
    fn to_tokens(&self, tokens: &mut TokenStream) {
      let prefix = quote! { ::tauri::utils::config::AppUrl };

      tokens.append_all(match self {
        Self::Url(url) => {
          quote! { #prefix::Url(#url) }
        }
        Self::Files(files) => {
          let files = vec_lit(files, path_buf_lit);
          quote! { #prefix::Files(#files) }
        }
      })
    }
  }

  impl ToTokens for BuildConfig {
    fn to_tokens(&self, tokens: &mut TokenStream) {
      let dev_path = opt_lit(self.dev_path.as_ref());
      let dist_dir = opt_lit(self.dist_dir.as_ref());
      let with_global_tauri = self.with_global_tauri;
      let runner = quote!(None);
      let before_dev_command = quote!(None);
      let before_build_command = quote!(None);
      let before_bundle_command = quote!(None);
      let features = quote!(None);

      literal_struct!(
        tokens,
        ::tauri::utils::config::BuildConfig,
        runner,
        dev_path,
        dist_dir,
        with_global_tauri,
        before_dev_command,
        before_build_command,
        before_bundle_command,
        features
      );
    }
  }

  impl ToTokens for WindowsUpdateInstallMode {
    fn to_tokens(&self, tokens: &mut TokenStream) {
      let prefix = quote! { ::tauri::utils::config::WindowsUpdateInstallMode };

      tokens.append_all(match self {
        Self::BasicUi => quote! { #prefix::BasicUi },
        Self::Quiet => quote! { #prefix::Quiet },
        Self::Passive => quote! { #prefix::Passive },
      })
    }
  }

  impl ToTokens for UpdaterWindowsConfig {
    fn to_tokens(&self, tokens: &mut TokenStream) {
      let install_mode = &self.install_mode;
      literal_struct!(
        tokens,
        ::tauri::utils::config::UpdaterWindowsConfig,
        install_mode
      );
    }
  }

  impl ToTokens for CspDirectiveSources {
    fn to_tokens(&self, tokens: &mut TokenStream) {
      let prefix = quote! { ::tauri::utils::config::CspDirectiveSources };

      tokens.append_all(match self {
        Self::Inline(sources) => {
          let sources = sources.as_str();
          quote!(#prefix::Inline(#sources.into()))
        }
        Self::List(list) => {
          let list = vec_lit(list, str_lit);
          quote!(#prefix::List(#list))
        }
      })
    }
  }

  impl ToTokens for Csp {
    fn to_tokens(&self, tokens: &mut TokenStream) {
      let prefix = quote! { ::tauri::utils::config::Csp };

      tokens.append_all(match self {
        Self::Policy(policy) => {
          let policy = policy.as_str();
          quote!(#prefix::Policy(#policy.into()))
        }
        Self::DirectiveMap(list) => {
          let map = map_lit(
            quote! { ::std::collections::HashMap },
            list,
            str_lit,
            identity,
          );
          quote!(#prefix::DirectiveMap(#map))
        }
      })
    }
  }

  impl ToTokens for DisabledCspModificationKind {
    fn to_tokens(&self, tokens: &mut TokenStream) {
      let prefix = quote! { ::tauri::utils::config::DisabledCspModificationKind };

      tokens.append_all(match self {
        Self::Flag(flag) => {
          quote! { #prefix::Flag(#flag) }
        }
        Self::List(directives) => {
          let directives = vec_lit(directives, str_lit);
          quote! { #prefix::List(#directives) }
        }
      });
    }
  }

  impl ToTokens for RemoteDomainAccessScope {
    fn to_tokens(&self, tokens: &mut TokenStream) {
      let scheme = opt_str_lit(self.scheme.as_ref());
      let domain = str_lit(&self.domain);
      let windows = vec_lit(&self.windows, str_lit);
      let plugins = vec_lit(&self.plugins, str_lit);

      literal_struct!(
        tokens,
        ::tauri::utils::config::RemoteDomainAccessScope,
        scheme,
        domain,
        windows,
        plugins
      );
    }
  }

  impl ToTokens for SecurityConfig {
    fn to_tokens(&self, tokens: &mut TokenStream) {
      let csp = opt_lit(self.csp.as_ref());
      let dev_csp = opt_lit(self.dev_csp.as_ref());
      let freeze_prototype = self.freeze_prototype;
      let dangerous_disable_asset_csp_modification = &self.dangerous_disable_asset_csp_modification;
      let asset_protocol = &self.asset_protocol;

      literal_struct!(
        tokens,
        ::tauri::utils::config::SecurityConfig,
        csp,
        dev_csp,
        freeze_prototype,
        dangerous_disable_asset_csp_modification,
        asset_protocol
      );
    }
  }

  impl ToTokens for TrayIconConfig {
    fn to_tokens(&self, tokens: &mut TokenStream) {
      let id = opt_str_lit(self.id.as_ref());
      let icon_as_template = self.icon_as_template;
      let menu_on_left_click = self.menu_on_left_click;
      let icon_path = path_buf_lit(&self.icon_path);
      let title = opt_str_lit(self.title.as_ref());
      let tooltip = opt_str_lit(self.tooltip.as_ref());
      literal_struct!(
        tokens,
        ::tauri::utils::config::TrayIconConfig,
        id,
        icon_path,
        icon_as_template,
        menu_on_left_click,
        title,
        tooltip
      );
    }
  }

  impl ToTokens for FsScope {
    fn to_tokens(&self, tokens: &mut TokenStream) {
      let prefix = quote! { ::tauri::utils::config::FsScope };

      tokens.append_all(match self {
        Self::AllowedPaths(allow) => {
          let allowed_paths = vec_lit(allow, path_buf_lit);
          quote! { #prefix::AllowedPaths(#allowed_paths) }
        }
        Self::Scope { allow, deny , require_literal_leading_dot} => {
          let allow = vec_lit(allow, path_buf_lit);
          let deny = vec_lit(deny, path_buf_lit);
          let  require_literal_leading_dot = opt_lit(require_literal_leading_dot.as_ref());
          quote! { #prefix::Scope { allow: #allow, deny: #deny, require_literal_leading_dot: #require_literal_leading_dot } }
        }
      });
    }
  }

  impl ToTokens for AssetProtocolConfig {
    fn to_tokens(&self, tokens: &mut TokenStream) {
      let scope = &self.scope;
      tokens.append_all(quote! { ::tauri::utils::config::AssetProtocolConfig { scope: #scope, ..Default::default() } })
    }
  }

  impl ToTokens for TauriConfig {
    fn to_tokens(&self, tokens: &mut TokenStream) {
      let pattern = &self.pattern;
      let windows = vec_lit(&self.windows, identity);
      let bundle = &self.bundle;
      let security = &self.security;
      let tray_icon = opt_lit(self.tray_icon.as_ref());
      let macos_private_api = self.macos_private_api;

      literal_struct!(
        tokens,
        ::tauri::utils::config::TauriConfig,
        pattern,
        windows,
        bundle,
        security,
        tray_icon,
        macos_private_api
      );
    }
  }

  impl ToTokens for PluginConfig {
    fn to_tokens(&self, tokens: &mut TokenStream) {
      let config = map_lit(
        quote! { ::std::collections::HashMap },
        &self.0,
        str_lit,
        json_value_lit,
      );
      tokens.append_all(quote! { ::tauri::utils::config::PluginConfig(#config) })
    }
  }

  impl ToTokens for PackageConfig {
    fn to_tokens(&self, tokens: &mut TokenStream) {
      let product_name = opt_str_lit(self.product_name.as_ref());
      let version = opt_str_lit(self.version.as_ref());

      literal_struct!(
        tokens,
        ::tauri::utils::config::PackageConfig,
        product_name,
        version
      );
    }
  }

  impl ToTokens for Config {
    fn to_tokens(&self, tokens: &mut TokenStream) {
      let schema = quote!(None);
      let package = &self.package;
      let tauri = &self.tauri;
      let build = &self.build;
      let plugins = &self.plugins;

      literal_struct!(
        tokens,
        ::tauri::utils::config::Config,
        schema,
        package,
        tauri,
        build,
        plugins
      );
    }
  }
}

#[cfg(test)]
mod test {
  use super::*;

  // TODO: create a test that compares a config to a json config

  #[test]
  // test all of the default functions
  fn test_defaults() {
    // get default tauri config
    let t_config = TauriConfig::default();
    // get default build config
    let b_config = BuildConfig::default();
    // get default window
    let d_windows: Vec<WindowConfig> = vec![];
    // get default bundle
    let d_bundle = BundleConfig::default();

    // create a tauri config.
    let tauri = TauriConfig {
      pattern: Default::default(),
      windows: vec![],
      bundle: BundleConfig {
        active: false,
        targets: Default::default(),
        identifier: String::from(""),
        publisher: None,
        icon: Vec::new(),
        resources: None,
        copyright: None,
        category: None,
        file_associations: None,
        short_description: None,
        long_description: None,
        appimage: Default::default(),
        deb: Default::default(),
        rpm: Default::default(),
        dmg: Default::default(),
        macos: Default::default(),
        external_bin: None,
        windows: Default::default(),
        ios: Default::default(),
        android: Default::default(),
        updater: Default::default(),
      },
      security: SecurityConfig {
        csp: None,
        dev_csp: None,
        freeze_prototype: false,
        dangerous_disable_asset_csp_modification: DisabledCspModificationKind::Flag(false),
        asset_protocol: AssetProtocolConfig::default(),
      },
      tray_icon: None,
      macos_private_api: false,
    };

    // create a build config
    let build = BuildConfig {
      runner: None,
      dev_path: None,
      dist_dir: None,
      before_dev_command: None,
      before_build_command: None,
      before_bundle_command: None,
      features: None,
      with_global_tauri: false,
    };

    // test the configs
    assert_eq!(t_config, tauri);
    assert_eq!(b_config, build);
    assert_eq!(d_bundle, tauri.bundle);
    assert_eq!(d_windows, tauri.windows);
  }
}<|MERGE_RESOLUTION|>--- conflicted
+++ resolved
@@ -1099,13 +1099,7 @@
   pub label: String,
   /// The window webview URL.
   #[serde(default)]
-<<<<<<< HEAD
-  pub url: WindowUrl,
-  /// The proxy URL for the WebView for all network requests.
-  pub proxy_url: Option<Url>,
-=======
   pub url: WebviewUrl,
->>>>>>> a093682d
   /// The user agent for the webview
   #[serde(alias = "user-agent")]
   pub user_agent: Option<String>,
@@ -1273,18 +1267,17 @@
   /// - **Linux**: This makes the new window transient for parent, see <https://docs.gtk.org/gtk3/method.Window.set_transient_for.html>
   /// - **macOS**: This adds the window as a child of parent, see <https://developer.apple.com/documentation/appkit/nswindow/1419152-addchildwindow?language=objc>
   pub parent: Option<String>,
+  /// The proxy URL for the WebView for all network requests.
+  ///
+  /// Must be either a `http://` or a `socks5://` URL.
+  pub proxy_url: Option<Url>,
 }
 
 impl Default for WindowConfig {
   fn default() -> Self {
     Self {
       label: default_window_label(),
-<<<<<<< HEAD
-      url: WindowUrl::default(),
-      proxy_url: None,
-=======
       url: WebviewUrl::default(),
->>>>>>> a093682d
       user_agent: None,
       file_drop_enabled: true,
       center: false,
@@ -1322,6 +1315,7 @@
       window_effects: None,
       incognito: false,
       parent: None,
+      proxy_url: None,
     }
   }
 }
