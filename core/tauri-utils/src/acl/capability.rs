// Copyright 2019-2024 Tauri Programme within The Commons Conservancy
// SPDX-License-Identifier: Apache-2.0
// SPDX-License-Identifier: MIT

//! End-user abstraction for selecting permissions a window has access to.

use std::{path::Path, str::FromStr};

use crate::{acl::Identifier, platform::Target};
use serde::{Deserialize, Serialize};

use super::Scopes;

/// An entry for a permission value in a [`Capability`] can be either a raw permission [`Identifier`]
/// or an object that references a permission and extends its scope.
#[derive(Debug, Clone, PartialEq, Serialize, Deserialize)]
#[serde(untagged)]
#[cfg_attr(feature = "schema", derive(schemars::JsonSchema))]
pub enum PermissionEntry {
  /// Reference a permission or permission set by identifier.
  PermissionRef(Identifier),
  /// Reference a permission or permission set by identifier and extends its scope.
  ExtendedPermission {
    /// Identifier of the permission or permission set.
    identifier: Identifier,
    /// Scope to append to the existing permission scope.
    #[serde(default, flatten)]
    scope: Scopes,
  },
}

impl PermissionEntry {
  /// The identifier of the permission referenced in this entry.
  pub fn identifier(&self) -> &Identifier {
    match self {
      Self::PermissionRef(identifier) => identifier,
      Self::ExtendedPermission {
        identifier,
        scope: _,
      } => identifier,
    }
  }
}

/// A grouping and boundary mechanism developers can use to isolate access to the IPC layer.
///
/// It controls application windows fine grained access to the Tauri core, application, or plugin commands.
/// If a window is not matching any capability then it has no access to the IPC layer at all.
///
/// This can be done to create groups of windows, based on their required system access, which can reduce
/// impact of frontend vulnerabilities in less privileged windows.
/// Windows can be added to a capability by exact name (e.g. `main-window`) or glob patterns like `*` or `admin-*`.
/// A Window can have none, one, or multiple associated capabilities.
///
/// ## Example
///
/// ```json
/// {
///   "identifier": "main-user-files-write",
///   "description": "This capability allows the `main` window on macOS and Windows access to `filesystem` write related commands and `dialog` commands to enable programatic access to files selected by the user.",
///   "windows": [
///     "main"
///   ],
///  "permissions": [
///   "path:default",
///   "dialog:open",
///   {
///     "identifier": "fs:allow-write-text-file",
///     "allow": [{ "path": "$HOME/test.txt" }]
///   },
///  "platforms": ["macOS","windows"]
/// }
/// ```
#[derive(Debug, Clone, PartialEq, Serialize, Deserialize)]
#[cfg_attr(feature = "schema", derive(schemars::JsonSchema))]
pub struct Capability {
  /// Identifier of the capability.
  ///
  /// ## Example
  ///
  /// `main-user-files-write`
  ///
  pub identifier: String,
  /// Description of what the capability is intended to allow on associated windows.
  ///
  /// It should contain a description of what the grouped permissions should allow.
  ///
  /// ## Example
  ///
  /// This capability allows the `main` window access to `filesystem` write related
  /// commands and `dialog` commands to enable programatic access to files selected by the user.
  #[serde(default)]
  pub description: String,
  /// Configure remote URLs that can use the capability permissions.
  ///
  /// This setting is optional and defaults to not being set, as our
  /// default use case is that the content is served from our local application.
  ///
  /// :::caution
  /// Make sure you understand the security implications of providing remote
  /// sources with local system access.
  /// :::
  ///
  /// ## Example
  ///
  /// ```json
  /// {
  ///   "urls": ["https://*.mydomain.dev"]
  /// }
  /// ```
  #[serde(default, skip_serializing_if = "Option::is_none")]
  pub remote: Option<CapabilityRemote>,
  /// Whether this capability is enabled for local app URLs or not. Defaults to `true`.
  #[serde(default = "default_capability_local")]
  pub local: bool,
  /// List of windows that are affected by this capability. Can be a glob pattern.
  ///
  /// On multiwebview windows, prefer [`Self::webviews`] for a fine grained access control.
  ///
  /// ## Example
  ///
  /// `["main"]`
  #[serde(default, skip_serializing_if = "Vec::is_empty")]
  pub windows: Vec<String>,
  /// List of webviews that are affected by this capability. Can be a glob pattern.
  ///
  /// This is only required when using on multiwebview contexts, by default
  /// all child webviews of a window that matches [`Self::windows`] are linked.
  ///
  /// ## Example
  ///
  /// `["sub-webview-one", "sub-webview-two"]`
  #[serde(default, skip_serializing_if = "Vec::is_empty")]
  pub webviews: Vec<String>,
<<<<<<< HEAD
  /// List of permissions attached to this capability. Must include the plugin name as prefix in the form of `${plugin-name}:${permission-name}`.
  #[cfg_attr(feature = "schema", schemars(schema_with = "unique_permission"))]
=======
  /// List of permissions attached to this capability.
  ///
  /// Must include the plugin name as prefix in the form of `${plugin-name}:${permission-name}`.
  /// For commands directly implemented in the application itself only `${permission-name}`
  /// is required.
  ///
  /// ## Example
  ///
  /// ```json
  /// [
  ///  "path:default",
  ///  "event:default",
  ///  "window:default",
  ///  "app:default",
  ///  "image:default",
  ///  "resources:default",
  ///  "menu:default",
  ///  "tray:default",
  ///  "shell:allow-open",
  ///  "dialog:open",
  ///  {
  ///    "identifier": "fs:allow-write-text-file",
  ///    "allow": [{ "path": "$HOME/test.txt" }]
  ///  }
  /// ```
>>>>>>> 3fd84cb3
  pub permissions: Vec<PermissionEntry>,
  /// Limit which target platforms this capability applies to.
  ///
  /// By default all platforms are targeted.
  ///
  /// ## Example
  ///
  /// `["macOS","windows"]`
  #[serde(skip_serializing_if = "Option::is_none")]
  pub platforms: Option<Vec<Target>>,
}

#[cfg(feature = "schema")]
fn unique_permission(gen: &mut schemars::gen::SchemaGenerator) -> schemars::schema::Schema {
  use schemars::schema;
  schema::SchemaObject {
    instance_type: Some(schema::InstanceType::Array.into()),
    array: Some(Box::new(schema::ArrayValidation {
      unique_items: Some(true),
      items: Some(gen.subschema_for::<PermissionEntry>().into()),
      ..Default::default()
    })),
    ..Default::default()
  }
  .into()
}

fn default_capability_local() -> bool {
  true
}

/// Configuration for remote URLs that are associated with the capability.
#[derive(Debug, Default, Clone, Serialize, Deserialize, Eq, PartialEq, PartialOrd, Ord, Hash)]
#[cfg_attr(feature = "schema", derive(schemars::JsonSchema))]
#[serde(rename_all = "camelCase")]
pub struct CapabilityRemote {
  /// Remote domains this capability refers to using the [URLPattern standard](https://urlpattern.spec.whatwg.org/).
  ///
  /// ## Examples
  ///
  /// - "https://*.mydomain.dev": allows subdomains of mydomain.dev
  /// - "https://mydomain.dev/api/*": allows any subpath of mydomain.dev/api
  pub urls: Vec<String>,
}

/// Capability formats accepted in a capability file.
#[derive(Deserialize)]
#[cfg_attr(feature = "schema", derive(schemars::JsonSchema))]
#[serde(untagged)]
pub enum CapabilityFile {
  /// A single capability.
  Capability(Capability),
  /// A list of capabilities.
  List(Vec<Capability>),
  /// A list of capabilities.
  NamedList {
    /// The list of capabilities.
    capabilities: Vec<Capability>,
  },
}

impl CapabilityFile {
  /// Load the given capability file.
  pub fn load<P: AsRef<Path>>(path: P) -> Result<Self, super::Error> {
    let path = path.as_ref();
    let capability_file = std::fs::read_to_string(path).map_err(super::Error::ReadFile)?;
    let ext = path.extension().unwrap().to_string_lossy().to_string();
    let file: Self = match ext.as_str() {
      "toml" => toml::from_str(&capability_file)?,
      "json" => serde_json::from_str(&capability_file)?,
      _ => return Err(super::Error::UnknownCapabilityFormat(ext)),
    };
    Ok(file)
  }
}

impl FromStr for CapabilityFile {
  type Err = super::Error;

  fn from_str(s: &str) -> Result<Self, Self::Err> {
    serde_json::from_str(s)
      .or_else(|_| toml::from_str(s))
      .map_err(Into::into)
  }
}

#[cfg(feature = "build")]
mod build {
  use std::convert::identity;

  use proc_macro2::TokenStream;
  use quote::{quote, ToTokens, TokenStreamExt};

  use super::*;
  use crate::{literal_struct, tokens::*};

  impl ToTokens for CapabilityRemote {
    fn to_tokens(&self, tokens: &mut TokenStream) {
      let urls = vec_lit(&self.urls, str_lit);
      literal_struct!(
        tokens,
        ::tauri::utils::acl::capability::CapabilityRemote,
        urls
      );
    }
  }

  impl ToTokens for PermissionEntry {
    fn to_tokens(&self, tokens: &mut TokenStream) {
      let prefix = quote! { ::tauri::utils::acl::capability::PermissionEntry };

      tokens.append_all(match self {
        Self::PermissionRef(id) => {
          quote! { #prefix::PermissionRef(#id) }
        }
        Self::ExtendedPermission { identifier, scope } => {
          quote! { #prefix::ExtendedPermission {
            identifier: #identifier,
            scope: #scope
          } }
        }
      });
    }
  }

  impl ToTokens for Capability {
    fn to_tokens(&self, tokens: &mut TokenStream) {
      let identifier = str_lit(&self.identifier);
      let description = str_lit(&self.description);
      let remote = opt_lit(self.remote.as_ref());
      let local = self.local;
      let windows = vec_lit(&self.windows, str_lit);
      let webviews = vec_lit(&self.webviews, str_lit);
      let permissions = vec_lit(&self.permissions, identity);
      let platforms = opt_vec_lit(self.platforms.as_ref(), identity);

      literal_struct!(
        tokens,
        ::tauri::utils::acl::capability::Capability,
        identifier,
        description,
        remote,
        local,
        windows,
        webviews,
        permissions,
        platforms
      );
    }
  }
}<|MERGE_RESOLUTION|>--- conflicted
+++ resolved
@@ -132,10 +132,6 @@
   /// `["sub-webview-one", "sub-webview-two"]`
   #[serde(default, skip_serializing_if = "Vec::is_empty")]
   pub webviews: Vec<String>,
-<<<<<<< HEAD
-  /// List of permissions attached to this capability. Must include the plugin name as prefix in the form of `${plugin-name}:${permission-name}`.
-  #[cfg_attr(feature = "schema", schemars(schema_with = "unique_permission"))]
-=======
   /// List of permissions attached to this capability.
   ///
   /// Must include the plugin name as prefix in the form of `${plugin-name}:${permission-name}`.
@@ -161,7 +157,7 @@
   ///    "allow": [{ "path": "$HOME/test.txt" }]
   ///  }
   /// ```
->>>>>>> 3fd84cb3
+  #[cfg_attr(feature = "schema", schemars(schema_with = "unique_permission"))]
   pub permissions: Vec<PermissionEntry>,
   /// Limit which target platforms this capability applies to.
   ///
