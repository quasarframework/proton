[package]
name = "tauri-macros"
version = "2.0.0-beta.13"
description = "Macros for the tauri crate."
exclude = ["CHANGELOG.md", "/target"]
readme = "README.md"
authors = { workspace = true }
homepage = { workspace = true }
repository = { workspace = true }
categories = { workspace = true }
license = { workspace = true }
edition = { workspace = true }
rust-version = { workspace = true }

[lib]
proc-macro = true

[dependencies]
proc-macro2 = { version = "1", features = ["span-locations"] }
quote = "1"
<<<<<<< HEAD
syn = { version = "2", features = ["full"] }
heck = "0.5"
tauri-codegen = { version = "2.0.0-beta.11", default-features = false, path = "../tauri-codegen" }
tauri-utils = { version = "2.0.0-beta.11", path = "../tauri-utils" }
=======
syn = { version = "2", features = [ "full" ] }
heck = "0.4"
tauri-codegen = { version = "2.0.0-beta.13", default-features = false, path = "../tauri-codegen" }
tauri-utils = { version = "2.0.0-beta.13", path = "../tauri-utils" }
>>>>>>> 477bb8cd

[features]
custom-protocol = []
compression = ["tauri-codegen/compression"]
isolation = ["tauri-codegen/isolation"]
config-json5 = ["tauri-codegen/config-json5", "tauri-utils/config-json5"]
config-toml = ["tauri-codegen/config-toml", "tauri-utils/config-toml"]
tracing = []<|MERGE_RESOLUTION|>--- conflicted
+++ resolved
@@ -18,17 +18,10 @@
 [dependencies]
 proc-macro2 = { version = "1", features = ["span-locations"] }
 quote = "1"
-<<<<<<< HEAD
-syn = { version = "2", features = ["full"] }
+syn = { version = "2", features = [ "full" ] }
 heck = "0.5"
-tauri-codegen = { version = "2.0.0-beta.11", default-features = false, path = "../tauri-codegen" }
-tauri-utils = { version = "2.0.0-beta.11", path = "../tauri-utils" }
-=======
-syn = { version = "2", features = [ "full" ] }
-heck = "0.4"
 tauri-codegen = { version = "2.0.0-beta.13", default-features = false, path = "../tauri-codegen" }
 tauri-utils = { version = "2.0.0-beta.13", path = "../tauri-utils" }
->>>>>>> 477bb8cd
 
 [features]
 custom-protocol = []
