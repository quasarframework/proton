--- conflicted
+++ resolved
@@ -51,11 +51,9 @@
   ShellScriptError(String),
   #[error("`{0}`")]
   GenericError(String),
-<<<<<<< HEAD
   /// No bundled project found for the updater.
   #[error("Unable to find a bundled project for the updater")]
   UnableToFindProject,
-=======
   #[error("string is not UTF-8")]
   Utf8(#[from] std::str::Utf8Error),
   /// Windows SignTool not found.
@@ -74,7 +72,6 @@
   #[cfg(target_os = "windows")]
   #[error("failed to sign app: {0}")]
   Sign(String),
->>>>>>> 32eb0d56
 }
 
 pub type Result<T> = anyhow::Result<T, Error>;