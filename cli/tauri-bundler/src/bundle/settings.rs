use super::category::AppCategory;
use crate::bundle::{common, platform::target_triple};

use serde::Deserialize;

use std::{
  collections::HashMap,
  path::{Path, PathBuf},
};

/// The type of the package we're bundling.
#[derive(Clone, Copy, Debug, Eq, PartialEq)]
pub enum PackageType {
  /// The macOS application bundle (.app).
  MacOSBundle,
  /// The iOS app bundle.
  IosBundle,
  /// The Windows bundle (.msi).
  #[cfg(target_os = "windows")]
  WindowsMsi,
  /// The Linux Debian package bundle (.deb).
  Deb,
  /// The Linux RPM bundle (.rpm).
  Rpm,
  /// The Linux AppImage bundle (.AppImage).
  AppImage,
  /// The macOS DMG bundle (.dmg).
  Dmg,
  /// The Updater bundle.
  Updater,
}

impl PackageType {
  /// Maps a short name to a PackageType.
  /// Possible values are "deb", "ios", "msi", "app", "rpm", "appimage", "dmg", "updater".
  pub fn from_short_name(name: &str) -> Option<PackageType> {
    // Other types we may eventually want to support: apk.
    match name {
      "deb" => Some(PackageType::Deb),
      "ios" => Some(PackageType::IosBundle),
      #[cfg(target_os = "windows")]
      "msi" => Some(PackageType::WindowsMsi),
      "app" => Some(PackageType::MacOSBundle),
      "rpm" => Some(PackageType::Rpm),
      "appimage" => Some(PackageType::AppImage),
      "dmg" => Some(PackageType::Dmg),
      "updater" => Some(PackageType::Updater),
      _ => None,
    }
  }

  /// Gets the short name of this PackageType.
  #[allow(clippy::trivially_copy_pass_by_ref)]
  pub fn short_name(&self) -> &'static str {
    match *self {
      PackageType::Deb => "deb",
      PackageType::IosBundle => "ios",
      #[cfg(target_os = "windows")]
      PackageType::WindowsMsi => "msi",
      PackageType::MacOSBundle => "app",
      PackageType::Rpm => "rpm",
      PackageType::AppImage => "appimage",
      PackageType::Dmg => "dmg",
      PackageType::Updater => "updater",
    }
  }

  /// Gets the list of the possible package types.
  pub fn all() -> &'static [PackageType] {
    ALL_PACKAGE_TYPES
  }
}

const ALL_PACKAGE_TYPES: &[PackageType] = &[
  PackageType::Deb,
  PackageType::IosBundle,
  #[cfg(target_os = "windows")]
  PackageType::WindowsMsi,
  PackageType::MacOSBundle,
  PackageType::Rpm,
  PackageType::Dmg,
  PackageType::AppImage,
  PackageType::Updater,
];

/// The package settings.
#[derive(Debug, Clone, Deserialize)]
pub struct PackageSettings {
  /// the package's product name.
  pub product_name: String,
  /// the package's version.
  pub version: String,
  /// the package's description.
  pub description: String,
  /// the package's homepage.
  pub homepage: Option<String>,
  /// the package's authors.
  pub authors: Option<Vec<String>>,
  /// the default binary to run.
  pub default_run: Option<String>,
}

/// The updater settings.
#[derive(Debug, Clone, Deserialize)]
pub struct UpdaterSettings {
  /// Whether the updater is active or not.
  pub active: bool,
  /// The updater endpoints.
  pub endpoints: Option<Vec<String>>,
  /// Optional pubkey.
  pub pubkey: Option<String>,
  /// Display built-in dialog or use event system if disabled.
  pub dialog: bool,
}

/// The Linux debian bundle settings.
#[derive(Clone, Debug, Deserialize, Default)]
pub struct DebianSettings {
  // OS-specific settings:
  /// the list of debian dependencies.
  pub depends: Option<Vec<String>>,
  /// whether we should use the bootstrap script on debian or not.
  ///
  /// this script goal is to allow your app to access environment variables e.g $PATH.
  ///
  /// without it, you can't run some applications installed by the user.
  pub use_bootstrapper: Option<bool>,
}

/// The macOS bundle settings.
#[derive(Clone, Debug, Deserialize, Default)]
pub struct MacOSSettings {
  /// MacOS frameworks that need to be bundled with the app.
  ///
  /// Each string can either be the name of a framework (without the `.framework` extension, e.g. `"SDL2"`),
  /// in which case we will search for that framework in the standard install locations (`~/Library/Frameworks/`, `/Library/Frameworks/`, and `/Network/Library/Frameworks/`),
  /// or a path to a specific framework bundle (e.g. `./data/frameworks/SDL2.framework`).  Note that this setting just makes tauri-bundler copy the specified frameworks into the OS X app bundle
  /// (under `Foobar.app/Contents/Frameworks/`); you are still responsible for:
  ///
  /// - arranging for the compiled binary to link against those frameworks (e.g. by emitting lines like `cargo:rustc-link-lib=framework=SDL2` from your `build.rs` script)
  ///
  /// - embedding the correct rpath in your binary (e.g. by running `install_name_tool -add_rpath "@executable_path/../Frameworks" path/to/binary` after compiling)
  pub frameworks: Option<Vec<String>>,
  /// A version string indicating the minimum MacOS version that the bundled app supports (e.g. `"10.11"`).
  /// If you are using this config field, you may also want have your `build.rs` script emit `cargo:rustc-env=MACOSX_DEPLOYMENT_TARGET=10.11`.
  pub minimum_system_version: Option<String>,
  /// The path to the LICENSE file for macOS apps.
  /// Currently only used by the dmg bundle.
  pub license: Option<String>,
  /// whether we should use the bootstrap script on macOS .app or not.
  ///
  /// this script goal is to allow your app to access environment variables e.g $PATH.
  ///
  /// without it, you can't run some applications installed by the user.
  pub use_bootstrapper: Option<bool>,
  /// The exception domain to use on the macOS .app bundle.
  ///
  /// This allows communication to the outside world e.g. a web server you're shipping.
  pub exception_domain: Option<String>,
  pub signing_identity: Option<String>,
  pub entitlements: Option<String>,
}

/// The Windows bundle settings.
#[cfg(windows)]
#[derive(Clone, Debug, Deserialize, Default)]
pub struct WindowsSettings {
  pub digest_algorithm: Option<String>,
  pub certificate_thumbprint: Option<String>,
  pub timestamp_url: Option<String>,
}

/// The bundle settings of the BuildArtifact we're bundling.
#[derive(Clone, Debug, Deserialize, Default)]
pub struct BundleSettings {
  /// the app's identifier.
  pub identifier: Option<String>,
  /// the app's icon list.
  pub icon: Option<Vec<String>>,
  /// the app's resources to bundle.
  ///
  /// each item can be a path to a file or a path to a folder.
  ///
  /// supports glob patterns.
  pub resources: Option<Vec<String>>,
  /// the app's copyright.
  pub copyright: Option<String>,
  /// the app's category.
  pub category: Option<AppCategory>,
  /// the app's short description.
  pub short_description: Option<String>,
  /// the app's long description.
  pub long_description: Option<String>,
  // Bundles for other binaries:
  /// Configuration map for the possible [bin] apps to bundle.
  pub bin: Option<HashMap<String, BundleSettings>>,
  /// External binaries to add to the bundle.
  ///
  /// Note that each binary name will have the target platform's target triple appended,
  /// so if you're bundling the `sqlite3` app, the bundler will look for e.g.
  /// `sqlite3-x86_64-unknown-linux-gnu` on linux,
  /// and `sqlite3-x86_64-pc-windows-gnu.exe` on windows.
  ///
  /// The possible target triples can be seen by running `$ rustup target list`.
  pub external_bin: Option<Vec<String>>,
  /// Debian-specific settings.
  pub deb: DebianSettings,
  /// MacOS-specific settings.
  pub macos: MacOSSettings,
<<<<<<< HEAD
  // Updater configuration
  pub updater: Option<UpdaterSettings>,
=======
  /// Windows-specific settings.
  #[cfg(windows)]
  pub windows: WindowsSettings,
>>>>>>> 32eb0d56
}

#[derive(Clone, Debug)]
pub struct BundleBinary {
  name: String,
  src_path: Option<String>,
  main: bool,
}

impl BundleBinary {
  pub fn new(name: String, main: bool) -> Self {
    Self {
      name: if cfg!(windows) {
        format!("{}.exe", name)
      } else {
        name
      },
      src_path: None,
      main,
    }
  }

  pub fn set_src_path(mut self, src_path: Option<String>) -> Self {
    self.src_path = src_path;
    self
  }

  pub fn set_main(&mut self, main: bool) {
    self.main = main;
  }

  pub fn set_name(&mut self, name: String) {
    self.name = name;
  }

  pub fn name(&self) -> &str {
    &self.name
  }

  #[cfg(windows)]
  pub fn main(&self) -> bool {
    self.main
  }

  pub fn src_path(&self) -> &Option<String> {
    &self.src_path
  }
}

/// The Settings exposed by the module.
#[derive(Clone, Debug)]
pub struct Settings {
  /// the package settings.
  package: PackageSettings,
  /// the package types we're bundling.
  ///
  /// if not present, we'll use the PackageType list for the target OS.
  package_types: Option<Vec<PackageType>>,
  /// the directory where the bundles will be placed.
  project_out_directory: PathBuf,
  /// whether or not to enable verbose logging
  is_verbose: bool,
  /// the bundle settings.
  bundle_settings: BundleSettings,
  /// the binaries to bundle.
  binaries: Vec<BundleBinary>,
}

#[derive(Default)]
pub struct SettingsBuilder {
  project_out_directory: Option<PathBuf>,
  verbose: bool,
  package_types: Option<Vec<PackageType>>,
  package_settings: Option<PackageSettings>,
  bundle_settings: BundleSettings,
  binaries: Vec<BundleBinary>,
}

impl SettingsBuilder {
  pub fn new() -> Self {
    Default::default()
  }

  pub fn project_out_directory<P: AsRef<Path>>(mut self, path: P) -> Self {
    self
      .project_out_directory
      .replace(path.as_ref().to_path_buf());
    self
  }

  pub fn verbose(mut self) -> Self {
    self.verbose = true;
    self
  }

  pub fn package_types(mut self, package_types: Vec<PackageType>) -> Self {
    self.package_types = Some(package_types);
    self
  }

  pub fn package_settings(mut self, settings: PackageSettings) -> Self {
    self.package_settings.replace(settings);
    self
  }

  pub fn bundle_settings(mut self, settings: BundleSettings) -> Self {
    self.bundle_settings = settings;
    self
  }

  pub fn binaries(mut self, binaries: Vec<BundleBinary>) -> Self {
    self.binaries = binaries;
    self
  }

  /// Builds a Settings from the CLI args.
  ///
  /// Package settings will be read from Cargo.toml.
  ///
  /// Bundle settings will be read from from $TAURI_DIR/tauri.conf.json if it exists and fallback to Cargo.toml's [package.metadata.bundle].
  pub fn build(self) -> crate::Result<Settings> {
    let bundle_settings = parse_external_bin(self.bundle_settings)?;

    Ok(Settings {
      package: self.package_settings.expect("package settings is required"),
      package_types: self.package_types,
      is_verbose: self.verbose,
      project_out_directory: self
        .project_out_directory
        .expect("out directory is required"),
      binaries: self.binaries,
      bundle_settings,
    })
  }
}

impl Settings {
  /// Returns the directory where the bundle should be placed.
  pub fn project_out_directory(&self) -> &Path {
    &self.project_out_directory
  }

  /// Returns the architecture for the binary being bundled (e.g. "arm", "x86" or "x86_64").
  pub fn binary_arch(&self) -> &str {
    std::env::consts::ARCH
  }

  /// Returns the file name of the binary being bundled.
  pub fn main_binary_name(&self) -> &str {
    self
      .binaries
      .iter()
      .find(|bin| bin.main)
      .expect("failed to find main binary")
      .name
      .as_str()
  }

  /// Returns the path to the specified binary.
  pub fn binary_path(&self, binary: &BundleBinary) -> PathBuf {
    let mut path = self.project_out_directory.clone();
    path.push(binary.name());
    path
  }

  pub fn binaries(&self) -> &Vec<BundleBinary> {
    &self.binaries
  }

  /// If a list of package types was specified by the command-line, returns
  /// that list filtered by the current target OS available targets.
  ///
  /// If a target triple was specified by the
  /// command-line, returns the native package type(s) for that target.
  ///
  /// Otherwise returns the native package type(s) for the host platform.
  ///
  /// Fails if the host/target's native package type is not supported.
  pub fn package_types(&self) -> crate::Result<Vec<PackageType>> {
    let target_os = std::env::consts::OS;
    let mut platform_types = match target_os {
      "macos" => vec![PackageType::MacOSBundle, PackageType::Dmg],
      "ios" => vec![PackageType::IosBundle],
      "linux" => vec![PackageType::Deb, PackageType::AppImage],
      #[cfg(target_os = "windows")]
      "windows" => vec![PackageType::WindowsMsi],
      os => {
        return Err(crate::Error::GenericError(format!(
          "Native {} bundles not yet supported.",
          os
        )))
      }
    };

    // add updater if needed
    if self.is_update_enabled() {
      platform_types.push(PackageType::Updater)
    }

    if let Some(package_types) = &self.package_types {
      let mut types = vec![];
      for package_type in package_types {
        let package_type = *package_type;
        if platform_types
          .clone()
          .into_iter()
          .any(|t| t == package_type)
        {
          types.push(package_type);
        }
      }
      Ok(types)
    } else {
      Ok(platform_types)
    }
  }

  /// Returns true if verbose logging is enabled
  pub fn is_verbose(&self) -> bool {
    self.is_verbose
  }

  /// Returns the product name.
  pub fn product_name(&self) -> &str {
    &self.package.product_name
  }

  /// Returns the bundle's identifier
  pub fn bundle_identifier(&self) -> &str {
    self.bundle_settings.identifier.as_deref().unwrap_or("")
  }

  /// Returns an iterator over the icon files to be used for this bundle.
  pub fn icon_files(&self) -> ResourcePaths<'_> {
    match self.bundle_settings.icon {
      Some(ref paths) => ResourcePaths::new(paths.as_slice(), false),
      None => ResourcePaths::new(&[], false),
    }
  }

  /// Returns an iterator over the resource files to be included in this
  /// bundle.
  pub fn resource_files(&self) -> ResourcePaths<'_> {
    match self.bundle_settings.resources {
      Some(ref paths) => ResourcePaths::new(paths.as_slice(), true),
      None => ResourcePaths::new(&[], true),
    }
  }

  /// Returns an iterator over the external binaries to be included in this
  /// bundle.
  pub fn external_binaries(&self) -> ResourcePaths<'_> {
    match self.bundle_settings.external_bin {
      Some(ref paths) => ResourcePaths::new(paths.as_slice(), true),
      None => ResourcePaths::new(&[], true),
    }
  }

  /// Copies external binaries to a path.
  pub fn copy_binaries(&self, path: &Path) -> crate::Result<()> {
    for src in self.external_binaries() {
      let src = src?;
      let dest = path.join(
        src
          .file_name()
          .expect("failed to extract external binary filename"),
      );
      common::copy_file(&src, &dest)?;
    }
    Ok(())
  }

  /// Copies resources to a path.
  pub fn copy_resources(&self, path: &Path) -> crate::Result<()> {
    for src in self.resource_files() {
      let src = src?;
      let dest = path.join(common::resource_relpath(&src));
      common::copy_file(&src, &dest)?;
    }
    Ok(())
  }

  /// Returns the version string of the bundle.
  pub fn version_string(&self) -> &str {
    &self.package.version
  }

  /// Returns the copyright text.
  pub fn copyright_string(&self) -> Option<&str> {
    self.bundle_settings.copyright.as_deref()
  }

  /// Returns the list of authors name.
  pub fn author_names(&self) -> &[String] {
    match self.package.authors {
      Some(ref names) => names.as_slice(),
      None => &[],
    }
  }

  /// Returns the authors as a comma-separated string.
  pub fn authors_comma_separated(&self) -> Option<String> {
    let names = self.author_names();
    if names.is_empty() {
      None
    } else {
      Some(names.join(", "))
    }
  }

  /// Returns the package's homepage URL, defaulting to "" if not defined.
  pub fn homepage_url(&self) -> &str {
    &self.package.homepage.as_deref().unwrap_or("")
  }

  /// Returns the app's category.
  pub fn app_category(&self) -> Option<AppCategory> {
    self.bundle_settings.category
  }

  /// Returns the app's short description.
  pub fn short_description(&self) -> &str {
    self
      .bundle_settings
      .short_description
      .as_ref()
      .unwrap_or(&self.package.description)
  }

  /// Returns the app's long description.
  pub fn long_description(&self) -> Option<&str> {
    self.bundle_settings.long_description.as_deref()
  }

  /// Returns the debian settings.
  pub fn deb(&self) -> &DebianSettings {
    &self.bundle_settings.deb
  }

  /// Returns the MacOS settings.
  pub fn macos(&self) -> &MacOSSettings {
    &self.bundle_settings.macos
  }

<<<<<<< HEAD
  /// Is update enabled
  pub fn is_update_enabled(&self) -> bool {
    match &self.bundle_settings.updater {
      Some(val) => val.active,
      None => false,
    }
  }

  /// Is pubkey provided?
  pub fn is_updater_pubkey(&self) -> bool {
    match &self.bundle_settings.updater {
      Some(val) => val.pubkey.is_some(),
      None => false,
    }
  }

  /// Get pubkey (mainly for testing)
  #[cfg(test)]
  pub fn updater_pubkey(&self) -> Option<&str> {
    self
      .bundle_settings
      .updater
      .as_ref()
      .expect("Updater is not defined")
      .pubkey
      .as_deref()
=======
  /// Returns the Windows settings.
  #[cfg(windows)]
  pub fn windows(&self) -> &WindowsSettings {
    &self.bundle_settings.windows
>>>>>>> 32eb0d56
  }
}

/// Parses the external binaries to bundle, adding the target triple suffix to each of them.
fn parse_external_bin(bundle_settings: BundleSettings) -> crate::Result<BundleSettings> {
  let target_triple = target_triple()?;
  let mut win_paths = Vec::new();
  let external_bin = match bundle_settings.external_bin {
    Some(paths) => {
      for curr_path in paths.iter() {
        win_paths.push(format!(
          "{}-{}{}",
          curr_path,
          target_triple,
          if cfg!(windows) { ".exe" } else { "" }
        ));
      }
      Some(win_paths)
    }
    None => Some(vec![]),
  };

  Ok(BundleSettings {
    external_bin,
    ..bundle_settings
  })
}

/// A helper to iterate through resources.
pub struct ResourcePaths<'a> {
  /// the patterns to iterate.
  pattern_iter: std::slice::Iter<'a, String>,
  /// the glob iterator if the path from the current iteration is a glob pattern.
  glob_iter: Option<glob::Paths>,
  /// the walkdir iterator if the path from the current iteration is a directory.
  walk_iter: Option<walkdir::IntoIter>,
  /// whether the resource paths allows directories or not.
  allow_walk: bool,
  /// the pattern of the current iteration.
  current_pattern: Option<String>,
  /// whether the current pattern is valid or not.
  current_pattern_is_valid: bool,
}

impl<'a> ResourcePaths<'a> {
  /// Creates a new ResourcePaths from a slice of patterns to iterate
  fn new(patterns: &'a [String], allow_walk: bool) -> ResourcePaths<'a> {
    ResourcePaths {
      pattern_iter: patterns.iter(),
      glob_iter: None,
      walk_iter: None,
      allow_walk,
      current_pattern: None,
      current_pattern_is_valid: false,
    }
  }
}

impl<'a> Iterator for ResourcePaths<'a> {
  type Item = crate::Result<PathBuf>;

  fn next(&mut self) -> Option<crate::Result<PathBuf>> {
    loop {
      if let Some(ref mut walk_entries) = self.walk_iter {
        if let Some(entry) = walk_entries.next() {
          let entry = match entry {
            Ok(entry) => entry,
            Err(error) => return Some(Err(crate::Error::from(error))),
          };
          let path = entry.path();
          if path.is_dir() {
            continue;
          }
          self.current_pattern_is_valid = true;
          return Some(Ok(path.to_path_buf()));
        }
      }
      self.walk_iter = None;
      if let Some(ref mut glob_paths) = self.glob_iter {
        if let Some(glob_result) = glob_paths.next() {
          let path = match glob_result {
            Ok(path) => path,
            Err(error) => return Some(Err(crate::Error::from(error))),
          };
          if path.is_dir() {
            if self.allow_walk {
              let walk = walkdir::WalkDir::new(path);
              self.walk_iter = Some(walk.into_iter());
              continue;
            } else {
              let msg = format!("{:?} is a directory", path);
              return Some(Err(crate::Error::GenericError(msg)));
            }
          }
          self.current_pattern_is_valid = true;
          return Some(Ok(path));
        } else if let Some(current_path) = &self.current_pattern {
          if !self.current_pattern_is_valid {
            return Some(Err(crate::Error::GenericError(format!(
              "Path matching '{}' not found",
              current_path
            ))));
          }
        }
      }
      self.glob_iter = None;
      if let Some(pattern) = self.pattern_iter.next() {
        self.current_pattern = Some(pattern.to_string());
        self.current_pattern_is_valid = false;
        let glob = match glob::glob(pattern) {
          Ok(glob) => glob,
          Err(error) => return Some(Err(crate::Error::from(error))),
        };
        self.glob_iter = Some(glob);
        continue;
      }
      return None;
    }
  }
}<|MERGE_RESOLUTION|>--- conflicted
+++ resolved
@@ -207,14 +207,11 @@
   pub deb: DebianSettings,
   /// MacOS-specific settings.
   pub macos: MacOSSettings,
-<<<<<<< HEAD
   // Updater configuration
   pub updater: Option<UpdaterSettings>,
-=======
   /// Windows-specific settings.
   #[cfg(windows)]
   pub windows: WindowsSettings,
->>>>>>> 32eb0d56
 }
 
 #[derive(Clone, Debug)]
@@ -559,7 +556,12 @@
     &self.bundle_settings.macos
   }
 
-<<<<<<< HEAD
+  /// Returns the Windows settings.
+  #[cfg(windows)]
+  pub fn windows(&self) -> &WindowsSettings {
+    &self.bundle_settings.windows
+  }
+  
   /// Is update enabled
   pub fn is_update_enabled(&self) -> bool {
     match &self.bundle_settings.updater {
@@ -586,12 +588,6 @@
       .expect("Updater is not defined")
       .pubkey
       .as_deref()
-=======
-  /// Returns the Windows settings.
-  #[cfg(windows)]
-  pub fn windows(&self) -> &WindowsSettings {
-    &self.bundle_settings.windows
->>>>>>> 32eb0d56
   }
 }
 
