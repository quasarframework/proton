workspace = { }

[package]
name = "tauri-bundler"
version = "0.9.4"
authors = [
  "George Burton <burtonageo@gmail.com>",
  "Lucas Fernandes Gonçalves Nogueira <lucas@tauri.studio>",
  "Daniel Thompson-Yvetot <denjell@sfosc.org>",
  "Tensor Programming <tensordeveloper@gmail.com>"
]
categories = [ "command-line-utilities", "development-tools::cargo-plugins" ]
license = "MIT/Apache-2.0"
keywords = [ "bundle", "cargo", "tauri" ]
repository = "https://github.com/tauri-apps/tauri"
description = "Wrap rust executables in OS-specific app bundles for Tauri"
edition = "2018"

[dependencies]
ar = "0.8.0"
chrono = "0.4"
clap = "^2"
dirs-next = "2.0.0"
glob = "0.3.0"
icns = "0.3"
image = "0.23.12"
libflate = "1.0"
md5 = "0.7.0"
<<<<<<< HEAD
msi = "0.2"
minisign = "0.5.19"

# error handling
=======
msi = "0.3"
>>>>>>> 2fd1067a
anyhow = "1.0"
thiserror = "1.0"
serde_json = "1.0"
serde = { version = "1.0", features = [ "derive" ] }
strsim = "0.10.0"
tar = "0.4"
target_build_utils = "0.3"
term = "0.6.1"
toml = "0.5.8"
uuid = { version = "0.8", features = [ "v5" ] }
walkdir = "2"
lazy_static = { version = "1.4" }
<<<<<<< HEAD
handlebars = { version = "3.2" }
base64 = "0.12.1"
=======
handlebars = { version = "3.5" }
>>>>>>> 2fd1067a

[target."cfg(target_os = \"windows\")".dependencies]
attohttpc = { version = "0.16.0" }
regex = { version = "1" }
runas = "0.2"

[target."cfg(not(target_os = \"linux\"))".dependencies]
zip = { version = "0.5" }
sha2 = { version = "0.9" }
hex = { version = "0.4" }

[dev-dependencies]
tempfile = "3"
totems = "0.2.7"
# used to make sure our signature/validation works together
tauri-updater = { version = "0.5",  path = "../../tauri-updater" }


[[bin]]
name = "cargo-tauri-bundler"
path = "src/main.rs"<|MERGE_RESOLUTION|>--- conflicted
+++ resolved
@@ -26,14 +26,9 @@
 image = "0.23.12"
 libflate = "1.0"
 md5 = "0.7.0"
-<<<<<<< HEAD
-msi = "0.2"
 minisign = "0.5.19"
-
 # error handling
-=======
 msi = "0.3"
->>>>>>> 2fd1067a
 anyhow = "1.0"
 thiserror = "1.0"
 serde_json = "1.0"
@@ -46,12 +41,8 @@
 uuid = { version = "0.8", features = [ "v5" ] }
 walkdir = "2"
 lazy_static = { version = "1.4" }
-<<<<<<< HEAD
-handlebars = { version = "3.2" }
 base64 = "0.12.1"
-=======
 handlebars = { version = "3.5" }
->>>>>>> 2fd1067a
 
 [target."cfg(target_os = \"windows\")".dependencies]
 attohttpc = { version = "0.16.0" }
