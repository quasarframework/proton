#!/usr/bin/env node

<<<<<<< HEAD
const cmds = ['help', 'icon', 'deps']
const rustCliCmds = ['dev', 'build', 'init', 'info', 'sign']
=======
const cmds = ['icon', 'deps']
const rustCliCmds = ['dev', 'build', 'init', 'info']
>>>>>>> 2158a68d

const cmd = process.argv[2]

/**
 * @description This is the bootstrapper that in turn calls subsequent
 * Tauri Commands
 *
 * @param {string|array} command
 */
const tauri = function (command) {
  if (typeof command === 'object') {
    // technically we just care about an array
    command = command[0]
  }

  if (rustCliCmds.includes(command)) {
    const { runOnRustCli } = require('../dist/helpers/rust-cli')
    if (process.argv && !process.env.test) {
      process.argv.splice(0, 3)
    }
    runOnRustCli(command, process.argv || []).promise.then(() => {
      if (command === 'init') {
        const {
          installDependencies
        } = require('../dist/api/dependency-manager')
        return installDependencies()
      }
    })
    return
  }

  if (
    !command ||
    command === '-h' ||
    command === '--help' ||
    command === 'help'
  ) {
    console.log(`
    Description
      This is the Tauri CLI.
    Usage
      $ tauri ${[...cmds, ...rustCliCmds].join('|')}
    Options
      --help, -h     Displays this message
      --version, -v  Displays the Tauri CLI version
    `)
    process.exit(0)
    // eslint-disable-next-line no-unreachable
    return false // do this for node consumers and tests
  }

  if (command === '-v' || command === '--version') {
    console.log(require('../package.json').version)
    return false // do this for node consumers and tests
  }

  if (cmds.includes(command)) {
    if (process.argv && !process.env.test) {
      process.argv.splice(2, 1)
    }
    console.log(`[tauri]: running ${command}`)
    // eslint-disable-next-line security/detect-non-literal-require
    require(`./tauri-${command}`)
  } else {
    console.log(`Invalid command ${command}. Use one of ${cmds.join(', ')}.`)
  }
}
module.exports = {
  tauri
}

tauri(cmd)<|MERGE_RESOLUTION|>--- conflicted
+++ resolved
@@ -1,12 +1,7 @@
 #!/usr/bin/env node
 
-<<<<<<< HEAD
-const cmds = ['help', 'icon', 'deps']
+const cmds = ['icon', 'deps']
 const rustCliCmds = ['dev', 'build', 'init', 'info', 'sign']
-=======
-const cmds = ['icon', 'deps']
-const rustCliCmds = ['dev', 'build', 'init', 'info']
->>>>>>> 2158a68d
 
 const cmd = process.argv[2]
 
