/**
 * A CLI argument definition
 */
export interface CliArg {
  /**
   * the short version of the argument, without the preceding -
   * NOTE: Any leading - characters will be stripped, and only the first non - character will be used as the short version
   */
  short?: string
  /**
   * the unique argument name
   */
  name: string
  /**
   * the argument description which will be shown on the help information
   * typically, this is a short (one line) description of the arg
   */
  description?: string
  /**
   * the argument long description which will be shown on the help information
   * typically this a more detailed (multi-line) message that describes the argument
   */
  longDescription?: string
  /**
   * specifies that the argument takes a value at run time.
   * NOTE: values for arguments may be specified in any of the following methods
   * - Using a space such as -o value or --option value
   * - Using an equals and no space such as -o=value or --option=value
   * - Use a short and no space such as -ovalue
   */
  takesValue?: boolean
  /**
   * specifies that the argument may appear more than once.
   * for flags, this results in the number of occurrences of the flag being recorded. For example -ddd or -d -d -d would count as three occurrences.
   * for options there is a distinct difference in multiple occurrences vs multiple values. For example, --opt val1 val2 is one occurrence, but two values. Whereas --opt val1 --opt val2 is two occurrences.
   */
  multiple?: boolean
  /**
   * specifies a list of possible values for this argument. At runtime, the CLI verifies that only one of the specified values was used, or fails with an error message.
   */
  possibleValues?: string[]
  /**
   * specifies the minimum number of values for this argument.
   * for example, if you had a -f <file> argument where you wanted at least 2 'files' you would set `minValues: 2`, and this argument would be satisfied if the user provided, 2 or more values.
   */
  minValues?: number
  /**
   * specifies the maximum number of values are for this argument.
   * for example, if you had a -f <file> argument where you wanted up to 3 'files' you would set .max_values(3), and this argument would be satisfied if the user provided, 1, 2, or 3 values.
   */
  maxValues?: number
  /**
   * sets whether or not the argument is required by default
   * required by default means it is required, when no other conflicting rules have been evaluated
   * conflicting rules take precedence over being required.
   */
  required?: boolean
  /**
   * sets an arg that override this arg's required setting
   * i.e. this arg will be required unless this other argument is present
   */
  requiredUnless?: string
  /**
   * sets args that override this arg's required setting
   * i.e. this arg will be required unless all these other arguments are present
   */
  requiredUnlessAll?: string[]
  /**
   * sets args that override this arg's required setting
   * i.e. this arg will be required unless at least one of these other arguments are present
   */
  requiredUnlessOne?: string[]
  /**
   * sets a conflicting argument by name
   * i.e. when using this argument, the following argument can't be present and vice versa
   */
  conflictsWith?: string
  /**
   * she same as conflictsWith but allows specifying multiple two-way conflicts per argument
   */
  conflictsWithAll?: string
  /**
   * sets an argument by name that is required when this one is present
   * i.e. when using this argument, the following argument must be present
   */
  requires?: string
  /**
   * sets multiple arguments by names that are required when this one is present
   * i.e. when using this argument, the following arguments must be present
   */
  requiresAll?: string[]
  /**
   * allows a conditional requirement with the signature [arg: string, value: string]
   * the requirement will only become valid if `arg`'s value equals `${value}`
   */
  requiresIf?: [string, string]
  /**
   * allows specifying that an argument is required conditionally with the signature [arg: string, value: string]
   * the requirement will only become valid if the `arg`'s value equals `${value}`.
   */
  requiredIf?: [string, string]
  /**
   * requires that options use the --option=val syntax
   * i.e. an equals between the option and associated value
   */
  requireEquals?: boolean
<<<<<<< HEAD
=======
  index?: number
>>>>>>> 2681ad36
}

/**
 * describes a CLI configuration
 */
export interface CliConfig {
  /**
   * list of args for the command
   */
  args?: CliArg[]
  /**
   * command description which will be shown on the help information
   */
  description?: string
  /**
   * command long description which will be shown on the help information
   */
  longDescription?: string
  /**
   * adds additional help information to be displayed in addition to auto-generated help
   * this information is displayed before the auto-generated help information.
   * this is often used for header information
   */
  beforeHelp?: string
  /**
   * adds additional help information to be displayed in addition to auto-generated help
   * this information is displayed after the auto-generated help information
   * this is often used to describe how to use the arguments, or caveats to be noted.
   */
  afterHelp?: string
  /**
   * list of subcommands of this command
   *
   * subcommands are effectively sub-apps, because they can contain their own arguments, subcommands, usage, etc.
   * they also function just like the app command, in that they get their own auto generated help and usage
   */
  subcommands?: { [name: string]: CliConfig }
}

/**
 * Tauri configuration
 */
export interface TauriConfig {
  /**
   * build/dev configuration
   */
  build: {
    /**
     * the path to the app's dist dir
     * this path must contain your index.html file
     */
    distDir: string
    /**
     * the app's dev server URL, or the path to the directory containing an index.html to open
     */
    devPath: string
    /**
     * a shell command to run before `tauri dev` kicks in
     */
    beforeDevCommand?: string
    /**
     * a shell command to run before `tauri build` kicks in
     */
    beforeBuildCommand?: string
    withGlobalTauri?: boolean
  }
  /**
   * the context of the current `tauri dev` or `tauri build`
   */
  ctx: {
    /**
     * whether we're building for production or not
     */
    prod?: boolean
    /**
     * whether we're running on the dev environment or not
     */
    dev?: boolean
    /**
     * the target of the compilation (see `rustup target list`)
     */
    target?: string
    /**
     * whether the app should be built on debug mode or not
     */
    debug?: boolean
    /**
     * defines we should exit the `tauri dev` process if a Rust code error is found
     */
    exitOnPanic?: boolean
  }
  /**
   * tauri root configuration object
   */
  tauri: {
    /**
     * app's CLI definition
     */
    cli?: CliConfig
    /**
     * the embedded server configuration
     */
    embeddedServer: {
      /**
       * whether we should use the embedded-server or the no-server mode
       */
      active?: boolean
    }
    /**
     * tauri bundler configuration
     */
    bundle: {
      /**
       * whether we should build your app with tauri-bundler or plain `cargo build`
       */
      active?: boolean
      /**
       * the bundle targets, currently supports ["deb", "osx", "msi", "appimage", "dmg"] or "all"
       */
      targets?: string | string[]
      /**
       * the app's identifier
       */
      identifier: string
      /**
       * the app's icons
       */
      icon: string[]
      /**
       * app resources to bundle
       * each resource is a path to a file or directory
       * glob patterns are supported
       */
      resources?: string[]
      externalBin?: string[]
      copyright?: string
      category?: string
      shortDescription?: string
      longDescription?: string
      deb?: {
        depends?: string[]
        useBootstrapper?: boolean
      }
      osx?: {
        frameworks?: string[]
        minimumSystemVersion?: string
        license?: string
        useBootstrapper?: boolean
      }
      exceptionDomain?: string
    }
    whitelist: {
      all: boolean
      [index: string]: boolean
    }
    window: {
      title: string
      width?: number
      height?: number
      resizable?: boolean
      fullscreen?: boolean
    }
    security: {
      csp?: string
    }
    edge: {
      active?: boolean
    }
    inliner: {
      active?: boolean
    }
  }
}<|MERGE_RESOLUTION|>--- conflicted
+++ resolved
@@ -104,10 +104,14 @@
    * i.e. an equals between the option and associated value
    */
   requireEquals?: boolean
-<<<<<<< HEAD
-=======
+  /**
+   * The positional argument index, starting at 1.
+   * 
+   * The index refers to position according to other positional argument.
+   * It does not define position in the argument list as a whole. When utilized with multiple=true,
+   * only the last positional argument may be defined as multiple (i.e. the one with the highest index).
+   */
   index?: number
->>>>>>> 2681ad36
 }
 
 /**
