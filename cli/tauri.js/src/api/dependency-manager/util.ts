--- conflicted
+++ resolved
@@ -5,7 +5,6 @@
 import { appDir, resolve as appResolve } from '../../helpers/app-paths'
 import { existsSync } from 'fs'
 import semver from 'semver'
-import { lookpath } from 'lookpath'
 
 const BASE_URL = 'https://docs.rs/crate/'
 
@@ -32,45 +31,34 @@
   })
 }
 
-<<<<<<< HEAD
 async function getNpmLatestVersion(packageName: string): Promise<string> {
   if (await useYarn()) {
-    const child = crossSpawnSync('yarn', ['info', packageName, 'versions', '--json'], {
-      cwd: appDir
-    })
+    const child = crossSpawnSync(
+      'yarn',
+      ['info', packageName, 'versions', '--json'],
+      {
+        cwd: appDir
+      }
+    )
     const output = String(child.output[1])
     const packageJson = JSON.parse(output) as { data: string[] }
     return packageJson.data[packageJson.data.length - 1]
-  }
-  else {
+  } else {
     const child = crossSpawnSync('npm', ['show', packageName, 'version'], {
       cwd: appDir
     })
     return String(child.output[1]).replace('\n', '')
   }
-=======
-function getNpmLatestVersion(packageName: string): string {
-  const usesYarn = existsSync(appResolve.app('yarn.lock'))
-  const cmd = usesYarn ? 'yarn' : 'npm'
-  const args = usesYarn
-    ? ['--silent', 'info', packageName, 'version']
-    : ['show', packageName, 'version']
-  const child = crossSpawnSync(cmd, args, {
-    cwd: appDir
-  })
-  return String(child.output[1]).replace('\n', '')
->>>>>>> 0b7bcd27
 }
 
 async function getNpmPackageVersion(
   packageName: string
 ): Promise<string | null> {
-<<<<<<< HEAD
-  const child = (await useYarn()) ? crossSpawnSync('yarn', ['list', '--patern', packageName, '--depth', '0']) : crossSpawnSync(
-    'npm',
-    ['list', packageName, 'version', '--depth', '0'],
-    { cwd: appDir }
-  )
+  const child = (await useYarn())
+    ? crossSpawnSync('yarn', ['list', '--patern', packageName, '--depth', '0'])
+    : crossSpawnSync('npm', ['list', packageName, 'version', '--depth', '0'], {
+        cwd: appDir
+      })
   const output = String(child.output[1])
   // eslint-disable-next-line security/detect-non-literal-regexp
   const matches = new RegExp(packageName + '@(\\S+)', 'g').exec(output)
@@ -79,24 +67,6 @@
   } else {
     return null
   }
-=======
-  const usesYarn = existsSync(appResolve.app('yarn.lock'))
-  const cmd = usesYarn ? 'yarn' : 'npm'
-  const args = usesYarn
-    ? ['--silent', 'list', packageName, 'version', '--depth', '0']
-    : ['list', packageName, 'version', '--depth', '0']
-  return await new Promise((resolve) => {
-    const child = crossSpawnSync(cmd, args, { cwd: appDir })
-    const output = String(child.output[1])
-    // eslint-disable-next-line security/detect-non-literal-regexp
-    const matches = new RegExp(packageName + '@(\\S+)', 'g').exec(output)
-    if (matches?.[1]) {
-      resolve(matches[1])
-    } else {
-      resolve(null)
-    }
-  })
->>>>>>> 0b7bcd27
 }
 
 async function installNpmPackage(packageName: string): Promise<void> {
