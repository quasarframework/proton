--- conflicted
+++ resolved
@@ -505,13 +505,10 @@
 
     if (cfg.tauri.cli) {
       tomlFeatures.push('cli')
-<<<<<<< HEAD
     }
 
     if (cfg.tauri.updater?.active) {
       tomlFeatures.push('updater')
-=======
->>>>>>> 2681ad36
     }
 
     if (typeof manifest.dependencies.tauri === 'string') {
