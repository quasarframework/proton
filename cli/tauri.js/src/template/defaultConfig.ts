--- conflicted
+++ resolved
@@ -31,20 +31,15 @@
         frameworks: [],
         minimumSystemVersion: '',
         useBootstrapper: false,
-<<<<<<< HEAD
         signingIdentity: null,
-        entitlements: null
+        entitlements: null,
+        exceptionDomain: ''
       },
       windows: {
         certificateThumbprint: null,
         digestAlgorithm: 'sha256',
         timestampUrl: ''
-      },
-      exceptionDomain: ''
-=======
-        exceptionDomain: ''
       }
->>>>>>> e0be59ea
     },
     allowlist: {
       all: true
