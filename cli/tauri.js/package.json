--- conflicted
+++ resolved
@@ -79,14 +79,9 @@
     "@types/ms": "0.7.31",
     "@types/sharp": "0.24.0",
     "@types/webpack-merge": "4.1.5",
-<<<<<<< HEAD
-    "@typescript-eslint/eslint-plugin": "2.16.0",
-    "@typescript-eslint/parser": "2.16.0",
-    "babel-jest": "24.9.0",
-=======
     "@typescript-eslint/eslint-plugin": "2.17.0",
     "@typescript-eslint/parser": "2.17.0",
->>>>>>> 92d87137
+    "babel-jest": "24.9.0",
     "dotenv": "8.2.0",
     "eslint": "6.8.0",
     "eslint-config-standard-with-typescript": "12.0.1",
@@ -96,19 +91,11 @@
     "eslint-plugin-promise": "4.2.1",
     "eslint-plugin-security": "1.4.0",
     "eslint-plugin-standard": "4.0.1",
-<<<<<<< HEAD
-    "husky": "4.0.10",
-    "jest": "24.9.0",
-    "jest-mock-process": "1.2.0",
-    "lint-staged": "9.5.0",
-    "lockfile-lint": "3.0.5",
-=======
     "husky": "4.2.0",
     "jest": "25.1.0",
     "jest-mock-process": "1.3.0",
     "lint-staged": "10.0.2",
     "lockfile-lint": "3.0.8",
->>>>>>> 92d87137
     "promise": "8.0.3",
     "raw-loader": "4.0.0",
     "ts-loader": "6.2.1",
