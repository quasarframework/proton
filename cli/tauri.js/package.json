{
  "name": "@tauri-apps/cli",
  "version": "0.14.1",
  "description": "Command line interface for building Tauri apps",
  "bin": {
    "tauri": "./bin/tauri.js"
  },
  "funding": {
    "type": "opencollective",
    "url": "https://opencollective.com/tauri"
  },
  "scripts": {
    "build": "rimraf ./dist && webpack --progress",
    "build-release": "rimraf ./dist && webpack",
    "test": "jest --runInBand --no-cache --testPathIgnorePatterns=\"(build|dev)\"",
    "pretest": "yarn build",
    "prepublishOnly": "yarn build-release",
    "test:local": "jest --runInBand",
    "lint": "eslint --ext ts \"./src/**/*.ts\"",
    "lint-fix": "eslint --fix --ext ts \"./src/**/*.ts\"",
    "lint:lockfile": "lockfile-lint --path yarn.lock --type yarn --validate-https --allowed-hosts npm yarn",
    "format": "prettier --write --end-of-line=auto \"./**/*.{js,jsx,ts,tsx,html,css,json}\" --ignore-path .gitignore",
    "format:check": "prettier --check --end-of-line=auto \"./**/*.{js,jsx,ts,tsx,html,css,json}\" --ignore-path .gitignore"
  },
  "repository": {
    "type": "git",
    "url": "git+https://github.com/tauri-apps/tauri.git"
  },
  "contributors": [
    "Tauri Team <team@tauri-apps.org> (https://tauri.studio)",
    "Daniel Thompson-Yvetot <denjell@sfosc.org>",
    "Lucas Fernandes Gonçalves Nogueira <lucas@tauri.studio>"
  ],
  "license": "MIT",
  "bugs": {
    "url": "https://github.com/tauri-apps/tauri/issues"
  },
  "homepage": "https://github.com/tauri-apps/tauri#readme",
  "publishConfig": {
    "access": "public"
  },
  "engines": {
    "node": ">= 10.17.0",
    "npm": ">= 6.6.0",
    "yarn": ">= 1.19.1"
  },
  "dependencies": {
    "@tauri-apps/toml": "2.2.4",
    "chalk": "4.1.0",
    "cross-spawn": "7.0.3",
    "fast-glob": "3.2.5",
    "fs-extra": "9.1.0",
    "imagemin": "7.0.1",
    "imagemin-optipng": "8.0.0",
    "imagemin-pngquant": "9.0.2",
    "imagemin-zopfli": "7.0.0",
    "inquirer": "8.0.0",
    "is-png": "2.0.0",
    "isbinaryfile": "4.0.6",
    "lodash": "4.17.21",
    "minimist": "1.2.5",
    "ms": "2.1.3",
    "png2icons": "2.0.1",
    "read-chunk": "3.2.0",
    "semver": "7.3.5",
<<<<<<< HEAD
    "sharp": "0.27.2",
    "update-notifier": "5.1.0"
=======
    "sharp": "0.28.0"
>>>>>>> c8992bb0
  },
  "devDependencies": {
    "@babel/core": "7.13.10",
    "@babel/preset-env": "7.13.12",
    "@babel/preset-typescript": "7.13.0",
    "@types/cross-spawn": "6.0.2",
    "@types/fs-extra": "9.0.9",
    "@types/imagemin": "7.0.0",
    "@types/imagemin-optipng": "5.2.0",
    "@types/inquirer": "7.3.1",
    "@types/lodash": "4.14.168",
    "@types/ms": "0.7.31",
    "@types/semver": "7.3.4",
    "@types/sharp": "0.27.2",
    "@typescript-eslint/eslint-plugin": "4.19.0",
    "@typescript-eslint/parser": "4.19.0",
    "babel-jest": "26.6.3",
    "dotenv": "8.2.0",
    "eslint": "7.22.0",
    "eslint-config-prettier": "8.1.0",
    "eslint-config-standard-with-typescript": "20.0.0",
    "eslint-plugin-import": "2.22.1",
    "eslint-plugin-lodash-template": "0.19.0",
    "eslint-plugin-node": "11.1.0",
    "eslint-plugin-promise": "4.3.1",
    "eslint-plugin-security": "1.4.0",
    "is-running": "2.1.0",
    "jest": "26.6.3",
    "jest-transform-toml": "1.0.0",
    "lockfile-lint": "4.6.2",
    "prettier": "2.2.1",
    "promise": "8.1.0",
    "raw-loader": "4.0.2",
    "rimraf": "3.0.2",
    "toml-loader": "1.0.0",
    "ts-loader": "8.0.18",
    "typescript": "4.2.3",
    "webpack": "5.28.0",
    "webpack-cli": "4.5.0",
    "webpack-node-externals": "2.5.2"
  },
  "resolutions": {
    "**/lodash": "4.17.21"
  }
}<|MERGE_RESOLUTION|>--- conflicted
+++ resolved
@@ -63,12 +63,8 @@
     "png2icons": "2.0.1",
     "read-chunk": "3.2.0",
     "semver": "7.3.5",
-<<<<<<< HEAD
-    "sharp": "0.27.2",
-    "update-notifier": "5.1.0"
-=======
+    "update-notifier": "5.1.0",
     "sharp": "0.28.0"
->>>>>>> c8992bb0
   },
   "devDependencies": {
     "@babel/core": "7.13.10",
