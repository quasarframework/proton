--- conflicted
+++ resolved
@@ -98,13 +98,8 @@
     "@types/semver": "7.3.4",
     "@types/sharp": "0.26.0",
     "@types/webpack-merge": "4.1.5",
-<<<<<<< HEAD
     "@typescript-eslint/eslint-plugin": "4.2.0",
     "@typescript-eslint/parser": "4.2.0",
-=======
-    "@typescript-eslint/eslint-plugin": "3.10.1",
-    "@typescript-eslint/parser": "3.10.1",
->>>>>>> be319c75
     "babel-jest": "26.3.0",
     "copy-webpack-plugin": "6.1.1",
     "dotenv": "8.2.0",
