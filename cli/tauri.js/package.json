{
  "name": "@tauri-apps/cli",
  "version": "0.14.1",
  "description": "Command line interface for building Tauri apps",
  "bin": {
    "tauri": "./bin/tauri.js"
  },
  "funding": {
    "type": "opencollective",
    "url": "https://opencollective.com/tauri"
  },
  "scripts": {
    "build": "rimraf ./dist && webpack --progress",
    "build-release": "rimraf ./dist && webpack",
    "test": "jest --runInBand --no-cache --testPathIgnorePatterns=\"(build|dev)\"",
    "pretest": "yarn build",
    "prepublishOnly": "yarn build-release",
    "test:local": "jest --runInBand",
    "lint": "eslint --ext ts \"./src/**/*.ts\"",
    "lint-fix": "eslint --fix --ext ts \"./src/**/*.ts\"",
    "lint:lockfile": "lockfile-lint --path yarn.lock --type yarn --validate-https --allowed-hosts npm yarn",
    "format": "prettier --write --end-of-line=auto \"./**/*.{js,jsx,ts,tsx,html,css,json}\" --ignore-path .gitignore",
    "format:check": "prettier --check --end-of-line=auto \"./**/*.{js,jsx,ts,tsx,html,css,json}\" --ignore-path .gitignore"
  },
  "repository": {
    "type": "git",
    "url": "git+https://github.com/tauri-apps/tauri.git"
  },
  "contributors": [
    "Tauri Team <team@tauri-apps.org> (https://tauri.studio)",
    "Daniel Thompson-Yvetot <denjell@sfosc.org>",
    "Lucas Fernandes Gonçalves Nogueira <lucas@tauri.studio>"
  ],
  "license": "MIT",
  "bugs": {
    "url": "https://github.com/tauri-apps/tauri/issues"
  },
  "homepage": "https://github.com/tauri-apps/tauri#readme",
  "publishConfig": {
    "access": "public"
  },
  "engines": {
    "node": ">= 10.17.0",
    "npm": ">= 6.6.0",
    "yarn": ">= 1.19.1"
  },
  "dependencies": {
    "@tauri-apps/toml": "2.2.4",
    "chalk": "4.1.0",
    "cross-spawn": "7.0.3",
    "fast-glob": "3.2.5",
    "fs-extra": "9.1.0",
    "imagemin": "7.0.1",
    "imagemin-optipng": "8.0.0",
    "imagemin-pngquant": "9.0.2",
    "imagemin-zopfli": "7.0.0",
    "inquirer": "8.0.0",
    "is-png": "2.0.0",
    "isbinaryfile": "4.0.6",
    "lodash": "4.17.21",
    "minimist": "1.2.5",
    "ms": "2.1.3",
    "png2icons": "2.0.1",
    "read-chunk": "3.2.0",
<<<<<<< HEAD
    "semver": "7.3.4",
    "sharp": "0.27.2"
=======
    "semver": "7.3.5",
    "sharp": "0.27.2",
    "webpack-merge": "5.7.3"
>>>>>>> 30444dc5
  },
  "devDependencies": {
    "@babel/core": "7.13.10",
    "@babel/preset-env": "7.13.12",
    "@babel/preset-typescript": "7.13.0",
    "@types/cross-spawn": "6.0.2",
    "@types/fs-extra": "9.0.9",
    "@types/imagemin": "7.0.0",
    "@types/imagemin-optipng": "5.2.0",
    "@types/inquirer": "7.3.1",
    "@types/lodash": "4.14.168",
    "@types/ms": "0.7.31",
    "@types/semver": "7.3.4",
    "@types/sharp": "0.27.2",
    "@typescript-eslint/eslint-plugin": "4.19.0",
    "@typescript-eslint/parser": "4.19.0",
    "babel-jest": "26.6.3",
    "dotenv": "8.2.0",
    "eslint": "7.22.0",
    "eslint-config-prettier": "8.1.0",
    "eslint-config-standard-with-typescript": "20.0.0",
    "eslint-plugin-import": "2.22.1",
    "eslint-plugin-lodash-template": "0.19.0",
    "eslint-plugin-node": "11.1.0",
    "eslint-plugin-promise": "4.3.1",
    "eslint-plugin-security": "1.4.0",
    "is-running": "2.1.0",
    "jest": "26.6.3",
<<<<<<< HEAD
    "jest-transform-toml": "^1.0.0",
=======
    "jest-transform-toml": "1.0.0",
    "lint-staged": "10.5.4",
>>>>>>> 30444dc5
    "lockfile-lint": "4.6.2",
    "prettier": "2.2.1",
    "promise": "8.1.0",
    "raw-loader": "4.0.2",
    "rimraf": "3.0.2",
    "toml-loader": "1.0.0",
    "ts-loader": "8.0.18",
    "typescript": "4.2.3",
    "webpack": "5.28.0",
    "webpack-cli": "4.5.0",
    "webpack-node-externals": "2.5.2"
  },
  "resolutions": {
    "**/lodash": "4.17.21"
  }
}<|MERGE_RESOLUTION|>--- conflicted
+++ resolved
@@ -62,14 +62,8 @@
     "ms": "2.1.3",
     "png2icons": "2.0.1",
     "read-chunk": "3.2.0",
-<<<<<<< HEAD
-    "semver": "7.3.4",
+    "semver": "7.3.5",
     "sharp": "0.27.2"
-=======
-    "semver": "7.3.5",
-    "sharp": "0.27.2",
-    "webpack-merge": "5.7.3"
->>>>>>> 30444dc5
   },
   "devDependencies": {
     "@babel/core": "7.13.10",
@@ -98,12 +92,7 @@
     "eslint-plugin-security": "1.4.0",
     "is-running": "2.1.0",
     "jest": "26.6.3",
-<<<<<<< HEAD
-    "jest-transform-toml": "^1.0.0",
-=======
     "jest-transform-toml": "1.0.0",
-    "lint-staged": "10.5.4",
->>>>>>> 30444dc5
     "lockfile-lint": "4.6.2",
     "prettier": "2.2.1",
     "promise": "8.1.0",
