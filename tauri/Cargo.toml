--- conflicted
+++ resolved
@@ -20,12 +20,6 @@
 [dependencies]
 serde_json = "1.0"
 serde = { version = "1.0", features = [ "derive" ] }
-<<<<<<< HEAD
-webview_official = "0.0.4"
-=======
-tauri_includedir = "0.6.0"
-phf = "0.8.0"
->>>>>>> 99ecf7bb
 base64 = "0.13.0"
 webbrowser = "0.5.5"
 lazy_static = "1.4.0"
