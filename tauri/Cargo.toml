--- conflicted
+++ resolved
@@ -20,12 +20,7 @@
 [dependencies]
 serde_json = "1.0"
 serde = { version = "1.0", features = [ "derive" ] }
-<<<<<<< HEAD
-webview_rust = { version = "0.1", git = "https://github.com/webview/webview_rust.git", branch = "dev" }
-=======
 webview_official = "0.0.1"
-tauri_includedir = "0.6.0"
->>>>>>> b6ba44d8
 phf = "0.8.0"
 base64 = "0.12.3"
 webbrowser = "0.5.4"
