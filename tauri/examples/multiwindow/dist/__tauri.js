--- conflicted
+++ resolved
@@ -1,2087 +1,5 @@
-<<<<<<< HEAD
-function ownKeys(e, t) {
-  var r = Object.keys(e);
-  if (Object.getOwnPropertySymbols) {
-    var n = Object.getOwnPropertySymbols(e);
-    t &&
-      (n = n.filter(function (t) {
-        return Object.getOwnPropertyDescriptor(e, t).enumerable;
-      })),
-      r.push.apply(r, n);
-  }
-  return r;
-}
-function _objectSpread(e) {
-  for (var t = 1; t < arguments.length; t++) {
-    var r = null != arguments[t] ? arguments[t] : {};
-    t % 2
-      ? ownKeys(Object(r), !0).forEach(function (t) {
-          _defineProperty(e, t, r[t]);
-        })
-      : Object.getOwnPropertyDescriptors
-      ? Object.defineProperties(e, Object.getOwnPropertyDescriptors(r))
-      : ownKeys(Object(r)).forEach(function (t) {
-          Object.defineProperty(e, t, Object.getOwnPropertyDescriptor(r, t));
-        });
-  }
-  return e;
-}
-function _defineProperty(e, t, r) {
-  return (
-    t in e
-      ? Object.defineProperty(e, t, {
-          value: r,
-          enumerable: !0,
-          configurable: !0,
-          writable: !0,
-        })
-      : (e[t] = r),
-    e
-  );
-}
-function asyncGeneratorStep(e, t, r, n, o, a, i) {
-  try {
-    var u = e[a](i),
-      c = u.value;
-  } catch (e) {
-    return void r(e);
-  }
-  u.done ? t(c) : Promise.resolve(c).then(n, o);
-}
-function _asyncToGenerator(e) {
-  return function () {
-    var t = this,
-      r = arguments;
-    return new Promise(function (n, o) {
-      var a = e.apply(t, r);
-      function i(e) {
-        asyncGeneratorStep(a, n, o, i, u, "next", e);
-      }
-      function u(e) {
-        asyncGeneratorStep(a, n, o, i, u, "throw", e);
-      }
-      i(void 0);
-    });
-  };
-}
-function _typeof(e) {
-  return (_typeof =
-    "function" == typeof Symbol && "symbol" == typeof Symbol.iterator
-      ? function (e) {
-          return typeof e;
-        }
-      : function (e) {
-          return e &&
-            "function" == typeof Symbol &&
-            e.constructor === Symbol &&
-            e !== Symbol.prototype
-            ? "symbol"
-            : typeof e;
-        })(e);
-}
-!(function (e, t) {
-  "object" ===
-    ("undefined" == typeof exports ? "undefined" : _typeof(exports)) &&
-  "undefined" != typeof module
-    ? t(exports)
-    : "function" == typeof define && define.amd
-    ? define(["exports"], t)
-    : t(
-        ((e =
-          "undefined" != typeof globalThis
-            ? globalThis
-            : e || self).__TAURI__ = {})
-      );
-})(this, function (e) {
-  "use strict";
-  var t = (function (e) {
-    var t,
-      r = Object.prototype,
-      n = r.hasOwnProperty,
-      o = "function" == typeof Symbol ? Symbol : {},
-      a = o.iterator || "@@iterator",
-      i = o.asyncIterator || "@@asyncIterator",
-      u = o.toStringTag || "@@toStringTag";
-    function c(e, t, r) {
-      return (
-        Object.defineProperty(e, t, {
-          value: r,
-          enumerable: !0,
-          configurable: !0,
-          writable: !0,
-        }),
-        e[t]
-      );
-    }
-    try {
-      c({}, "");
-    } catch (e) {
-      c = function (e, t, r) {
-        return (e[t] = r);
-      };
-    }
-    function s(e, t, r, n) {
-      var o = t && t.prototype instanceof y ? t : y,
-        a = Object.create(o.prototype),
-        i = new j(n || []);
-      return (
-        (a._invoke = (function (e, t, r) {
-          var n = f;
-          return function (o, a) {
-            if (n === m) throw new Error("Generator is already running");
-            if (n === h) {
-              if ("throw" === o) throw a;
-              return O();
-            }
-            for (r.method = o, r.arg = a; ; ) {
-              var i = r.delegate;
-              if (i) {
-                var u = P(i, r);
-                if (u) {
-                  if (u === d) continue;
-                  return u;
-                }
-              }
-              if ("next" === r.method) r.sent = r._sent = r.arg;
-              else if ("throw" === r.method) {
-                if (n === f) throw ((n = h), r.arg);
-                r.dispatchException(r.arg);
-              } else "return" === r.method && r.abrupt("return", r.arg);
-              n = m;
-              var c = p(e, t, r);
-              if ("normal" === c.type) {
-                if (((n = r.done ? h : l), c.arg === d)) continue;
-                return { value: c.arg, done: r.done };
-              }
-              "throw" === c.type &&
-                ((n = h), (r.method = "throw"), (r.arg = c.arg));
-            }
-          };
-        })(e, r, i)),
-        a
-      );
-    }
-    function p(e, t, r) {
-      try {
-        return { type: "normal", arg: e.call(t, r) };
-      } catch (e) {
-        return { type: "throw", arg: e };
-      }
-    }
-    e.wrap = s;
-    var f = "suspendedStart",
-      l = "suspendedYield",
-      m = "executing",
-      h = "completed",
-      d = {};
-    function y() {}
-    function g() {}
-    function v() {}
-    var w = {};
-    w[a] = function () {
-      return this;
-    };
-    var b = Object.getPrototypeOf,
-      x = b && b(b(F([])));
-    x && x !== r && n.call(x, a) && (w = x);
-    var _ = (v.prototype = y.prototype = Object.create(w));
-    function R(e) {
-      ["next", "throw", "return"].forEach(function (t) {
-        c(e, t, function (e) {
-          return this._invoke(t, e);
-        });
-      });
-    }
-    function T(e, t) {
-      function r(o, a, i, u) {
-        var c = p(e[o], e, a);
-        if ("throw" !== c.type) {
-          var s = c.arg,
-            f = s.value;
-          return f && "object" === _typeof(f) && n.call(f, "__await")
-            ? t.resolve(f.__await).then(
-                function (e) {
-                  r("next", e, i, u);
-                },
-                function (e) {
-                  r("throw", e, i, u);
-                }
-              )
-            : t.resolve(f).then(
-                function (e) {
-                  (s.value = e), i(s);
-                },
-                function (e) {
-                  return r("throw", e, i, u);
-                }
-              );
-        }
-        u(c.arg);
-      }
-      var o;
-      this._invoke = function (e, n) {
-        function a() {
-          return new t(function (t, o) {
-            r(e, n, t, o);
-          });
-        }
-        return (o = o ? o.then(a, a) : a());
-      };
-    }
-    function P(e, r) {
-      var n = e.iterator[r.method];
-      if (n === t) {
-        if (((r.delegate = null), "throw" === r.method)) {
-          if (
-            e.iterator.return &&
-            ((r.method = "return"), (r.arg = t), P(e, r), "throw" === r.method)
-          )
-            return d;
-          (r.method = "throw"),
-            (r.arg = new TypeError(
-              "The iterator does not provide a 'throw' method"
-            ));
-        }
-        return d;
-      }
-      var o = p(n, e.iterator, r.arg);
-      if ("throw" === o.type)
-        return (r.method = "throw"), (r.arg = o.arg), (r.delegate = null), d;
-      var a = o.arg;
-      return a
-        ? a.done
-          ? ((r[e.resultName] = a.value),
-            (r.next = e.nextLoc),
-            "return" !== r.method && ((r.method = "next"), (r.arg = t)),
-            (r.delegate = null),
-            d)
-          : a
-        : ((r.method = "throw"),
-          (r.arg = new TypeError("iterator result is not an object")),
-          (r.delegate = null),
-          d);
-    }
-    function k(e) {
-      var t = { tryLoc: e[0] };
-      1 in e && (t.catchLoc = e[1]),
-        2 in e && ((t.finallyLoc = e[2]), (t.afterLoc = e[3])),
-        this.tryEntries.push(t);
-    }
-    function G(e) {
-      var t = e.completion || {};
-      (t.type = "normal"), delete t.arg, (e.completion = t);
-    }
-    function j(e) {
-      (this.tryEntries = [{ tryLoc: "root" }]),
-        e.forEach(k, this),
-        this.reset(!0);
-    }
-    function F(e) {
-      if (e) {
-        var r = e[a];
-        if (r) return r.call(e);
-        if ("function" == typeof e.next) return e;
-        if (!isNaN(e.length)) {
-          var o = -1,
-            i = function r() {
-              for (; ++o < e.length; )
-                if (n.call(e, o)) return (r.value = e[o]), (r.done = !1), r;
-              return (r.value = t), (r.done = !0), r;
-            };
-          return (i.next = i);
-        }
-      }
-      return { next: O };
-    }
-    function O() {
-      return { value: t, done: !0 };
-    }
-    return (
-      (g.prototype = _.constructor = v),
-      (v.constructor = g),
-      (g.displayName = c(v, u, "GeneratorFunction")),
-      (e.isGeneratorFunction = function (e) {
-        var t = "function" == typeof e && e.constructor;
-        return (
-          !!t && (t === g || "GeneratorFunction" === (t.displayName || t.name))
-        );
-      }),
-      (e.mark = function (e) {
-        return (
-          Object.setPrototypeOf
-            ? Object.setPrototypeOf(e, v)
-            : ((e.__proto__ = v), c(e, u, "GeneratorFunction")),
-          (e.prototype = Object.create(_)),
-          e
-        );
-      }),
-      (e.awrap = function (e) {
-        return { __await: e };
-      }),
-      R(T.prototype),
-      (T.prototype[i] = function () {
-        return this;
-      }),
-      (e.AsyncIterator = T),
-      (e.async = function (t, r, n, o, a) {
-        void 0 === a && (a = Promise);
-        var i = new T(s(t, r, n, o), a);
-        return e.isGeneratorFunction(r)
-          ? i
-          : i.next().then(function (e) {
-              return e.done ? e.value : i.next();
-            });
-      }),
-      R(_),
-      c(_, u, "Generator"),
-      (_[a] = function () {
-        return this;
-      }),
-      (_.toString = function () {
-        return "[object Generator]";
-      }),
-      (e.keys = function (e) {
-        var t = [];
-        for (var r in e) t.push(r);
-        return (
-          t.reverse(),
-          function r() {
-            for (; t.length; ) {
-              var n = t.pop();
-              if (n in e) return (r.value = n), (r.done = !1), r;
-            }
-            return (r.done = !0), r;
-          }
-        );
-      }),
-      (e.values = F),
-      (j.prototype = {
-        constructor: j,
-        reset: function (e) {
-          if (
-            ((this.prev = 0),
-            (this.next = 0),
-            (this.sent = this._sent = t),
-            (this.done = !1),
-            (this.delegate = null),
-            (this.method = "next"),
-            (this.arg = t),
-            this.tryEntries.forEach(G),
-            !e)
-          )
-            for (var r in this)
-              "t" === r.charAt(0) &&
-                n.call(this, r) &&
-                !isNaN(+r.slice(1)) &&
-                (this[r] = t);
-        },
-        stop: function () {
-          this.done = !0;
-          var e = this.tryEntries[0].completion;
-          if ("throw" === e.type) throw e.arg;
-          return this.rval;
-        },
-        dispatchException: function (e) {
-          if (this.done) throw e;
-          var r = this;
-          function o(n, o) {
-            return (
-              (u.type = "throw"),
-              (u.arg = e),
-              (r.next = n),
-              o && ((r.method = "next"), (r.arg = t)),
-              !!o
-            );
-          }
-          for (var a = this.tryEntries.length - 1; a >= 0; --a) {
-            var i = this.tryEntries[a],
-              u = i.completion;
-            if ("root" === i.tryLoc) return o("end");
-            if (i.tryLoc <= this.prev) {
-              var c = n.call(i, "catchLoc"),
-                s = n.call(i, "finallyLoc");
-              if (c && s) {
-                if (this.prev < i.catchLoc) return o(i.catchLoc, !0);
-                if (this.prev < i.finallyLoc) return o(i.finallyLoc);
-              } else if (c) {
-                if (this.prev < i.catchLoc) return o(i.catchLoc, !0);
-              } else {
-                if (!s)
-                  throw new Error("try statement without catch or finally");
-                if (this.prev < i.finallyLoc) return o(i.finallyLoc);
-              }
-            }
-          }
-        },
-        abrupt: function (e, t) {
-          for (var r = this.tryEntries.length - 1; r >= 0; --r) {
-            var o = this.tryEntries[r];
-            if (
-              o.tryLoc <= this.prev &&
-              n.call(o, "finallyLoc") &&
-              this.prev < o.finallyLoc
-            ) {
-              var a = o;
-              break;
-            }
-          }
-          a &&
-            ("break" === e || "continue" === e) &&
-            a.tryLoc <= t &&
-            t <= a.finallyLoc &&
-            (a = null);
-          var i = a ? a.completion : {};
-          return (
-            (i.type = e),
-            (i.arg = t),
-            a
-              ? ((this.method = "next"), (this.next = a.finallyLoc), d)
-              : this.complete(i)
-          );
-        },
-        complete: function (e, t) {
-          if ("throw" === e.type) throw e.arg;
-          return (
-            "break" === e.type || "continue" === e.type
-              ? (this.next = e.arg)
-              : "return" === e.type
-              ? ((this.rval = this.arg = e.arg),
-                (this.method = "return"),
-                (this.next = "end"))
-              : "normal" === e.type && t && (this.next = t),
-            d
-          );
-        },
-        finish: function (e) {
-          for (var t = this.tryEntries.length - 1; t >= 0; --t) {
-            var r = this.tryEntries[t];
-            if (r.finallyLoc === e)
-              return this.complete(r.completion, r.afterLoc), G(r), d;
-          }
-        },
-        catch: function (e) {
-          for (var t = this.tryEntries.length - 1; t >= 0; --t) {
-            var r = this.tryEntries[t];
-            if (r.tryLoc === e) {
-              var n = r.completion;
-              if ("throw" === n.type) {
-                var o = n.arg;
-                G(r);
-              }
-              return o;
-            }
-          }
-          throw new Error("illegal catch attempt");
-        },
-        delegateYield: function (e, r, n) {
-          return (
-            (this.delegate = { iterator: F(e), resultName: r, nextLoc: n }),
-            "next" === this.method && (this.arg = t),
-            d
-          );
-        },
-      }),
-      e
-    );
-  })(
-    "object" === ("undefined" == typeof module ? "undefined" : _typeof(module))
-      ? module.exports
-      : {}
-  );
-  try {
-    regeneratorRuntime = t;
-  } catch (e) {
-    Function("r", "regeneratorRuntime = r")(t);
-  }
-  function r(e) {
-    for (var t = void 0, r = e[0], n = 1; n < e.length; ) {
-      var o = e[n],
-        a = e[n + 1];
-      if (
-        ((n += 2),
-        ("optionalAccess" === o || "optionalCall" === o) && null == r)
-      )
-        return;
-      "access" === o || "optionalAccess" === o
-        ? ((t = r), (r = a(r)))
-        : ("call" !== o && "optionalCall" !== o) ||
-          ((r = a(function () {
-            for (
-              var e, n = arguments.length, o = new Array(n), a = 0;
-              a < n;
-              a++
-            )
-              o[a] = arguments[a];
-            return (e = r).call.apply(e, [t].concat(o));
-          })),
-          (t = void 0));
-    }
-    return r;
-  }
-  function n() {
-    return Math.floor(65536 * (1 + Math.random()))
-      .toString(16)
-      .substring(1);
-  }
-  function o() {
-    return (
-      n() + n() + "-" + n() + "-" + n() + "-" + n() + "-" + n() + n() + n()
-    );
-  }
-  function a(e) {
-    window.__TAURI_INVOKE_HANDLER__(JSON.stringify(e));
-  }
-  function i(e) {
-    var t = arguments.length > 1 && void 0 !== arguments[1] && arguments[1],
-      n = o();
-    return (
-      Object.defineProperty(window, n, {
-        value: function (o) {
-          return (
-            t && Reflect.deleteProperty(window, n),
-            r([
-              e,
-              "optionalCall",
-              function (e) {
-                return e(o);
-              },
-            ])
-          );
-        },
-        writable: !1,
-        configurable: !0,
-      }),
-      n
-    );
-  }
-  function u(e) {
-    return c.apply(this, arguments);
-  }
-  function c() {
-    return (c = _asyncToGenerator(
-      regeneratorRuntime.mark(function e(t) {
-        return regeneratorRuntime.wrap(function (e) {
-          for (;;)
-            switch ((e.prev = e.next)) {
-              case 0:
-                return (
-                  (e.next = 2),
-                  new Promise(function (e, r) {
-                    var n = i(function (t) {
-                        e(t), Reflect.deleteProperty(window, o);
-                      }, !0),
-                      o = i(function (e) {
-                        r(e), Reflect.deleteProperty(window, n);
-                      }, !0);
-                    a(_objectSpread({ callback: n, error: o }, t));
-                  })
-                );
-              case 2:
-                return e.abrupt("return", e.sent);
-              case 3:
-              case "end":
-                return e.stop();
-            }
-        }, e);
-      })
-    )).apply(this, arguments);
-  }
-  var s = Object.freeze({
-    __proto__: null,
-    invoke: a,
-    transformCallback: i,
-    invoke: u,
-  });
-  function p() {
-    return (p = _asyncToGenerator(
-      regeneratorRuntime.mark(function e() {
-        return regeneratorRuntime.wrap(function (e) {
-          for (;;)
-            switch ((e.prev = e.next)) {
-              case 0:
-                return (
-                  (e.next = 2),
-                  u({ module: "Cli", message: { cmd: "cliMatches" } })
-                );
-              case 2:
-                return e.abrupt("return", e.sent);
-              case 3:
-              case "end":
-                return e.stop();
-            }
-        }, e);
-      })
-    )).apply(this, arguments);
-  }
-  var f = Object.freeze({
-    __proto__: null,
-    getMatches: function () {
-      return p.apply(this, arguments);
-    },
-  });
-  function l() {
-    return (l = _asyncToGenerator(
-      regeneratorRuntime.mark(function e() {
-        var t,
-          r = arguments;
-        return regeneratorRuntime.wrap(function (e) {
-          for (;;)
-            switch ((e.prev = e.next)) {
-              case 0:
-                return (
-                  "object" ===
-                    _typeof(
-                      (t = r.length > 0 && void 0 !== r[0] ? r[0] : {})
-                    ) && Object.freeze(t),
-                  (e.next = 4),
-                  u({
-                    module: "Dialog",
-                    message: { cmd: "openDialog", options: t },
-                  })
-                );
-              case 4:
-                return e.abrupt("return", e.sent);
-              case 5:
-              case "end":
-                return e.stop();
-            }
-        }, e);
-      })
-    )).apply(this, arguments);
-  }
-  function m() {
-    return (m = _asyncToGenerator(
-      regeneratorRuntime.mark(function e() {
-        var t,
-          r = arguments;
-        return regeneratorRuntime.wrap(function (e) {
-          for (;;)
-            switch ((e.prev = e.next)) {
-              case 0:
-                return (
-                  "object" ===
-                    _typeof(
-                      (t = r.length > 0 && void 0 !== r[0] ? r[0] : {})
-                    ) && Object.freeze(t),
-                  (e.next = 4),
-                  u({
-                    module: "Dialog",
-                    message: { cmd: "saveDialog", options: t },
-                  })
-                );
-              case 4:
-                return e.abrupt("return", e.sent);
-              case 5:
-              case "end":
-                return e.stop();
-            }
-        }, e);
-      })
-    )).apply(this, arguments);
-  }
-  var h = Object.freeze({
-    __proto__: null,
-    open: function () {
-      return l.apply(this, arguments);
-    },
-    save: function () {
-      return m.apply(this, arguments);
-    },
-  });
-  var d,
-    y = Object.freeze({
-      __proto__: null,
-      listen: function (e, t) {
-        var r = arguments.length > 2 && void 0 !== arguments[2] && arguments[2];
-        a({
-          module: "Event",
-          message: { cmd: "listen", event: e, handler: i(t, r), once: r },
-        });
-      },
-      emit: function (e, t) {
-        a({ module: "Event", message: { cmd: "emit", event: e, payload: t } });
-      },
-    });
-  function g() {
-    return (g = _asyncToGenerator(
-      regeneratorRuntime.mark(function e(t) {
-        var r,
-          n = arguments;
-        return regeneratorRuntime.wrap(function (e) {
-          for (;;)
-            switch ((e.prev = e.next)) {
-              case 0:
-                return (
-                  (r = n.length > 1 && void 0 !== n[1] ? n[1] : {}),
-                  (e.next = 3),
-                  u({
-                    module: "Fs",
-                    message: { cmd: "readTextFile", path: t, options: r },
-                  })
-                );
-              case 3:
-                return e.abrupt("return", e.sent);
-              case 4:
-              case "end":
-                return e.stop();
-            }
-        }, e);
-      })
-    )).apply(this, arguments);
-  }
-  function v() {
-    return (v = _asyncToGenerator(
-      regeneratorRuntime.mark(function e(t) {
-        var r,
-          n = arguments;
-        return regeneratorRuntime.wrap(function (e) {
-          for (;;)
-            switch ((e.prev = e.next)) {
-              case 0:
-                return (
-                  (r = n.length > 1 && void 0 !== n[1] ? n[1] : {}),
-                  (e.next = 3),
-                  u({
-                    module: "Fs",
-                    message: { cmd: "readBinaryFile", path: t, options: r },
-                  })
-                );
-              case 3:
-                return e.abrupt("return", e.sent);
-              case 4:
-              case "end":
-                return e.stop();
-            }
-        }, e);
-      })
-    )).apply(this, arguments);
-  }
-  function w() {
-    return (w = _asyncToGenerator(
-      regeneratorRuntime.mark(function e(t) {
-        var r,
-          n = arguments;
-        return regeneratorRuntime.wrap(function (e) {
-          for (;;)
-            switch ((e.prev = e.next)) {
-              case 0:
-                return (
-                  "object" ===
-                    _typeof(
-                      (r = n.length > 1 && void 0 !== n[1] ? n[1] : {})
-                    ) && Object.freeze(r),
-                  "object" === _typeof(t) && Object.freeze(t),
-                  (e.next = 5),
-                  u({
-                    module: "Fs",
-                    message: {
-                      cmd: "writeFile",
-                      path: t.path,
-                      contents: t.contents,
-                      options: r,
-                    },
-                  })
-                );
-              case 5:
-                return e.abrupt("return", e.sent);
-              case 6:
-              case "end":
-                return e.stop();
-            }
-        }, e);
-      })
-    )).apply(this, arguments);
-  }
-  !(function (e) {
-    e[(e.Audio = 1)] = "Audio";
-    e[(e.Cache = 2)] = "Cache";
-    e[(e.Config = 3)] = "Config";
-    e[(e.Data = 4)] = "Data";
-    e[(e.LocalData = 5)] = "LocalData";
-    e[(e.Desktop = 6)] = "Desktop";
-    e[(e.Document = 7)] = "Document";
-    e[(e.Download = 8)] = "Download";
-    e[(e.Executable = 9)] = "Executable";
-    e[(e.Font = 10)] = "Font";
-    e[(e.Home = 11)] = "Home";
-    e[(e.Picture = 12)] = "Picture";
-    e[(e.Public = 13)] = "Public";
-    e[(e.Runtime = 14)] = "Runtime";
-    e[(e.Template = 15)] = "Template";
-    e[(e.Video = 16)] = "Video";
-    e[(e.Resource = 17)] = "Resource";
-    e[(e.App = 18)] = "App";
-  })(d || (d = {}));
-  var b = 65536;
-  function x(e) {
-    var t = (function (e) {
-      if (e.length < b) return String.fromCharCode.apply(null, Array.from(e));
-      for (var t = "", r = e.length, n = 0; n < r; n++) {
-        var o = e.subarray(n * b, (n + 1) * b);
-        t += String.fromCharCode.apply(null, Array.from(o));
-      }
-      return t;
-    })(new Uint8Array(e));
-    return btoa(t);
-  }
-  function _() {
-    return (_ = _asyncToGenerator(
-      regeneratorRuntime.mark(function e(t) {
-        var r,
-          n = arguments;
-        return regeneratorRuntime.wrap(function (e) {
-          for (;;)
-            switch ((e.prev = e.next)) {
-              case 0:
-                return (
-                  "object" ===
-                    _typeof(
-                      (r = n.length > 1 && void 0 !== n[1] ? n[1] : {})
-                    ) && Object.freeze(r),
-                  "object" === _typeof(t) && Object.freeze(t),
-                  (e.next = 5),
-                  u({
-                    module: "Fs",
-                    message: {
-                      cmd: "writeBinaryFile",
-                      path: t.path,
-                      contents: x(t.contents),
-                      options: r,
-                    },
-                  })
-                );
-              case 5:
-                return e.abrupt("return", e.sent);
-              case 6:
-              case "end":
-                return e.stop();
-            }
-        }, e);
-      })
-    )).apply(this, arguments);
-  }
-  function R() {
-    return (R = _asyncToGenerator(
-      regeneratorRuntime.mark(function e(t) {
-        var r,
-          n = arguments;
-        return regeneratorRuntime.wrap(function (e) {
-          for (;;)
-            switch ((e.prev = e.next)) {
-              case 0:
-                return (
-                  (r = n.length > 1 && void 0 !== n[1] ? n[1] : {}),
-                  (e.next = 3),
-                  u({
-                    module: "Fs",
-                    message: { cmd: "readDir", path: t, options: r },
-                  })
-                );
-              case 3:
-                return e.abrupt("return", e.sent);
-              case 4:
-              case "end":
-                return e.stop();
-            }
-        }, e);
-      })
-    )).apply(this, arguments);
-  }
-  function T() {
-    return (T = _asyncToGenerator(
-      regeneratorRuntime.mark(function e(t) {
-        var r,
-          n = arguments;
-        return regeneratorRuntime.wrap(function (e) {
-          for (;;)
-            switch ((e.prev = e.next)) {
-              case 0:
-                return (
-                  (r = n.length > 1 && void 0 !== n[1] ? n[1] : {}),
-                  (e.next = 3),
-                  u({
-                    module: "Fs",
-                    message: { cmd: "createDir", path: t, options: r },
-                  })
-                );
-              case 3:
-                return e.abrupt("return", e.sent);
-              case 4:
-              case "end":
-                return e.stop();
-            }
-        }, e);
-      })
-    )).apply(this, arguments);
-  }
-  function P() {
-    return (P = _asyncToGenerator(
-      regeneratorRuntime.mark(function e(t) {
-        var r,
-          n = arguments;
-        return regeneratorRuntime.wrap(function (e) {
-          for (;;)
-            switch ((e.prev = e.next)) {
-              case 0:
-                return (
-                  (r = n.length > 1 && void 0 !== n[1] ? n[1] : {}),
-                  (e.next = 3),
-                  u({
-                    module: "Fs",
-                    message: { cmd: "removeDir", path: t, options: r },
-                  })
-                );
-              case 3:
-                return e.abrupt("return", e.sent);
-              case 4:
-              case "end":
-                return e.stop();
-            }
-        }, e);
-      })
-    )).apply(this, arguments);
-  }
-  function k() {
-    return (k = _asyncToGenerator(
-      regeneratorRuntime.mark(function e(t, r) {
-        var n,
-          o = arguments;
-        return regeneratorRuntime.wrap(function (e) {
-          for (;;)
-            switch ((e.prev = e.next)) {
-              case 0:
-                return (
-                  (n = o.length > 2 && void 0 !== o[2] ? o[2] : {}),
-                  (e.next = 3),
-                  u({
-                    module: "Fs",
-                    message: {
-                      cmd: "copyFile",
-                      source: t,
-                      destination: r,
-                      options: n,
-                    },
-                  })
-                );
-              case 3:
-                return e.abrupt("return", e.sent);
-              case 4:
-              case "end":
-                return e.stop();
-            }
-        }, e);
-      })
-    )).apply(this, arguments);
-  }
-  function G() {
-    return (G = _asyncToGenerator(
-      regeneratorRuntime.mark(function e(t) {
-        var r,
-          n = arguments;
-        return regeneratorRuntime.wrap(function (e) {
-          for (;;)
-            switch ((e.prev = e.next)) {
-              case 0:
-                return (
-                  (r = n.length > 1 && void 0 !== n[1] ? n[1] : {}),
-                  (e.next = 3),
-                  u({
-                    module: "Fs",
-                    message: { cmd: "removeFile", path: t, options: r },
-                  })
-                );
-              case 3:
-                return e.abrupt("return", e.sent);
-              case 4:
-              case "end":
-                return e.stop();
-            }
-        }, e);
-      })
-    )).apply(this, arguments);
-  }
-  function j() {
-    return (j = _asyncToGenerator(
-      regeneratorRuntime.mark(function e(t, r) {
-        var n,
-          o = arguments;
-        return regeneratorRuntime.wrap(function (e) {
-          for (;;)
-            switch ((e.prev = e.next)) {
-              case 0:
-                return (
-                  (n = o.length > 2 && void 0 !== o[2] ? o[2] : {}),
-                  (e.next = 3),
-                  u({
-                    module: "Fs",
-                    message: {
-                      cmd: "renameFile",
-                      oldPath: t,
-                      newPath: r,
-                      options: n,
-                    },
-                  })
-                );
-              case 3:
-                return e.abrupt("return", e.sent);
-              case 4:
-              case "end":
-                return e.stop();
-            }
-        }, e);
-      })
-    )).apply(this, arguments);
-  }
-  var F = Object.freeze({
-    __proto__: null,
-    get BaseDirectory() {
-      return d;
-    },
-    get Dir() {
-      return d;
-    },
-    readTextFile: function (e) {
-      return g.apply(this, arguments);
-    },
-    readBinaryFile: function (e) {
-      return v.apply(this, arguments);
-    },
-    writeFile: function (e) {
-      return w.apply(this, arguments);
-    },
-    writeBinaryFile: function (e) {
-      return _.apply(this, arguments);
-    },
-    readDir: function (e) {
-      return R.apply(this, arguments);
-    },
-    createDir: function (e) {
-      return T.apply(this, arguments);
-    },
-    removeDir: function (e) {
-      return P.apply(this, arguments);
-    },
-    copyFile: function (e, t) {
-      return k.apply(this, arguments);
-    },
-    removeFile: function (e) {
-      return G.apply(this, arguments);
-    },
-    renameFile: function (e, t) {
-      return j.apply(this, arguments);
-    },
-  });
-  function O() {
-    return (O = _asyncToGenerator(
-      regeneratorRuntime.mark(function e() {
-        return regeneratorRuntime.wrap(function (e) {
-          for (;;)
-            switch ((e.prev = e.next)) {
-              case 0:
-                return (
-                  (e.next = 2),
-                  u({
-                    module: "Fs",
-                    message: { cmd: "resolvePath", path: "", directory: d.App },
-                  })
-                );
-              case 2:
-                return e.abrupt("return", e.sent);
-              case 3:
-              case "end":
-                return e.stop();
-            }
-        }, e);
-      })
-    )).apply(this, arguments);
-  }
-  function D() {
-    return (D = _asyncToGenerator(
-      regeneratorRuntime.mark(function e() {
-        return regeneratorRuntime.wrap(function (e) {
-          for (;;)
-            switch ((e.prev = e.next)) {
-              case 0:
-                return (
-                  (e.next = 2),
-                  u({
-                    module: "Fs",
-                    message: {
-                      cmd: "resolvePath",
-                      path: "",
-                      directory: d.Audio,
-                    },
-                  })
-                );
-              case 2:
-                return e.abrupt("return", e.sent);
-              case 3:
-              case "end":
-                return e.stop();
-            }
-        }, e);
-      })
-    )).apply(this, arguments);
-  }
-  function S() {
-    return (S = _asyncToGenerator(
-      regeneratorRuntime.mark(function e() {
-        return regeneratorRuntime.wrap(function (e) {
-          for (;;)
-            switch ((e.prev = e.next)) {
-              case 0:
-                return (
-                  (e.next = 2),
-                  u({
-                    module: "Fs",
-                    message: {
-                      cmd: "resolvePath",
-                      path: "",
-                      directory: d.Cache,
-                    },
-                  })
-                );
-              case 2:
-                return e.abrupt("return", e.sent);
-              case 3:
-              case "end":
-                return e.stop();
-            }
-        }, e);
-      })
-    )).apply(this, arguments);
-  }
-  function z() {
-    return (z = _asyncToGenerator(
-      regeneratorRuntime.mark(function e() {
-        return regeneratorRuntime.wrap(function (e) {
-          for (;;)
-            switch ((e.prev = e.next)) {
-              case 0:
-                return (
-                  (e.next = 2),
-                  u({
-                    module: "Fs",
-                    message: {
-                      cmd: "resolvePath",
-                      path: "",
-                      directory: d.Config,
-                    },
-                  })
-                );
-              case 2:
-                return e.abrupt("return", e.sent);
-              case 3:
-              case "end":
-                return e.stop();
-            }
-        }, e);
-      })
-    )).apply(this, arguments);
-  }
-  function E() {
-    return (E = _asyncToGenerator(
-      regeneratorRuntime.mark(function e() {
-        return regeneratorRuntime.wrap(function (e) {
-          for (;;)
-            switch ((e.prev = e.next)) {
-              case 0:
-                return (
-                  (e.next = 2),
-                  u({
-                    module: "Fs",
-                    message: {
-                      cmd: "resolvePath",
-                      path: "",
-                      directory: d.Data,
-                    },
-                  })
-                );
-              case 2:
-                return e.abrupt("return", e.sent);
-              case 3:
-              case "end":
-                return e.stop();
-            }
-        }, e);
-      })
-    )).apply(this, arguments);
-  }
-  function L() {
-    return (L = _asyncToGenerator(
-      regeneratorRuntime.mark(function e() {
-        return regeneratorRuntime.wrap(function (e) {
-          for (;;)
-            switch ((e.prev = e.next)) {
-              case 0:
-                return (
-                  (e.next = 2),
-                  u({
-                    module: "Fs",
-                    message: {
-                      cmd: "resolvePath",
-                      path: "",
-                      directory: d.Desktop,
-                    },
-                  })
-                );
-              case 2:
-                return e.abrupt("return", e.sent);
-              case 3:
-              case "end":
-                return e.stop();
-            }
-        }, e);
-      })
-    )).apply(this, arguments);
-  }
-  function W() {
-    return (W = _asyncToGenerator(
-      regeneratorRuntime.mark(function e() {
-        return regeneratorRuntime.wrap(function (e) {
-          for (;;)
-            switch ((e.prev = e.next)) {
-              case 0:
-                return (
-                  (e.next = 2),
-                  u({
-                    module: "Fs",
-                    message: {
-                      cmd: "resolvePath",
-                      path: "",
-                      directory: d.Document,
-                    },
-                  })
-                );
-              case 2:
-                return e.abrupt("return", e.sent);
-              case 3:
-              case "end":
-                return e.stop();
-            }
-        }, e);
-      })
-    )).apply(this, arguments);
-  }
-  function A() {
-    return (A = _asyncToGenerator(
-      regeneratorRuntime.mark(function e() {
-        return regeneratorRuntime.wrap(function (e) {
-          for (;;)
-            switch ((e.prev = e.next)) {
-              case 0:
-                return (
-                  (e.next = 2),
-                  u({
-                    module: "Fs",
-                    message: {
-                      cmd: "resolvePath",
-                      path: "",
-                      directory: d.Download,
-                    },
-                  })
-                );
-              case 2:
-                return e.abrupt("return", e.sent);
-              case 3:
-              case "end":
-                return e.stop();
-            }
-        }, e);
-      })
-    )).apply(this, arguments);
-  }
-  function N() {
-    return (N = _asyncToGenerator(
-      regeneratorRuntime.mark(function e() {
-        return regeneratorRuntime.wrap(function (e) {
-          for (;;)
-            switch ((e.prev = e.next)) {
-              case 0:
-                return (
-                  (e.next = 2),
-                  u({
-                    module: "Fs",
-                    message: {
-                      cmd: "resolvePath",
-                      path: "",
-                      directory: d.Executable,
-                    },
-                  })
-                );
-              case 2:
-                return e.abrupt("return", e.sent);
-              case 3:
-              case "end":
-                return e.stop();
-            }
-        }, e);
-      })
-    )).apply(this, arguments);
-  }
-  function C() {
-    return (C = _asyncToGenerator(
-      regeneratorRuntime.mark(function e() {
-        return regeneratorRuntime.wrap(function (e) {
-          for (;;)
-            switch ((e.prev = e.next)) {
-              case 0:
-                return (
-                  (e.next = 2),
-                  u({
-                    module: "Fs",
-                    message: {
-                      cmd: "resolvePath",
-                      path: "",
-                      directory: d.Font,
-                    },
-                  })
-                );
-              case 2:
-                return e.abrupt("return", e.sent);
-              case 3:
-              case "end":
-                return e.stop();
-            }
-        }, e);
-      })
-    )).apply(this, arguments);
-  }
-  function H() {
-    return (H = _asyncToGenerator(
-      regeneratorRuntime.mark(function e() {
-        return regeneratorRuntime.wrap(function (e) {
-          for (;;)
-            switch ((e.prev = e.next)) {
-              case 0:
-                return (
-                  (e.next = 2),
-                  u({
-                    module: "Fs",
-                    message: {
-                      cmd: "resolvePath",
-                      path: "",
-                      directory: d.Home,
-                    },
-                  })
-                );
-              case 2:
-                return e.abrupt("return", e.sent);
-              case 3:
-              case "end":
-                return e.stop();
-            }
-        }, e);
-      })
-    )).apply(this, arguments);
-  }
-  function M() {
-    return (M = _asyncToGenerator(
-      regeneratorRuntime.mark(function e() {
-        return regeneratorRuntime.wrap(function (e) {
-          for (;;)
-            switch ((e.prev = e.next)) {
-              case 0:
-                return (
-                  (e.next = 2),
-                  u({
-                    module: "Fs",
-                    message: {
-                      cmd: "resolvePath",
-                      path: "",
-                      directory: d.LocalData,
-                    },
-                  })
-                );
-              case 2:
-                return e.abrupt("return", e.sent);
-              case 3:
-              case "end":
-                return e.stop();
-            }
-        }, e);
-      })
-    )).apply(this, arguments);
-  }
-  function B() {
-    return (B = _asyncToGenerator(
-      regeneratorRuntime.mark(function e() {
-        return regeneratorRuntime.wrap(function (e) {
-          for (;;)
-            switch ((e.prev = e.next)) {
-              case 0:
-                return (
-                  (e.next = 2),
-                  u({
-                    module: "Fs",
-                    message: {
-                      cmd: "resolvePath",
-                      path: "",
-                      directory: d.Picture,
-                    },
-                  })
-                );
-              case 2:
-                return e.abrupt("return", e.sent);
-              case 3:
-              case "end":
-                return e.stop();
-            }
-        }, e);
-      })
-    )).apply(this, arguments);
-  }
-  function I() {
-    return (I = _asyncToGenerator(
-      regeneratorRuntime.mark(function e() {
-        return regeneratorRuntime.wrap(function (e) {
-          for (;;)
-            switch ((e.prev = e.next)) {
-              case 0:
-                return (
-                  (e.next = 2),
-                  u({
-                    module: "Fs",
-                    message: {
-                      cmd: "resolvePath",
-                      path: "",
-                      directory: d.Public,
-                    },
-                  })
-                );
-              case 2:
-                return e.abrupt("return", e.sent);
-              case 3:
-              case "end":
-                return e.stop();
-            }
-        }, e);
-      })
-    )).apply(this, arguments);
-  }
-  function q() {
-    return (q = _asyncToGenerator(
-      regeneratorRuntime.mark(function e() {
-        return regeneratorRuntime.wrap(function (e) {
-          for (;;)
-            switch ((e.prev = e.next)) {
-              case 0:
-                return (
-                  (e.next = 2),
-                  u({
-                    module: "Fs",
-                    message: {
-                      cmd: "resolvePath",
-                      path: "",
-                      directory: d.Resource,
-                    },
-                  })
-                );
-              case 2:
-                return e.abrupt("return", e.sent);
-              case 3:
-              case "end":
-                return e.stop();
-            }
-        }, e);
-      })
-    )).apply(this, arguments);
-  }
-  function K() {
-    return (K = _asyncToGenerator(
-      regeneratorRuntime.mark(function e() {
-        return regeneratorRuntime.wrap(function (e) {
-          for (;;)
-            switch ((e.prev = e.next)) {
-              case 0:
-                return (
-                  (e.next = 2),
-                  u({
-                    module: "Fs",
-                    message: {
-                      cmd: "resolvePath",
-                      path: "",
-                      directory: d.Runtime,
-                    },
-                  })
-                );
-              case 2:
-                return e.abrupt("return", e.sent);
-              case 3:
-              case "end":
-                return e.stop();
-            }
-        }, e);
-      })
-    )).apply(this, arguments);
-  }
-  function U() {
-    return (U = _asyncToGenerator(
-      regeneratorRuntime.mark(function e() {
-        return regeneratorRuntime.wrap(function (e) {
-          for (;;)
-            switch ((e.prev = e.next)) {
-              case 0:
-                return (
-                  (e.next = 2),
-                  u({
-                    module: "Fs",
-                    message: {
-                      cmd: "resolvePath",
-                      path: "",
-                      directory: d.Template,
-                    },
-                  })
-                );
-              case 2:
-                return e.abrupt("return", e.sent);
-              case 3:
-              case "end":
-                return e.stop();
-            }
-        }, e);
-      })
-    )).apply(this, arguments);
-  }
-  function V() {
-    return (V = _asyncToGenerator(
-      regeneratorRuntime.mark(function e() {
-        return regeneratorRuntime.wrap(function (e) {
-          for (;;)
-            switch ((e.prev = e.next)) {
-              case 0:
-                return (
-                  (e.next = 2),
-                  u({
-                    module: "Fs",
-                    message: {
-                      cmd: "resolvePath",
-                      path: "",
-                      directory: d.Video,
-                    },
-                  })
-                );
-              case 2:
-                return e.abrupt("return", e.sent);
-              case 3:
-              case "end":
-                return e.stop();
-            }
-        }, e);
-      })
-    )).apply(this, arguments);
-  }
-  function Y() {
-    return (Y = _asyncToGenerator(
-      regeneratorRuntime.mark(function e(t, r) {
-        return regeneratorRuntime.wrap(function (e) {
-          for (;;)
-            switch ((e.prev = e.next)) {
-              case 0:
-                return (
-                  (e.next = 2),
-                  u({
-                    module: "Fs",
-                    message: { cmd: "resolvePath", path: t, directory: r },
-                  })
-                );
-              case 2:
-                return e.abrupt("return", e.sent);
-              case 3:
-              case "end":
-                return e.stop();
-            }
-        }, e);
-      })
-    )).apply(this, arguments);
-  }
-  var J,
-    X,
-    Q = Object.freeze({
-      __proto__: null,
-      appDir: function () {
-        return O.apply(this, arguments);
-      },
-      audioDir: function () {
-        return D.apply(this, arguments);
-      },
-      cacheDir: function () {
-        return S.apply(this, arguments);
-      },
-      configDir: function () {
-        return z.apply(this, arguments);
-      },
-      dataDir: function () {
-        return E.apply(this, arguments);
-      },
-      desktopDir: function () {
-        return L.apply(this, arguments);
-      },
-      documentDir: function () {
-        return W.apply(this, arguments);
-      },
-      downloadDir: function () {
-        return A.apply(this, arguments);
-      },
-      executableDir: function () {
-        return N.apply(this, arguments);
-      },
-      fontDir: function () {
-        return C.apply(this, arguments);
-      },
-      homeDir: function () {
-        return H.apply(this, arguments);
-      },
-      localDataDir: function () {
-        return M.apply(this, arguments);
-      },
-      pictureDir: function () {
-        return B.apply(this, arguments);
-      },
-      publicDir: function () {
-        return I.apply(this, arguments);
-      },
-      resourceDir: function () {
-        return q.apply(this, arguments);
-      },
-      runtimeDir: function () {
-        return K.apply(this, arguments);
-      },
-      templateDir: function () {
-        return U.apply(this, arguments);
-      },
-      videoDir: function () {
-        return V.apply(this, arguments);
-      },
-      resolvePath: function (e, t) {
-        return Y.apply(this, arguments);
-      },
-    });
-  function Z(e) {
-    return $.apply(this, arguments);
-  }
-  function $() {
-    return ($ = _asyncToGenerator(
-      regeneratorRuntime.mark(function e(t) {
-        return regeneratorRuntime.wrap(function (e) {
-          for (;;)
-            switch ((e.prev = e.next)) {
-              case 0:
-                return (
-                  (e.next = 2),
-                  u({
-                    module: "Http",
-                    message: { cmd: "httpRequest", options: t },
-                  })
-                );
-              case 2:
-                return e.abrupt("return", e.sent);
-              case 3:
-              case "end":
-                return e.stop();
-            }
-        }, e);
-      })
-    )).apply(this, arguments);
-  }
-  function ee() {
-    return (ee = _asyncToGenerator(
-      regeneratorRuntime.mark(function e(t, r) {
-        return regeneratorRuntime.wrap(function (e) {
-          for (;;)
-            switch ((e.prev = e.next)) {
-              case 0:
-                return (
-                  (e.next = 2), Z(_objectSpread({ method: "GET", url: t }, r))
-                );
-              case 2:
-                return e.abrupt("return", e.sent);
-              case 3:
-              case "end":
-                return e.stop();
-            }
-        }, e);
-      })
-    )).apply(this, arguments);
-  }
-  function te() {
-    return (te = _asyncToGenerator(
-      regeneratorRuntime.mark(function e(t, r, n) {
-        return regeneratorRuntime.wrap(function (e) {
-          for (;;)
-            switch ((e.prev = e.next)) {
-              case 0:
-                return (
-                  (e.next = 2),
-                  Z(_objectSpread({ method: "POST", url: t, body: r }, n))
-                );
-              case 2:
-                return e.abrupt("return", e.sent);
-              case 3:
-              case "end":
-                return e.stop();
-            }
-        }, e);
-      })
-    )).apply(this, arguments);
-  }
-  function re() {
-    return (re = _asyncToGenerator(
-      regeneratorRuntime.mark(function e(t, r, n) {
-        return regeneratorRuntime.wrap(function (e) {
-          for (;;)
-            switch ((e.prev = e.next)) {
-              case 0:
-                return (
-                  (e.next = 2),
-                  Z(_objectSpread({ method: "PUT", url: t, body: r }, n))
-                );
-              case 2:
-                return e.abrupt("return", e.sent);
-              case 3:
-              case "end":
-                return e.stop();
-            }
-        }, e);
-      })
-    )).apply(this, arguments);
-  }
-  function ne() {
-    return (ne = _asyncToGenerator(
-      regeneratorRuntime.mark(function e(t, r) {
-        return regeneratorRuntime.wrap(function (e) {
-          for (;;)
-            switch ((e.prev = e.next)) {
-              case 0:
-                return (
-                  (e.next = 2), Z(_objectSpread({ method: "PATCH", url: t }, r))
-                );
-              case 2:
-                return e.abrupt("return", e.sent);
-              case 3:
-              case "end":
-                return e.stop();
-            }
-        }, e);
-      })
-    )).apply(this, arguments);
-  }
-  function oe() {
-    return (oe = _asyncToGenerator(
-      regeneratorRuntime.mark(function e(t, r) {
-        return regeneratorRuntime.wrap(function (e) {
-          for (;;)
-            switch ((e.prev = e.next)) {
-              case 0:
-                return (
-                  (e.next = 2),
-                  Z(_objectSpread({ method: "DELETE", url: t }, r))
-                );
-              case 2:
-                return e.abrupt("return", e.sent);
-              case 3:
-              case "end":
-                return e.stop();
-            }
-        }, e);
-      })
-    )).apply(this, arguments);
-  }
-  !(function (e) {
-    e[(e.JSON = 1)] = "JSON";
-    e[(e.Text = 2)] = "Text";
-    e[(e.Binary = 3)] = "Binary";
-  })(J || (J = {})),
-    (function (e) {
-      e[(e.Form = 1)] = "Form";
-      e[(e.File = 2)] = "File";
-      e[(e.Auto = 3)] = "Auto";
-    })(X || (X = {}));
-  var ae = Object.freeze({
-    __proto__: null,
-    get ResponseType() {
-      return J;
-    },
-    get BodyType() {
-      return X;
-    },
-    request: Z,
-    get: function (e, t) {
-      return ee.apply(this, arguments);
-    },
-    post: function (e, t, r) {
-      return te.apply(this, arguments);
-    },
-    put: function (e, t, r) {
-      return re.apply(this, arguments);
-    },
-    patch: function (e, t) {
-      return ne.apply(this, arguments);
-    },
-    httpDelete: function (e, t) {
-      return oe.apply(this, arguments);
-    },
-  });
-  function ie() {
-    return (ie = _asyncToGenerator(
-      regeneratorRuntime.mark(function e(t, r) {
-        return regeneratorRuntime.wrap(function (e) {
-          for (;;)
-            switch ((e.prev = e.next)) {
-              case 0:
-                return (
-                  "object" === _typeof(r) && Object.freeze(r),
-                  (e.next = 3),
-                  u({
-                    module: "Shell",
-                    message: {
-                      cmd: "execute",
-                      command: t,
-                      args: "string" == typeof r ? [r] : r,
-                    },
-                  })
-                );
-              case 3:
-                return e.abrupt("return", e.sent);
-              case 4:
-              case "end":
-                return e.stop();
-            }
-        }, e);
-      })
-    )).apply(this, arguments);
-  }
-  var ue = Object.freeze({
-    __proto__: null,
-    execute: function (e, t) {
-      return ie.apply(this, arguments);
-    },
-    open: function (e) {
-      a({ module: "Shell", message: { cmd: "open", uri: e } });
-    },
-  });
-  var ce = Object.freeze({
-    __proto__: null,
-    setResizable: function (e) {
-      a({ module: "Window", message: { cmd: "setResizable", resizable: e } });
-    },
-    setTitle: function (e) {
-      a({ module: "Window", message: { cmd: "setTitle", title: e } });
-    },
-    maximize: function () {
-      a({ module: "Window", message: { cmd: "maximize" } });
-    },
-    unmaximize: function () {
-      a({ module: "Window", message: { cmd: "unmaximize" } });
-    },
-    minimize: function () {
-      a({ module: "Window", message: { cmd: "minimize" } });
-    },
-    unminimize: function () {
-      a({ module: "Window", message: { cmd: "unminimize" } });
-    },
-    show: function () {
-      a({ module: "Window", message: { cmd: "show" } });
-    },
-    hide: function () {
-      a({ module: "Window", message: { cmd: "hide" } });
-    },
-    setTransparent: function (e) {
-      a({
-        module: "Window",
-        message: { cmd: "setTransparent", transparent: e },
-      });
-    },
-    setDecorations: function (e) {
-      a({
-        module: "Window",
-        message: { cmd: "setDecorations", decorations: e },
-      });
-    },
-    setAlwaysOnTop: function (e) {
-      a({
-        module: "Window",
-        message: { cmd: "setAlwaysOnTop", alwaysOnTop: e },
-      });
-    },
-    setWidth: function (e) {
-      a({ module: "Window", message: { cmd: "setWidth", width: e } });
-    },
-    setHeight: function (e) {
-      a({ module: "Window", message: { cmd: "setHeight", height: e } });
-    },
-    resize: function (e, t) {
-      a({ module: "Window", message: { cmd: "resize", width: e, height: t } });
-    },
-    setMinSize: function (e, t) {
-      a({
-        module: "Window",
-        message: { cmd: "setMinSize", minWidth: e, minHeight: t },
-      });
-    },
-    setMaxSize: function (e, t) {
-      a({
-        module: "Window",
-        message: { cmd: "setMaxSize", maxWidth: e, maxHeight: t },
-      });
-    },
-    setX: function (e) {
-      a({ module: "Window", message: { cmd: "setX", x: e } });
-    },
-    setY: function (e) {
-      a({ module: "Window", message: { cmd: "setY", y: e } });
-    },
-    setPosition: function (e, t) {
-      a({ module: "Window", message: { cmd: "setPosition", x: e, y: t } });
-    },
-    setFullscreen: function (e) {
-      a({ module: "Window", message: { cmd: "setFullscreen", fullscreen: e } });
-    },
-    setIcon: function (e) {
-      a({ module: "Window", message: { cmd: "setIcon", icon: e } });
-    },
-  });
-  function se() {
-    return (se = _asyncToGenerator(
-      regeneratorRuntime.mark(function e() {
-        return regeneratorRuntime.wrap(function (e) {
-          for (;;)
-            switch ((e.prev = e.next)) {
-              case 0:
-                if ("default" === window.Notification.permission) {
-                  e.next = 4;
-                  break;
-                }
-                return (
-                  (e.next = 3),
-                  Promise.resolve("granted" === window.Notification.permission)
-                );
-              case 3:
-                return e.abrupt("return", e.sent);
-              case 4:
-                return (
-                  (e.next = 6),
-                  u({
-                    module: "Notification",
-                    message: { cmd: "isNotificationPermissionGranted" },
-                  })
-                );
-              case 6:
-                return e.abrupt("return", e.sent);
-              case 7:
-              case "end":
-                return e.stop();
-            }
-        }, e);
-      })
-    )).apply(this, arguments);
-  }
-  function pe() {
-    return (pe = _asyncToGenerator(
-      regeneratorRuntime.mark(function e() {
-        return regeneratorRuntime.wrap(function (e) {
-          for (;;)
-            switch ((e.prev = e.next)) {
-              case 0:
-                return (e.next = 2), window.Notification.requestPermission();
-              case 2:
-                return e.abrupt("return", e.sent);
-              case 3:
-              case "end":
-                return e.stop();
-            }
-        }, e);
-      })
-    )).apply(this, arguments);
-  }
-  var fe = Object.freeze({
-    __proto__: null,
-    sendNotification: function (e) {
-      "string" == typeof e
-        ? new window.Notification(e)
-        : new window.Notification(e.title, e);
-    },
-    requestPermission: function () {
-      return pe.apply(this, arguments);
-    },
-    isPermissionGranted: function () {
-      return se.apply(this, arguments);
-    },
-  });
-  function le() {
-    return (le = _asyncToGenerator(
-      regeneratorRuntime.mark(function e(t, r) {
-        return regeneratorRuntime.wrap(function (e) {
-          for (;;)
-            switch ((e.prev = e.next)) {
-              case 0:
-                return (
-                  (e.next = 2),
-                  u({
-                    module: "GlobalShortcut",
-                    message: { cmd: "register", shortcut: t, handler: i(r) },
-                  })
-                );
-              case 2:
-                return e.abrupt("return", e.sent);
-              case 3:
-              case "end":
-                return e.stop();
-            }
-        }, e);
-      })
-    )).apply(this, arguments);
-  }
-  function me() {
-    return (me = _asyncToGenerator(
-      regeneratorRuntime.mark(function e(t) {
-        return regeneratorRuntime.wrap(function (e) {
-          for (;;)
-            switch ((e.prev = e.next)) {
-              case 0:
-                return (
-                  (e.next = 2),
-                  u({
-                    module: "GlobalShortcut",
-                    message: { cmd: "unregister", shortcut: t },
-                  })
-                );
-              case 2:
-                return e.abrupt("return", e.sent);
-              case 3:
-              case "end":
-                return e.stop();
-            }
-        }, e);
-      })
-    )).apply(this, arguments);
-  }
-  var he = Object.freeze({
-    __proto__: null,
-    registerShortcut: function (e, t) {
-      return le.apply(this, arguments);
-    },
-    unregisterShortcut: function (e) {
-      return me.apply(this, arguments);
-    },
-  });
-  (e.cli = f),
-    (e.dialog = h),
-    (e.event = y),
-    (e.fs = F),
-    (e.globalShortcut = he),
-    (e.http = ae),
-    (e.notification = fe),
-    (e.path = Q),
-    (e.shell = ue),
-    (e.tauri = s),
-    (e.window = ce),
-    Object.defineProperty(e, "__esModule", { value: !0 });
-});
-=======
-function ownKeys(e,t){var r=Object.keys(e);if(Object.getOwnPropertySymbols){var n=Object.getOwnPropertySymbols(e);t&&(n=n.filter((function(t){return Object.getOwnPropertyDescriptor(e,t).enumerable}))),r.push.apply(r,n)}return r}function _objectSpread(e){for(var t=1;t<arguments.length;t++){var r=null!=arguments[t]?arguments[t]:{};t%2?ownKeys(Object(r),!0).forEach((function(t){_defineProperty(e,t,r[t])})):Object.getOwnPropertyDescriptors?Object.defineProperties(e,Object.getOwnPropertyDescriptors(r)):ownKeys(Object(r)).forEach((function(t){Object.defineProperty(e,t,Object.getOwnPropertyDescriptor(r,t))}))}return e}function _defineProperty(e,t,r){return t in e?Object.defineProperty(e,t,{value:r,enumerable:!0,configurable:!0,writable:!0}):e[t]=r,e}function _classCallCheck(e,t){if(!(e instanceof t))throw new TypeError("Cannot call a class as a function")}function _defineProperties(e,t){for(var r=0;r<t.length;r++){var n=t[r];n.enumerable=n.enumerable||!1,n.configurable=!0,"value"in n&&(n.writable=!0),Object.defineProperty(e,n.key,n)}}function _createClass(e,t,r){return t&&_defineProperties(e.prototype,t),r&&_defineProperties(e,r),e}function asyncGeneratorStep(e,t,r,n,o,a,i){try{var u=e[a](i),s=u.value}catch(e){return void r(e)}u.done?t(s):Promise.resolve(s).then(n,o)}function _asyncToGenerator(e){return function(){var t=this,r=arguments;return new Promise((function(n,o){var a=e.apply(t,r);function i(e){asyncGeneratorStep(a,n,o,i,u,"next",e)}function u(e){asyncGeneratorStep(a,n,o,i,u,"throw",e)}i(void 0)}))}}function _typeof(e){return(_typeof="function"==typeof Symbol&&"symbol"==typeof Symbol.iterator?function(e){return typeof e}:function(e){return e&&"function"==typeof Symbol&&e.constructor===Symbol&&e!==Symbol.prototype?"symbol":typeof e})(e)}!function(e,t){"object"===("undefined"==typeof exports?"undefined":_typeof(exports))&&"undefined"!=typeof module?t(exports):"function"==typeof define&&define.amd?define(["exports"],t):t((e="undefined"!=typeof globalThis?globalThis:e||self).__TAURI__={})}(this,(function(e){"use strict";var t=function(e){var t,r=Object.prototype,n=r.hasOwnProperty,o="function"==typeof Symbol?Symbol:{},a=o.iterator||"@@iterator",i=o.asyncIterator||"@@asyncIterator",u=o.toStringTag||"@@toStringTag";function s(e,t,r){return Object.defineProperty(e,t,{value:r,enumerable:!0,configurable:!0,writable:!0}),e[t]}try{s({},"")}catch(e){s=function(e,t,r){return e[t]=r}}function c(e,t,r,n){var o=t&&t.prototype instanceof y?t:y,a=Object.create(o.prototype),i=new j(n||[]);return a._invoke=function(e,t,r){var n=f;return function(o,a){if(n===m)throw new Error("Generator is already running");if(n===h){if("throw"===o)throw a;return F()}for(r.method=o,r.arg=a;;){var i=r.delegate;if(i){var u=k(i,r);if(u){if(u===d)continue;return u}}if("next"===r.method)r.sent=r._sent=r.arg;else if("throw"===r.method){if(n===f)throw n=h,r.arg;r.dispatchException(r.arg)}else"return"===r.method&&r.abrupt("return",r.arg);n=m;var s=p(e,t,r);if("normal"===s.type){if(n=r.done?h:l,s.arg===d)continue;return{value:s.arg,done:r.done}}"throw"===s.type&&(n=h,r.method="throw",r.arg=s.arg)}}}(e,r,i),a}function p(e,t,r){try{return{type:"normal",arg:e.call(t,r)}}catch(e){return{type:"throw",arg:e}}}e.wrap=c;var f="suspendedStart",l="suspendedYield",m="executing",h="completed",d={};function y(){}function g(){}function v(){}var w={};w[a]=function(){return this};var b=Object.getPrototypeOf,_=b&&b(b(O([])));_&&_!==r&&n.call(_,a)&&(w=_);var x=v.prototype=y.prototype=Object.create(w);function R(e){["next","throw","return"].forEach((function(t){s(e,t,(function(e){return this._invoke(t,e)}))}))}function T(e,t){function r(o,a,i,u){var s=p(e[o],e,a);if("throw"!==s.type){var c=s.arg,f=c.value;return f&&"object"===_typeof(f)&&n.call(f,"__await")?t.resolve(f.__await).then((function(e){r("next",e,i,u)}),(function(e){r("throw",e,i,u)})):t.resolve(f).then((function(e){c.value=e,i(c)}),(function(e){return r("throw",e,i,u)}))}u(s.arg)}var o;this._invoke=function(e,n){function a(){return new t((function(t,o){r(e,n,t,o)}))}return o=o?o.then(a,a):a()}}function k(e,r){var n=e.iterator[r.method];if(n===t){if(r.delegate=null,"throw"===r.method){if(e.iterator.return&&(r.method="return",r.arg=t,k(e,r),"throw"===r.method))return d;r.method="throw",r.arg=new TypeError("The iterator does not provide a 'throw' method")}return d}var o=p(n,e.iterator,r.arg);if("throw"===o.type)return r.method="throw",r.arg=o.arg,r.delegate=null,d;var a=o.arg;return a?a.done?(r[e.resultName]=a.value,r.next=e.nextLoc,"return"!==r.method&&(r.method="next",r.arg=t),r.delegate=null,d):a:(r.method="throw",r.arg=new TypeError("iterator result is not an object"),r.delegate=null,d)}function P(e){var t={tryLoc:e[0]};1 in e&&(t.catchLoc=e[1]),2 in e&&(t.finallyLoc=e[2],t.afterLoc=e[3]),this.tryEntries.push(t)}function G(e){var t=e.completion||{};t.type="normal",delete t.arg,e.completion=t}function j(e){this.tryEntries=[{tryLoc:"root"}],e.forEach(P,this),this.reset(!0)}function O(e){if(e){var r=e[a];if(r)return r.call(e);if("function"==typeof e.next)return e;if(!isNaN(e.length)){var o=-1,i=function r(){for(;++o<e.length;)if(n.call(e,o))return r.value=e[o],r.done=!1,r;return r.value=t,r.done=!0,r};return i.next=i}}return{next:F}}function F(){return{value:t,done:!0}}return g.prototype=x.constructor=v,v.constructor=g,g.displayName=s(v,u,"GeneratorFunction"),e.isGeneratorFunction=function(e){var t="function"==typeof e&&e.constructor;return!!t&&(t===g||"GeneratorFunction"===(t.displayName||t.name))},e.mark=function(e){return Object.setPrototypeOf?Object.setPrototypeOf(e,v):(e.__proto__=v,s(e,u,"GeneratorFunction")),e.prototype=Object.create(x),e},e.awrap=function(e){return{__await:e}},R(T.prototype),T.prototype[i]=function(){return this},e.AsyncIterator=T,e.async=function(t,r,n,o,a){void 0===a&&(a=Promise);var i=new T(c(t,r,n,o),a);return e.isGeneratorFunction(r)?i:i.next().then((function(e){return e.done?e.value:i.next()}))},R(x),s(x,u,"Generator"),x[a]=function(){return this},x.toString=function(){return"[object Generator]"},e.keys=function(e){var t=[];for(var r in e)t.push(r);return t.reverse(),function r(){for(;t.length;){var n=t.pop();if(n in e)return r.value=n,r.done=!1,r}return r.done=!0,r}},e.values=O,j.prototype={constructor:j,reset:function(e){if(this.prev=0,this.next=0,this.sent=this._sent=t,this.done=!1,this.delegate=null,this.method="next",this.arg=t,this.tryEntries.forEach(G),!e)for(var r in this)"t"===r.charAt(0)&&n.call(this,r)&&!isNaN(+r.slice(1))&&(this[r]=t)},stop:function(){this.done=!0;var e=this.tryEntries[0].completion;if("throw"===e.type)throw e.arg;return this.rval},dispatchException:function(e){if(this.done)throw e;var r=this;function o(n,o){return u.type="throw",u.arg=e,r.next=n,o&&(r.method="next",r.arg=t),!!o}for(var a=this.tryEntries.length-1;a>=0;--a){var i=this.tryEntries[a],u=i.completion;if("root"===i.tryLoc)return o("end");if(i.tryLoc<=this.prev){var s=n.call(i,"catchLoc"),c=n.call(i,"finallyLoc");if(s&&c){if(this.prev<i.catchLoc)return o(i.catchLoc,!0);if(this.prev<i.finallyLoc)return o(i.finallyLoc)}else if(s){if(this.prev<i.catchLoc)return o(i.catchLoc,!0)}else{if(!c)throw new Error("try statement without catch or finally");if(this.prev<i.finallyLoc)return o(i.finallyLoc)}}}},abrupt:function(e,t){for(var r=this.tryEntries.length-1;r>=0;--r){var o=this.tryEntries[r];if(o.tryLoc<=this.prev&&n.call(o,"finallyLoc")&&this.prev<o.finallyLoc){var a=o;break}}a&&("break"===e||"continue"===e)&&a.tryLoc<=t&&t<=a.finallyLoc&&(a=null);var i=a?a.completion:{};return i.type=e,i.arg=t,a?(this.method="next",this.next=a.finallyLoc,d):this.complete(i)},complete:function(e,t){if("throw"===e.type)throw e.arg;return"break"===e.type||"continue"===e.type?this.next=e.arg:"return"===e.type?(this.rval=this.arg=e.arg,this.method="return",this.next="end"):"normal"===e.type&&t&&(this.next=t),d},finish:function(e){for(var t=this.tryEntries.length-1;t>=0;--t){var r=this.tryEntries[t];if(r.finallyLoc===e)return this.complete(r.completion,r.afterLoc),G(r),d}},catch:function(e){for(var t=this.tryEntries.length-1;t>=0;--t){var r=this.tryEntries[t];if(r.tryLoc===e){var n=r.completion;if("throw"===n.type){var o=n.arg;G(r)}return o}}throw new Error("illegal catch attempt")},delegateYield:function(e,r,n){return this.delegate={iterator:O(e),resultName:r,nextLoc:n},"next"===this.method&&(this.arg=t),d}},e}("object"===("undefined"==typeof module?"undefined":_typeof(module))?module.exports:{});try{regeneratorRuntime=t}catch(e){Function("r","regeneratorRuntime = r")(t)}function r(e){for(var t=void 0,r=e[0],n=1;n<e.length;){var o=e[n],a=e[n+1];if(n+=2,("optionalAccess"===o||"optionalCall"===o)&&null==r)return;"access"===o||"optionalAccess"===o?(t=r,r=a(r)):"call"!==o&&"optionalCall"!==o||(r=a((function(){for(var e,n=arguments.length,o=new Array(n),a=0;a<n;a++)o[a]=arguments[a];return(e=r).call.apply(e,[t].concat(o))})),t=void 0)}return r}function n(){return Math.floor(65536*(1+Math.random())).toString(16).substring(1)}function o(){return n()+n()+"-"+n()+"-"+n()+"-"+n()+"-"+n()+n()+n()}function a(e){window.__TAURI_INVOKE_HANDLER__(JSON.stringify(e))}function i(e){var t=arguments.length>1&&void 0!==arguments[1]&&arguments[1],n=o();return Object.defineProperty(window,n,{value:function(o){return t&&Reflect.deleteProperty(window,n),r([e,"optionalCall",function(e){return e(o)}])},writable:!1,configurable:!0}),n}function u(e){return s.apply(this,arguments)}function s(){return(s=_asyncToGenerator(regeneratorRuntime.mark((function e(t){return regeneratorRuntime.wrap((function(e){for(;;)switch(e.prev=e.next){case 0:return e.next=2,new Promise((function(e,r){var n=i((function(t){e(t),Reflect.deleteProperty(window,o)}),!0),o=i((function(e){r(e),Reflect.deleteProperty(window,n)}),!0);a(_objectSpread({callback:n,error:o},t))}));case 2:return e.abrupt("return",e.sent);case 3:case"end":return e.stop()}}),e)})))).apply(this,arguments)}var c=Object.freeze({__proto__:null,invoke:a,transformCallback:i,promisified:u});function p(){return(p=_asyncToGenerator(regeneratorRuntime.mark((function e(){return regeneratorRuntime.wrap((function(e){for(;;)switch(e.prev=e.next){case 0:return e.next=2,u({module:"Cli",message:{cmd:"cliMatches"}});case 2:return e.abrupt("return",e.sent);case 3:case"end":return e.stop()}}),e)})))).apply(this,arguments)}var f=Object.freeze({__proto__:null,getMatches:function(){return p.apply(this,arguments)}});function l(){return(l=_asyncToGenerator(regeneratorRuntime.mark((function e(){var t,r=arguments;return regeneratorRuntime.wrap((function(e){for(;;)switch(e.prev=e.next){case 0:return"object"===_typeof(t=r.length>0&&void 0!==r[0]?r[0]:{})&&Object.freeze(t),e.next=4,u({module:"Dialog",message:{cmd:"openDialog",options:t}});case 4:return e.abrupt("return",e.sent);case 5:case"end":return e.stop()}}),e)})))).apply(this,arguments)}function m(){return(m=_asyncToGenerator(regeneratorRuntime.mark((function e(){var t,r=arguments;return regeneratorRuntime.wrap((function(e){for(;;)switch(e.prev=e.next){case 0:return"object"===_typeof(t=r.length>0&&void 0!==r[0]?r[0]:{})&&Object.freeze(t),e.next=4,u({module:"Dialog",message:{cmd:"saveDialog",options:t}});case 4:return e.abrupt("return",e.sent);case 5:case"end":return e.stop()}}),e)})))).apply(this,arguments)}var h=Object.freeze({__proto__:null,open:function(){return l.apply(this,arguments)},save:function(){return m.apply(this,arguments)}});var d,y=Object.freeze({__proto__:null,listen:function(e,t){var r=arguments.length>2&&void 0!==arguments[2]&&arguments[2];a({module:"Event",message:{cmd:"listen",event:e,handler:i(t,r),once:r}})},emit:function(e,t){a({module:"Event",message:{cmd:"emit",event:e,payload:t}})}});function g(){return(g=_asyncToGenerator(regeneratorRuntime.mark((function e(t){var r,n=arguments;return regeneratorRuntime.wrap((function(e){for(;;)switch(e.prev=e.next){case 0:return r=n.length>1&&void 0!==n[1]?n[1]:{},e.next=3,u({module:"Fs",message:{cmd:"readTextFile",path:t,options:r}});case 3:return e.abrupt("return",e.sent);case 4:case"end":return e.stop()}}),e)})))).apply(this,arguments)}function v(){return(v=_asyncToGenerator(regeneratorRuntime.mark((function e(t){var r,n=arguments;return regeneratorRuntime.wrap((function(e){for(;;)switch(e.prev=e.next){case 0:return r=n.length>1&&void 0!==n[1]?n[1]:{},e.next=3,u({module:"Fs",message:{cmd:"readBinaryFile",path:t,options:r}});case 3:return e.abrupt("return",e.sent);case 4:case"end":return e.stop()}}),e)})))).apply(this,arguments)}function w(){return(w=_asyncToGenerator(regeneratorRuntime.mark((function e(t){var r,n=arguments;return regeneratorRuntime.wrap((function(e){for(;;)switch(e.prev=e.next){case 0:return"object"===_typeof(r=n.length>1&&void 0!==n[1]?n[1]:{})&&Object.freeze(r),"object"===_typeof(t)&&Object.freeze(t),e.next=5,u({module:"Fs",message:{cmd:"writeFile",path:t.path,contents:t.contents,options:r}});case 5:return e.abrupt("return",e.sent);case 6:case"end":return e.stop()}}),e)})))).apply(this,arguments)}!function(e){e[e.Audio=1]="Audio";e[e.Cache=2]="Cache";e[e.Config=3]="Config";e[e.Data=4]="Data";e[e.LocalData=5]="LocalData";e[e.Desktop=6]="Desktop";e[e.Document=7]="Document";e[e.Download=8]="Download";e[e.Executable=9]="Executable";e[e.Font=10]="Font";e[e.Home=11]="Home";e[e.Picture=12]="Picture";e[e.Public=13]="Public";e[e.Runtime=14]="Runtime";e[e.Template=15]="Template";e[e.Video=16]="Video";e[e.Resource=17]="Resource";e[e.App=18]="App"}(d||(d={}));var b=65536;function _(e){var t=function(e){if(e.length<b)return String.fromCharCode.apply(null,Array.from(e));for(var t="",r=e.length,n=0;n<r;n++){var o=e.subarray(n*b,(n+1)*b);t+=String.fromCharCode.apply(null,Array.from(o))}return t}(new Uint8Array(e));return btoa(t)}function x(){return(x=_asyncToGenerator(regeneratorRuntime.mark((function e(t){var r,n=arguments;return regeneratorRuntime.wrap((function(e){for(;;)switch(e.prev=e.next){case 0:return"object"===_typeof(r=n.length>1&&void 0!==n[1]?n[1]:{})&&Object.freeze(r),"object"===_typeof(t)&&Object.freeze(t),e.next=5,u({module:"Fs",message:{cmd:"writeBinaryFile",path:t.path,contents:_(t.contents),options:r}});case 5:return e.abrupt("return",e.sent);case 6:case"end":return e.stop()}}),e)})))).apply(this,arguments)}function R(){return(R=_asyncToGenerator(regeneratorRuntime.mark((function e(t){var r,n=arguments;return regeneratorRuntime.wrap((function(e){for(;;)switch(e.prev=e.next){case 0:return r=n.length>1&&void 0!==n[1]?n[1]:{},e.next=3,u({module:"Fs",message:{cmd:"readDir",path:t,options:r}});case 3:return e.abrupt("return",e.sent);case 4:case"end":return e.stop()}}),e)})))).apply(this,arguments)}function T(){return(T=_asyncToGenerator(regeneratorRuntime.mark((function e(t){var r,n=arguments;return regeneratorRuntime.wrap((function(e){for(;;)switch(e.prev=e.next){case 0:return r=n.length>1&&void 0!==n[1]?n[1]:{},e.next=3,u({module:"Fs",message:{cmd:"createDir",path:t,options:r}});case 3:return e.abrupt("return",e.sent);case 4:case"end":return e.stop()}}),e)})))).apply(this,arguments)}function k(){return(k=_asyncToGenerator(regeneratorRuntime.mark((function e(t){var r,n=arguments;return regeneratorRuntime.wrap((function(e){for(;;)switch(e.prev=e.next){case 0:return r=n.length>1&&void 0!==n[1]?n[1]:{},e.next=3,u({module:"Fs",message:{cmd:"removeDir",path:t,options:r}});case 3:return e.abrupt("return",e.sent);case 4:case"end":return e.stop()}}),e)})))).apply(this,arguments)}function P(){return(P=_asyncToGenerator(regeneratorRuntime.mark((function e(t,r){var n,o=arguments;return regeneratorRuntime.wrap((function(e){for(;;)switch(e.prev=e.next){case 0:return n=o.length>2&&void 0!==o[2]?o[2]:{},e.next=3,u({module:"Fs",message:{cmd:"copyFile",source:t,destination:r,options:n}});case 3:return e.abrupt("return",e.sent);case 4:case"end":return e.stop()}}),e)})))).apply(this,arguments)}function G(){return(G=_asyncToGenerator(regeneratorRuntime.mark((function e(t){var r,n=arguments;return regeneratorRuntime.wrap((function(e){for(;;)switch(e.prev=e.next){case 0:return r=n.length>1&&void 0!==n[1]?n[1]:{},e.next=3,u({module:"Fs",message:{cmd:"removeFile",path:t,options:r}});case 3:return e.abrupt("return",e.sent);case 4:case"end":return e.stop()}}),e)})))).apply(this,arguments)}function j(){return(j=_asyncToGenerator(regeneratorRuntime.mark((function e(t,r){var n,o=arguments;return regeneratorRuntime.wrap((function(e){for(;;)switch(e.prev=e.next){case 0:return n=o.length>2&&void 0!==o[2]?o[2]:{},e.next=3,u({module:"Fs",message:{cmd:"renameFile",oldPath:t,newPath:r,options:n}});case 3:return e.abrupt("return",e.sent);case 4:case"end":return e.stop()}}),e)})))).apply(this,arguments)}var O=Object.freeze({__proto__:null,get BaseDirectory(){return d},get Dir(){return d},readTextFile:function(e){return g.apply(this,arguments)},readBinaryFile:function(e){return v.apply(this,arguments)},writeFile:function(e){return w.apply(this,arguments)},writeBinaryFile:function(e){return x.apply(this,arguments)},readDir:function(e){return R.apply(this,arguments)},createDir:function(e){return T.apply(this,arguments)},removeDir:function(e){return k.apply(this,arguments)},copyFile:function(e,t){return P.apply(this,arguments)},removeFile:function(e){return G.apply(this,arguments)},renameFile:function(e,t){return j.apply(this,arguments)}});function F(){return(F=_asyncToGenerator(regeneratorRuntime.mark((function e(){return regeneratorRuntime.wrap((function(e){for(;;)switch(e.prev=e.next){case 0:return e.next=2,u({module:"Fs",message:{cmd:"resolvePath",path:"",directory:d.App}});case 2:return e.abrupt("return",e.sent);case 3:case"end":return e.stop()}}),e)})))).apply(this,arguments)}function D(){return(D=_asyncToGenerator(regeneratorRuntime.mark((function e(){return regeneratorRuntime.wrap((function(e){for(;;)switch(e.prev=e.next){case 0:return e.next=2,u({module:"Fs",message:{cmd:"resolvePath",path:"",directory:d.Audio}});case 2:return e.abrupt("return",e.sent);case 3:case"end":return e.stop()}}),e)})))).apply(this,arguments)}function S(){return(S=_asyncToGenerator(regeneratorRuntime.mark((function e(){return regeneratorRuntime.wrap((function(e){for(;;)switch(e.prev=e.next){case 0:return e.next=2,u({module:"Fs",message:{cmd:"resolvePath",path:"",directory:d.Cache}});case 2:return e.abrupt("return",e.sent);case 3:case"end":return e.stop()}}),e)})))).apply(this,arguments)}function E(){return(E=_asyncToGenerator(regeneratorRuntime.mark((function e(){return regeneratorRuntime.wrap((function(e){for(;;)switch(e.prev=e.next){case 0:return e.next=2,u({module:"Fs",message:{cmd:"resolvePath",path:"",directory:d.Config}});case 2:return e.abrupt("return",e.sent);case 3:case"end":return e.stop()}}),e)})))).apply(this,arguments)}function z(){return(z=_asyncToGenerator(regeneratorRuntime.mark((function e(){return regeneratorRuntime.wrap((function(e){for(;;)switch(e.prev=e.next){case 0:return e.next=2,u({module:"Fs",message:{cmd:"resolvePath",path:"",directory:d.Data}});case 2:return e.abrupt("return",e.sent);case 3:case"end":return e.stop()}}),e)})))).apply(this,arguments)}function L(){return(L=_asyncToGenerator(regeneratorRuntime.mark((function e(){return regeneratorRuntime.wrap((function(e){for(;;)switch(e.prev=e.next){case 0:return e.next=2,u({module:"Fs",message:{cmd:"resolvePath",path:"",directory:d.Desktop}});case 2:return e.abrupt("return",e.sent);case 3:case"end":return e.stop()}}),e)})))).apply(this,arguments)}function C(){return(C=_asyncToGenerator(regeneratorRuntime.mark((function e(){return regeneratorRuntime.wrap((function(e){for(;;)switch(e.prev=e.next){case 0:return e.next=2,u({module:"Fs",message:{cmd:"resolvePath",path:"",directory:d.Document}});case 2:return e.abrupt("return",e.sent);case 3:case"end":return e.stop()}}),e)})))).apply(this,arguments)}function W(){return(W=_asyncToGenerator(regeneratorRuntime.mark((function e(){return regeneratorRuntime.wrap((function(e){for(;;)switch(e.prev=e.next){case 0:return e.next=2,u({module:"Fs",message:{cmd:"resolvePath",path:"",directory:d.Download}});case 2:return e.abrupt("return",e.sent);case 3:case"end":return e.stop()}}),e)})))).apply(this,arguments)}function A(){return(A=_asyncToGenerator(regeneratorRuntime.mark((function e(){return regeneratorRuntime.wrap((function(e){for(;;)switch(e.prev=e.next){case 0:return e.next=2,u({module:"Fs",message:{cmd:"resolvePath",path:"",directory:d.Executable}});case 2:return e.abrupt("return",e.sent);case 3:case"end":return e.stop()}}),e)})))).apply(this,arguments)}function N(){return(N=_asyncToGenerator(regeneratorRuntime.mark((function e(){return regeneratorRuntime.wrap((function(e){for(;;)switch(e.prev=e.next){case 0:return e.next=2,u({module:"Fs",message:{cmd:"resolvePath",path:"",directory:d.Font}});case 2:return e.abrupt("return",e.sent);case 3:case"end":return e.stop()}}),e)})))).apply(this,arguments)}function H(){return(H=_asyncToGenerator(regeneratorRuntime.mark((function e(){return regeneratorRuntime.wrap((function(e){for(;;)switch(e.prev=e.next){case 0:return e.next=2,u({module:"Fs",message:{cmd:"resolvePath",path:"",directory:d.Home}});case 2:return e.abrupt("return",e.sent);case 3:case"end":return e.stop()}}),e)})))).apply(this,arguments)}function q(){return(q=_asyncToGenerator(regeneratorRuntime.mark((function e(){return regeneratorRuntime.wrap((function(e){for(;;)switch(e.prev=e.next){case 0:return e.next=2,u({module:"Fs",message:{cmd:"resolvePath",path:"",directory:d.LocalData}});case 2:return e.abrupt("return",e.sent);case 3:case"end":return e.stop()}}),e)})))).apply(this,arguments)}function M(){return(M=_asyncToGenerator(regeneratorRuntime.mark((function e(){return regeneratorRuntime.wrap((function(e){for(;;)switch(e.prev=e.next){case 0:return e.next=2,u({module:"Fs",message:{cmd:"resolvePath",path:"",directory:d.Picture}});case 2:return e.abrupt("return",e.sent);case 3:case"end":return e.stop()}}),e)})))).apply(this,arguments)}function B(){return(B=_asyncToGenerator(regeneratorRuntime.mark((function e(){return regeneratorRuntime.wrap((function(e){for(;;)switch(e.prev=e.next){case 0:return e.next=2,u({module:"Fs",message:{cmd:"resolvePath",path:"",directory:d.Public}});case 2:return e.abrupt("return",e.sent);case 3:case"end":return e.stop()}}),e)})))).apply(this,arguments)}function I(){return(I=_asyncToGenerator(regeneratorRuntime.mark((function e(){return regeneratorRuntime.wrap((function(e){for(;;)switch(e.prev=e.next){case 0:return e.next=2,u({module:"Fs",message:{cmd:"resolvePath",path:"",directory:d.Resource}});case 2:return e.abrupt("return",e.sent);case 3:case"end":return e.stop()}}),e)})))).apply(this,arguments)}function K(){return(K=_asyncToGenerator(regeneratorRuntime.mark((function e(){return regeneratorRuntime.wrap((function(e){for(;;)switch(e.prev=e.next){case 0:return e.next=2,u({module:"Fs",message:{cmd:"resolvePath",path:"",directory:d.Runtime}});case 2:return e.abrupt("return",e.sent);case 3:case"end":return e.stop()}}),e)})))).apply(this,arguments)}function U(){return(U=_asyncToGenerator(regeneratorRuntime.mark((function e(){return regeneratorRuntime.wrap((function(e){for(;;)switch(e.prev=e.next){case 0:return e.next=2,u({module:"Fs",message:{cmd:"resolvePath",path:"",directory:d.Template}});case 2:return e.abrupt("return",e.sent);case 3:case"end":return e.stop()}}),e)})))).apply(this,arguments)}function V(){return(V=_asyncToGenerator(regeneratorRuntime.mark((function e(){return regeneratorRuntime.wrap((function(e){for(;;)switch(e.prev=e.next){case 0:return e.next=2,u({module:"Fs",message:{cmd:"resolvePath",path:"",directory:d.Video}});case 2:return e.abrupt("return",e.sent);case 3:case"end":return e.stop()}}),e)})))).apply(this,arguments)}function Y(){return(Y=_asyncToGenerator(regeneratorRuntime.mark((function e(t,r){return regeneratorRuntime.wrap((function(e){for(;;)switch(e.prev=e.next){case 0:return e.next=2,u({module:"Fs",message:{cmd:"resolvePath",path:t,directory:r}});case 2:return e.abrupt("return",e.sent);case 3:case"end":return e.stop()}}),e)})))).apply(this,arguments)}var J,X,Q=Object.freeze({__proto__:null,appDir:function(){return F.apply(this,arguments)},audioDir:function(){return D.apply(this,arguments)},cacheDir:function(){return S.apply(this,arguments)},configDir:function(){return E.apply(this,arguments)},dataDir:function(){return z.apply(this,arguments)},desktopDir:function(){return L.apply(this,arguments)},documentDir:function(){return C.apply(this,arguments)},downloadDir:function(){return W.apply(this,arguments)},executableDir:function(){return A.apply(this,arguments)},fontDir:function(){return N.apply(this,arguments)},homeDir:function(){return H.apply(this,arguments)},localDataDir:function(){return q.apply(this,arguments)},pictureDir:function(){return M.apply(this,arguments)},publicDir:function(){return B.apply(this,arguments)},resourceDir:function(){return I.apply(this,arguments)},runtimeDir:function(){return K.apply(this,arguments)},templateDir:function(){return U.apply(this,arguments)},videoDir:function(){return V.apply(this,arguments)},resolvePath:function(e,t){return Y.apply(this,arguments)}});!function(e){e[e.JSON=1]="JSON";e[e.Text=2]="Text";e[e.Binary=3]="Binary"}(J||(J={})),function(e){e[e.Form=1]="Form";e[e.File=2]="File";e[e.Auto=3]="Auto"}(X||(X={}));var Z=function(){function e(t){_classCallCheck(this,e),this.id=t}var t,r,n,o,a,i;return _createClass(e,[{key:"request",value:(i=_asyncToGenerator(regeneratorRuntime.mark((function e(t){return regeneratorRuntime.wrap((function(e){for(;;)switch(e.prev=e.next){case 0:return e.next=2,u({module:"Http",message:{cmd:"httpRequest",client:this.id,options:t}});case 2:return e.abrupt("return",e.sent);case 3:case"end":return e.stop()}}),e,this)}))),function(e){return i.apply(this,arguments)})},{key:"get",value:(a=_asyncToGenerator(regeneratorRuntime.mark((function e(t,r){return regeneratorRuntime.wrap((function(e){for(;;)switch(e.prev=e.next){case 0:return e.next=2,this.request(_objectSpread({method:"GET",url:t},r));case 2:return e.abrupt("return",e.sent);case 3:case"end":return e.stop()}}),e,this)}))),function(e,t){return a.apply(this,arguments)})},{key:"post",value:(o=_asyncToGenerator(regeneratorRuntime.mark((function e(t,r,n){return regeneratorRuntime.wrap((function(e){for(;;)switch(e.prev=e.next){case 0:return e.next=2,this.request(_objectSpread({method:"POST",url:t,body:r},n));case 2:return e.abrupt("return",e.sent);case 3:case"end":return e.stop()}}),e,this)}))),function(e,t,r){return o.apply(this,arguments)})},{key:"put",value:(n=_asyncToGenerator(regeneratorRuntime.mark((function e(t,r,n){return regeneratorRuntime.wrap((function(e){for(;;)switch(e.prev=e.next){case 0:return e.next=2,this.request(_objectSpread({method:"PUT",url:t,body:r},n));case 2:return e.abrupt("return",e.sent);case 3:case"end":return e.stop()}}),e,this)}))),function(e,t,r){return n.apply(this,arguments)})},{key:"patch",value:(r=_asyncToGenerator(regeneratorRuntime.mark((function e(t,r){return regeneratorRuntime.wrap((function(e){for(;;)switch(e.prev=e.next){case 0:return e.next=2,this.request(_objectSpread({method:"PATCH",url:t},r));case 2:return e.abrupt("return",e.sent);case 3:case"end":return e.stop()}}),e,this)}))),function(e,t){return r.apply(this,arguments)})},{key:"delete",value:(t=_asyncToGenerator(regeneratorRuntime.mark((function e(t,r){return regeneratorRuntime.wrap((function(e){for(;;)switch(e.prev=e.next){case 0:return e.next=2,this.request(_objectSpread({method:"DELETE",url:t},r));case 2:return e.abrupt("return",e.sent);case 3:case"end":return e.stop()}}),e,this)}))),function(e,r){return t.apply(this,arguments)})}]),e}();function $(){return($=_asyncToGenerator(regeneratorRuntime.mark((function e(t){return regeneratorRuntime.wrap((function(e){for(;;)switch(e.prev=e.next){case 0:return e.next=2,u({module:"Http",message:{cmd:"createClient",options:t}}).then((function(e){return new Z(e)}));case 2:return e.abrupt("return",e.sent);case 3:case"end":return e.stop()}}),e)})))).apply(this,arguments)}var ee=Object.freeze({__proto__:null,get ResponseType(){return J},get BodyType(){return X},Client:Z,getClient:function(e){return $.apply(this,arguments)}});function te(){return(te=_asyncToGenerator(regeneratorRuntime.mark((function e(t,r){return regeneratorRuntime.wrap((function(e){for(;;)switch(e.prev=e.next){case 0:return"object"===_typeof(r)&&Object.freeze(r),e.next=3,u({module:"Shell",message:{cmd:"execute",command:t,args:"string"==typeof r?[r]:r}});case 3:return e.abrupt("return",e.sent);case 4:case"end":return e.stop()}}),e)})))).apply(this,arguments)}var re=Object.freeze({__proto__:null,execute:function(e,t){return te.apply(this,arguments)},open:function(e){a({module:"Shell",message:{cmd:"open",uri:e}})}});var ne=Object.freeze({__proto__:null,setResizable:function(e){a({module:"Window",message:{cmd:"setResizable",resizable:e}})},setTitle:function(e){a({module:"Window",message:{cmd:"setTitle",title:e}})},maximize:function(){a({module:"Window",message:{cmd:"maximize"}})},unmaximize:function(){a({module:"Window",message:{cmd:"unmaximize"}})},minimize:function(){a({module:"Window",message:{cmd:"minimize"}})},unminimize:function(){a({module:"Window",message:{cmd:"unminimize"}})},show:function(){a({module:"Window",message:{cmd:"show"}})},hide:function(){a({module:"Window",message:{cmd:"hide"}})},setTransparent:function(e){a({module:"Window",message:{cmd:"setTransparent",transparent:e}})},setDecorations:function(e){a({module:"Window",message:{cmd:"setDecorations",decorations:e}})},setAlwaysOnTop:function(e){a({module:"Window",message:{cmd:"setAlwaysOnTop",alwaysOnTop:e}})},setWidth:function(e){a({module:"Window",message:{cmd:"setWidth",width:e}})},setHeight:function(e){a({module:"Window",message:{cmd:"setHeight",height:e}})},resize:function(e,t){a({module:"Window",message:{cmd:"resize",width:e,height:t}})},setMinSize:function(e,t){a({module:"Window",message:{cmd:"setMinSize",minWidth:e,minHeight:t}})},setMaxSize:function(e,t){a({module:"Window",message:{cmd:"setMaxSize",maxWidth:e,maxHeight:t}})},setX:function(e){a({module:"Window",message:{cmd:"setX",x:e}})},setY:function(e){a({module:"Window",message:{cmd:"setY",y:e}})},setPosition:function(e,t){a({module:"Window",message:{cmd:"setPosition",x:e,y:t}})},setFullscreen:function(e){a({module:"Window",message:{cmd:"setFullscreen",fullscreen:e}})},setIcon:function(e){a({module:"Window",message:{cmd:"setIcon",icon:e}})}});function oe(){return(oe=_asyncToGenerator(regeneratorRuntime.mark((function e(){return regeneratorRuntime.wrap((function(e){for(;;)switch(e.prev=e.next){case 0:if("default"===window.Notification.permission){e.next=4;break}return e.next=3,Promise.resolve("granted"===window.Notification.permission);case 3:return e.abrupt("return",e.sent);case 4:return e.next=6,u({module:"Notification",message:{cmd:"isNotificationPermissionGranted"}});case 6:return e.abrupt("return",e.sent);case 7:case"end":return e.stop()}}),e)})))).apply(this,arguments)}function ae(){return(ae=_asyncToGenerator(regeneratorRuntime.mark((function e(){return regeneratorRuntime.wrap((function(e){for(;;)switch(e.prev=e.next){case 0:return e.next=2,window.Notification.requestPermission();case 2:return e.abrupt("return",e.sent);case 3:case"end":return e.stop()}}),e)})))).apply(this,arguments)}var ie=Object.freeze({__proto__:null,sendNotification:function(e){"string"==typeof e?new window.Notification(e):new window.Notification(e.title,e)},requestPermission:function(){return ae.apply(this,arguments)},isPermissionGranted:function(){return oe.apply(this,arguments)}});function ue(){return(ue=_asyncToGenerator(regeneratorRuntime.mark((function e(t,r){return regeneratorRuntime.wrap((function(e){for(;;)switch(e.prev=e.next){case 0:return e.next=2,u({module:"GlobalShortcut",message:{cmd:"register",shortcut:t,handler:i(r)}});case 2:return e.abrupt("return",e.sent);case 3:case"end":return e.stop()}}),e)})))).apply(this,arguments)}function se(){return(se=_asyncToGenerator(regeneratorRuntime.mark((function e(t){return regeneratorRuntime.wrap((function(e){for(;;)switch(e.prev=e.next){case 0:return e.next=2,u({module:"GlobalShortcut",message:{cmd:"unregister",shortcut:t}});case 2:return e.abrupt("return",e.sent);case 3:case"end":return e.stop()}}),e)})))).apply(this,arguments)}var ce=Object.freeze({__proto__:null,registerShortcut:function(e,t){return ue.apply(this,arguments)},unregisterShortcut:function(e){return se.apply(this,arguments)}});e.cli=f,e.dialog=h,e.event=y,e.fs=O,e.globalShortcut=ce,e.http=ee,e.notification=ie,e.path=Q,e.shell=re,e.tauri=c,e.window=ne,Object.defineProperty(e,"__esModule",{value:!0})}));
-
->>>>>>> a7bc472e
+function ownKeys(e,t){var r=Object.keys(e);if(Object.getOwnPropertySymbols){var n=Object.getOwnPropertySymbols(e);t&&(n=n.filter((function(t){return Object.getOwnPropertyDescriptor(e,t).enumerable}))),r.push.apply(r,n)}return r}function _objectSpread(e){for(var t=1;t<arguments.length;t++){var r=null!=arguments[t]?arguments[t]:{};t%2?ownKeys(Object(r),!0).forEach((function(t){_defineProperty(e,t,r[t])})):Object.getOwnPropertyDescriptors?Object.defineProperties(e,Object.getOwnPropertyDescriptors(r)):ownKeys(Object(r)).forEach((function(t){Object.defineProperty(e,t,Object.getOwnPropertyDescriptor(r,t))}))}return e}function _defineProperty(e,t,r){return t in e?Object.defineProperty(e,t,{value:r,enumerable:!0,configurable:!0,writable:!0}):e[t]=r,e}function _classCallCheck(e,t){if(!(e instanceof t))throw new TypeError("Cannot call a class as a function")}function _defineProperties(e,t){for(var r=0;r<t.length;r++){var n=t[r];n.enumerable=n.enumerable||!1,n.configurable=!0,"value"in n&&(n.writable=!0),Object.defineProperty(e,n.key,n)}}function _createClass(e,t,r){return t&&_defineProperties(e.prototype,t),r&&_defineProperties(e,r),e}function asyncGeneratorStep(e,t,r,n,o,a,u){try{var i=e[a](u),s=i.value}catch(e){return void r(e)}i.done?t(s):Promise.resolve(s).then(n,o)}function _asyncToGenerator(e){return function(){var t=this,r=arguments;return new Promise((function(n,o){var a=e.apply(t,r);function u(e){asyncGeneratorStep(a,n,o,u,i,"next",e)}function i(e){asyncGeneratorStep(a,n,o,u,i,"throw",e)}u(void 0)}))}}function _typeof(e){return(_typeof="function"==typeof Symbol&&"symbol"==typeof Symbol.iterator?function(e){return typeof e}:function(e){return e&&"function"==typeof Symbol&&e.constructor===Symbol&&e!==Symbol.prototype?"symbol":typeof e})(e)}!function(e,t){"object"===("undefined"==typeof exports?"undefined":_typeof(exports))&&"undefined"!=typeof module?t(exports):"function"==typeof define&&define.amd?define(["exports"],t):t((e="undefined"!=typeof globalThis?globalThis:e||self).__TAURI__={})}(this,(function(e){"use strict";var t=function(e){var t,r=Object.prototype,n=r.hasOwnProperty,o="function"==typeof Symbol?Symbol:{},a=o.iterator||"@@iterator",u=o.asyncIterator||"@@asyncIterator",i=o.toStringTag||"@@toStringTag";function s(e,t,r){return Object.defineProperty(e,t,{value:r,enumerable:!0,configurable:!0,writable:!0}),e[t]}try{s({},"")}catch(e){s=function(e,t,r){return e[t]=r}}function c(e,t,r,n){var o=t&&t.prototype instanceof y?t:y,a=Object.create(o.prototype),u=new P(n||[]);return a._invoke=function(e,t,r){var n=f;return function(o,a){if(n===h)throw new Error("Generator is already running");if(n===m){if("throw"===o)throw a;return O()}for(r.method=o,r.arg=a;;){var u=r.delegate;if(u){var i=T(u,r);if(i){if(i===d)continue;return i}}if("next"===r.method)r.sent=r._sent=r.arg;else if("throw"===r.method){if(n===f)throw n=m,r.arg;r.dispatchException(r.arg)}else"return"===r.method&&r.abrupt("return",r.arg);n=h;var s=p(e,t,r);if("normal"===s.type){if(n=r.done?m:l,s.arg===d)continue;return{value:s.arg,done:r.done}}"throw"===s.type&&(n=m,r.method="throw",r.arg=s.arg)}}}(e,r,u),a}function p(e,t,r){try{return{type:"normal",arg:e.call(t,r)}}catch(e){return{type:"throw",arg:e}}}e.wrap=c;var f="suspendedStart",l="suspendedYield",h="executing",m="completed",d={};function y(){}function g(){}function _(){}var w={};w[a]=function(){return this};var v=Object.getPrototypeOf,x=v&&v(v(j([])));x&&x!==r&&n.call(x,a)&&(w=x);var b=_.prototype=y.prototype=Object.create(w);function R(e){["next","throw","return"].forEach((function(t){s(e,t,(function(e){return this._invoke(t,e)}))}))}function k(e,t){function r(o,a,u,i){var s=p(e[o],e,a);if("throw"!==s.type){var c=s.arg,f=c.value;return f&&"object"===_typeof(f)&&n.call(f,"__await")?t.resolve(f.__await).then((function(e){r("next",e,u,i)}),(function(e){r("throw",e,u,i)})):t.resolve(f).then((function(e){c.value=e,u(c)}),(function(e){return r("throw",e,u,i)}))}i(s.arg)}var o;this._invoke=function(e,n){function a(){return new t((function(t,o){r(e,n,t,o)}))}return o=o?o.then(a,a):a()}}function T(e,r){var n=e.iterator[r.method];if(n===t){if(r.delegate=null,"throw"===r.method){if(e.iterator.return&&(r.method="return",r.arg=t,T(e,r),"throw"===r.method))return d;r.method="throw",r.arg=new TypeError("The iterator does not provide a 'throw' method")}return d}var o=p(n,e.iterator,r.arg);if("throw"===o.type)return r.method="throw",r.arg=o.arg,r.delegate=null,d;var a=o.arg;return a?a.done?(r[e.resultName]=a.value,r.next=e.nextLoc,"return"!==r.method&&(r.method="next",r.arg=t),r.delegate=null,d):a:(r.method="throw",r.arg=new TypeError("iterator result is not an object"),r.delegate=null,d)}function G(e){var t={tryLoc:e[0]};1 in e&&(t.catchLoc=e[1]),2 in e&&(t.finallyLoc=e[2],t.afterLoc=e[3]),this.tryEntries.push(t)}function M(e){var t=e.completion||{};t.type="normal",delete t.arg,e.completion=t}function P(e){this.tryEntries=[{tryLoc:"root"}],e.forEach(G,this),this.reset(!0)}function j(e){if(e){var r=e[a];if(r)return r.call(e);if("function"==typeof e.next)return e;if(!isNaN(e.length)){var o=-1,u=function r(){for(;++o<e.length;)if(n.call(e,o))return r.value=e[o],r.done=!1,r;return r.value=t,r.done=!0,r};return u.next=u}}return{next:O}}function O(){return{value:t,done:!0}}return g.prototype=b.constructor=_,_.constructor=g,g.displayName=s(_,i,"GeneratorFunction"),e.isGeneratorFunction=function(e){var t="function"==typeof e&&e.constructor;return!!t&&(t===g||"GeneratorFunction"===(t.displayName||t.name))},e.mark=function(e){return Object.setPrototypeOf?Object.setPrototypeOf(e,_):(e.__proto__=_,s(e,i,"GeneratorFunction")),e.prototype=Object.create(b),e},e.awrap=function(e){return{__await:e}},R(k.prototype),k.prototype[u]=function(){return this},e.AsyncIterator=k,e.async=function(t,r,n,o,a){void 0===a&&(a=Promise);var u=new k(c(t,r,n,o),a);return e.isGeneratorFunction(r)?u:u.next().then((function(e){return e.done?e.value:u.next()}))},R(b),s(b,i,"Generator"),b[a]=function(){return this},b.toString=function(){return"[object Generator]"},e.keys=function(e){var t=[];for(var r in e)t.push(r);return t.reverse(),function r(){for(;t.length;){var n=t.pop();if(n in e)return r.value=n,r.done=!1,r}return r.done=!0,r}},e.values=j,P.prototype={constructor:P,reset:function(e){if(this.prev=0,this.next=0,this.sent=this._sent=t,this.done=!1,this.delegate=null,this.method="next",this.arg=t,this.tryEntries.forEach(M),!e)for(var r in this)"t"===r.charAt(0)&&n.call(this,r)&&!isNaN(+r.slice(1))&&(this[r]=t)},stop:function(){this.done=!0;var e=this.tryEntries[0].completion;if("throw"===e.type)throw e.arg;return this.rval},dispatchException:function(e){if(this.done)throw e;var r=this;function o(n,o){return i.type="throw",i.arg=e,r.next=n,o&&(r.method="next",r.arg=t),!!o}for(var a=this.tryEntries.length-1;a>=0;--a){var u=this.tryEntries[a],i=u.completion;if("root"===u.tryLoc)return o("end");if(u.tryLoc<=this.prev){var s=n.call(u,"catchLoc"),c=n.call(u,"finallyLoc");if(s&&c){if(this.prev<u.catchLoc)return o(u.catchLoc,!0);if(this.prev<u.finallyLoc)return o(u.finallyLoc)}else if(s){if(this.prev<u.catchLoc)return o(u.catchLoc,!0)}else{if(!c)throw new Error("try statement without catch or finally");if(this.prev<u.finallyLoc)return o(u.finallyLoc)}}}},abrupt:function(e,t){for(var r=this.tryEntries.length-1;r>=0;--r){var o=this.tryEntries[r];if(o.tryLoc<=this.prev&&n.call(o,"finallyLoc")&&this.prev<o.finallyLoc){var a=o;break}}a&&("break"===e||"continue"===e)&&a.tryLoc<=t&&t<=a.finallyLoc&&(a=null);var u=a?a.completion:{};return u.type=e,u.arg=t,a?(this.method="next",this.next=a.finallyLoc,d):this.complete(u)},complete:function(e,t){if("throw"===e.type)throw e.arg;return"break"===e.type||"continue"===e.type?this.next=e.arg:"return"===e.type?(this.rval=this.arg=e.arg,this.method="return",this.next="end"):"normal"===e.type&&t&&(this.next=t),d},finish:function(e){for(var t=this.tryEntries.length-1;t>=0;--t){var r=this.tryEntries[t];if(r.finallyLoc===e)return this.complete(r.completion,r.afterLoc),M(r),d}},catch:function(e){for(var t=this.tryEntries.length-1;t>=0;--t){var r=this.tryEntries[t];if(r.tryLoc===e){var n=r.completion;if("throw"===n.type){var o=n.arg;M(r)}return o}}throw new Error("illegal catch attempt")},delegateYield:function(e,r,n){return this.delegate={iterator:j(e),resultName:r,nextLoc:n},"next"===this.method&&(this.arg=t),d}},e}("object"===("undefined"==typeof module?"undefined":_typeof(module))?module.exports:{});try{regeneratorRuntime=t}catch(e){Function("r","regeneratorRuntime = r")(t)}function r(e){for(var t=void 0,r=e[0],n=1;n<e.length;){var o=e[n],a=e[n+1];if(n+=2,("optionalAccess"===o||"optionalCall"===o)&&null==r)return;"access"===o||"optionalAccess"===o?(t=r,r=a(r)):"call"!==o&&"optionalCall"!==o||(r=a((function(){for(var e,n=arguments.length,o=new Array(n),a=0;a<n;a++)o[a]=arguments[a];return(e=r).call.apply(e,[t].concat(o))})),t=void 0)}return r}function n(){return Math.floor(65536*(1+Math.random())).toString(16).substring(1)}function o(){return n()+n()+"-"+n()+"-"+n()+"-"+n()+"-"+n()+n()+n()}function a(e){var t=arguments.length>1&&void 0!==arguments[1]&&arguments[1],n=o();return Object.defineProperty(window,n,{value:function(o){return t&&Reflect.deleteProperty(window,n),r([e,"optionalCall",function(e){return e(o)}])},writable:!1,configurable:!0}),n}function u(e){return i.apply(this,arguments)}function i(){return(i=_asyncToGenerator(regeneratorRuntime.mark((function e(t){return regeneratorRuntime.wrap((function(e){for(;;)switch(e.prev=e.next){case 0:return e.next=2,new Promise((function(e,r){var n=a((function(t){e(t),Reflect.deleteProperty(window,o)}),!0),o=a((function(e){r(e),Reflect.deleteProperty(window,n)}),!0);window.__TAURI_INVOKE_HANDLER__(JSON.stringify(_objectSpread({callback:n,error:o},t)))}));case 2:return e.abrupt("return",e.sent);case 3:case"end":return e.stop()}}),e)})))).apply(this,arguments)}var s=Object.freeze({__proto__:null,transformCallback:a,invoke:u});function c(){return(c=_asyncToGenerator(regeneratorRuntime.mark((function e(){return regeneratorRuntime.wrap((function(e){for(;;)switch(e.prev=e.next){case 0:return e.next=2,u({__tauriModule:"Cli",message:{cmd:"cliMatches"}});case 2:return e.abrupt("return",e.sent);case 3:case"end":return e.stop()}}),e)})))).apply(this,arguments)}var p=Object.freeze({__proto__:null,getMatches:function(){return c.apply(this,arguments)}});function f(){return(f=_asyncToGenerator(regeneratorRuntime.mark((function e(){var t,r=arguments;return regeneratorRuntime.wrap((function(e){for(;;)switch(e.prev=e.next){case 0:return"object"===_typeof(t=r.length>0&&void 0!==r[0]?r[0]:{})&&Object.freeze(t),e.next=4,u({__tauriModule:"Dialog",message:{cmd:"openDialog",options:t}});case 4:return e.abrupt("return",e.sent);case 5:case"end":return e.stop()}}),e)})))).apply(this,arguments)}function l(){return(l=_asyncToGenerator(regeneratorRuntime.mark((function e(){var t,r=arguments;return regeneratorRuntime.wrap((function(e){for(;;)switch(e.prev=e.next){case 0:return"object"===_typeof(t=r.length>0&&void 0!==r[0]?r[0]:{})&&Object.freeze(t),e.next=4,u({__tauriModule:"Dialog",message:{cmd:"saveDialog",options:t}});case 4:return e.abrupt("return",e.sent);case 5:case"end":return e.stop()}}),e)})))).apply(this,arguments)}var h=Object.freeze({__proto__:null,open:function(){return f.apply(this,arguments)},save:function(){return l.apply(this,arguments)}});function m(){return(m=_asyncToGenerator(regeneratorRuntime.mark((function e(t,r){var n,o=arguments;return regeneratorRuntime.wrap((function(e){for(;;)switch(e.prev=e.next){case 0:return n=o.length>2&&void 0!==o[2]&&o[2],e.next=3,u({__tauriModule:"Event",message:{cmd:"listen",event:t,handler:a(r,n),once:n}});case 3:case"end":return e.stop()}}),e)})))).apply(this,arguments)}function d(){return(d=_asyncToGenerator(regeneratorRuntime.mark((function e(t,r){return regeneratorRuntime.wrap((function(e){for(;;)switch(e.prev=e.next){case 0:return e.next=2,u({__tauriModule:"Event",message:{cmd:"emit",event:t,payload:r}});case 2:case"end":return e.stop()}}),e)})))).apply(this,arguments)}var y,g=Object.freeze({__proto__:null,listen:function(e,t){return m.apply(this,arguments)},emit:function(e,t){return d.apply(this,arguments)}});function _(){return(_=_asyncToGenerator(regeneratorRuntime.mark((function e(t){var r,n=arguments;return regeneratorRuntime.wrap((function(e){for(;;)switch(e.prev=e.next){case 0:return r=n.length>1&&void 0!==n[1]?n[1]:{},e.next=3,u({__tauriModule:"Fs",message:{cmd:"readTextFile",path:t,options:r}});case 3:return e.abrupt("return",e.sent);case 4:case"end":return e.stop()}}),e)})))).apply(this,arguments)}function w(){return(w=_asyncToGenerator(regeneratorRuntime.mark((function e(t){var r,n=arguments;return regeneratorRuntime.wrap((function(e){for(;;)switch(e.prev=e.next){case 0:return r=n.length>1&&void 0!==n[1]?n[1]:{},e.next=3,u({__tauriModule:"Fs",message:{cmd:"readBinaryFile",path:t,options:r}});case 3:return e.abrupt("return",e.sent);case 4:case"end":return e.stop()}}),e)})))).apply(this,arguments)}function v(){return(v=_asyncToGenerator(regeneratorRuntime.mark((function e(t){var r,n=arguments;return regeneratorRuntime.wrap((function(e){for(;;)switch(e.prev=e.next){case 0:return"object"===_typeof(r=n.length>1&&void 0!==n[1]?n[1]:{})&&Object.freeze(r),"object"===_typeof(t)&&Object.freeze(t),e.next=5,u({__tauriModule:"Fs",message:{cmd:"writeFile",path:t.path,contents:t.contents,options:r}});case 5:return e.abrupt("return",e.sent);case 6:case"end":return e.stop()}}),e)})))).apply(this,arguments)}!function(e){e[e.Audio=1]="Audio";e[e.Cache=2]="Cache";e[e.Config=3]="Config";e[e.Data=4]="Data";e[e.LocalData=5]="LocalData";e[e.Desktop=6]="Desktop";e[e.Document=7]="Document";e[e.Download=8]="Download";e[e.Executable=9]="Executable";e[e.Font=10]="Font";e[e.Home=11]="Home";e[e.Picture=12]="Picture";e[e.Public=13]="Public";e[e.Runtime=14]="Runtime";e[e.Template=15]="Template";e[e.Video=16]="Video";e[e.Resource=17]="Resource";e[e.App=18]="App"}(y||(y={}));var x=65536;function b(e){var t=function(e){if(e.length<x)return String.fromCharCode.apply(null,Array.from(e));for(var t="",r=e.length,n=0;n<r;n++){var o=e.subarray(n*x,(n+1)*x);t+=String.fromCharCode.apply(null,Array.from(o))}return t}(new Uint8Array(e));return btoa(t)}function R(){return(R=_asyncToGenerator(regeneratorRuntime.mark((function e(t){var r,n=arguments;return regeneratorRuntime.wrap((function(e){for(;;)switch(e.prev=e.next){case 0:return"object"===_typeof(r=n.length>1&&void 0!==n[1]?n[1]:{})&&Object.freeze(r),"object"===_typeof(t)&&Object.freeze(t),e.next=5,u({__tauriModule:"Fs",message:{cmd:"writeBinaryFile",path:t.path,contents:b(t.contents),options:r}});case 5:return e.abrupt("return",e.sent);case 6:case"end":return e.stop()}}),e)})))).apply(this,arguments)}function k(){return(k=_asyncToGenerator(regeneratorRuntime.mark((function e(t){var r,n=arguments;return regeneratorRuntime.wrap((function(e){for(;;)switch(e.prev=e.next){case 0:return r=n.length>1&&void 0!==n[1]?n[1]:{},e.next=3,u({__tauriModule:"Fs",message:{cmd:"readDir",path:t,options:r}});case 3:return e.abrupt("return",e.sent);case 4:case"end":return e.stop()}}),e)})))).apply(this,arguments)}function T(){return(T=_asyncToGenerator(regeneratorRuntime.mark((function e(t){var r,n=arguments;return regeneratorRuntime.wrap((function(e){for(;;)switch(e.prev=e.next){case 0:return r=n.length>1&&void 0!==n[1]?n[1]:{},e.next=3,u({__tauriModule:"Fs",message:{cmd:"createDir",path:t,options:r}});case 3:return e.abrupt("return",e.sent);case 4:case"end":return e.stop()}}),e)})))).apply(this,arguments)}function G(){return(G=_asyncToGenerator(regeneratorRuntime.mark((function e(t){var r,n=arguments;return regeneratorRuntime.wrap((function(e){for(;;)switch(e.prev=e.next){case 0:return r=n.length>1&&void 0!==n[1]?n[1]:{},e.next=3,u({__tauriModule:"Fs",message:{cmd:"removeDir",path:t,options:r}});case 3:return e.abrupt("return",e.sent);case 4:case"end":return e.stop()}}),e)})))).apply(this,arguments)}function M(){return(M=_asyncToGenerator(regeneratorRuntime.mark((function e(t,r){var n,o=arguments;return regeneratorRuntime.wrap((function(e){for(;;)switch(e.prev=e.next){case 0:return n=o.length>2&&void 0!==o[2]?o[2]:{},e.next=3,u({__tauriModule:"Fs",message:{cmd:"copyFile",source:t,destination:r,options:n}});case 3:return e.abrupt("return",e.sent);case 4:case"end":return e.stop()}}),e)})))).apply(this,arguments)}function P(){return(P=_asyncToGenerator(regeneratorRuntime.mark((function e(t){var r,n=arguments;return regeneratorRuntime.wrap((function(e){for(;;)switch(e.prev=e.next){case 0:return r=n.length>1&&void 0!==n[1]?n[1]:{},e.next=3,u({__tauriModule:"Fs",message:{cmd:"removeFile",path:t,options:r}});case 3:return e.abrupt("return",e.sent);case 4:case"end":return e.stop()}}),e)})))).apply(this,arguments)}function j(){return(j=_asyncToGenerator(regeneratorRuntime.mark((function e(t,r){var n,o=arguments;return regeneratorRuntime.wrap((function(e){for(;;)switch(e.prev=e.next){case 0:return n=o.length>2&&void 0!==o[2]?o[2]:{},e.next=3,u({__tauriModule:"Fs",message:{cmd:"renameFile",oldPath:t,newPath:r,options:n}});case 3:return e.abrupt("return",e.sent);case 4:case"end":return e.stop()}}),e)})))).apply(this,arguments)}var O=Object.freeze({__proto__:null,get BaseDirectory(){return y},get Dir(){return y},readTextFile:function(e){return _.apply(this,arguments)},readBinaryFile:function(e){return w.apply(this,arguments)},writeFile:function(e){return v.apply(this,arguments)},writeBinaryFile:function(e){return R.apply(this,arguments)},readDir:function(e){return k.apply(this,arguments)},createDir:function(e){return T.apply(this,arguments)},removeDir:function(e){return G.apply(this,arguments)},copyFile:function(e,t){return M.apply(this,arguments)},removeFile:function(e){return P.apply(this,arguments)},renameFile:function(e,t){return j.apply(this,arguments)}});function F(){return(F=_asyncToGenerator(regeneratorRuntime.mark((function e(){return regeneratorRuntime.wrap((function(e){for(;;)switch(e.prev=e.next){case 0:return e.next=2,u({__tauriModule:"Fs",message:{cmd:"resolvePath",path:"",directory:y.App}});case 2:return e.abrupt("return",e.sent);case 3:case"end":return e.stop()}}),e)})))).apply(this,arguments)}function D(){return(D=_asyncToGenerator(regeneratorRuntime.mark((function e(){return regeneratorRuntime.wrap((function(e){for(;;)switch(e.prev=e.next){case 0:return e.next=2,u({__tauriModule:"Fs",message:{cmd:"resolvePath",path:"",directory:y.Audio}});case 2:return e.abrupt("return",e.sent);case 3:case"end":return e.stop()}}),e)})))).apply(this,arguments)}function S(){return(S=_asyncToGenerator(regeneratorRuntime.mark((function e(){return regeneratorRuntime.wrap((function(e){for(;;)switch(e.prev=e.next){case 0:return e.next=2,u({__tauriModule:"Fs",message:{cmd:"resolvePath",path:"",directory:y.Cache}});case 2:return e.abrupt("return",e.sent);case 3:case"end":return e.stop()}}),e)})))).apply(this,arguments)}function E(){return(E=_asyncToGenerator(regeneratorRuntime.mark((function e(){return regeneratorRuntime.wrap((function(e){for(;;)switch(e.prev=e.next){case 0:return e.next=2,u({__tauriModule:"Fs",message:{cmd:"resolvePath",path:"",directory:y.Config}});case 2:return e.abrupt("return",e.sent);case 3:case"end":return e.stop()}}),e)})))).apply(this,arguments)}function z(){return(z=_asyncToGenerator(regeneratorRuntime.mark((function e(){return regeneratorRuntime.wrap((function(e){for(;;)switch(e.prev=e.next){case 0:return e.next=2,u({__tauriModule:"Fs",message:{cmd:"resolvePath",path:"",directory:y.Data}});case 2:return e.abrupt("return",e.sent);case 3:case"end":return e.stop()}}),e)})))).apply(this,arguments)}function L(){return(L=_asyncToGenerator(regeneratorRuntime.mark((function e(){return regeneratorRuntime.wrap((function(e){for(;;)switch(e.prev=e.next){case 0:return e.next=2,u({__tauriModule:"Fs",message:{cmd:"resolvePath",path:"",directory:y.Desktop}});case 2:return e.abrupt("return",e.sent);case 3:case"end":return e.stop()}}),e)})))).apply(this,arguments)}function C(){return(C=_asyncToGenerator(regeneratorRuntime.mark((function e(){return regeneratorRuntime.wrap((function(e){for(;;)switch(e.prev=e.next){case 0:return e.next=2,u({__tauriModule:"Fs",message:{cmd:"resolvePath",path:"",directory:y.Document}});case 2:return e.abrupt("return",e.sent);case 3:case"end":return e.stop()}}),e)})))).apply(this,arguments)}function W(){return(W=_asyncToGenerator(regeneratorRuntime.mark((function e(){return regeneratorRuntime.wrap((function(e){for(;;)switch(e.prev=e.next){case 0:return e.next=2,u({__tauriModule:"Fs",message:{cmd:"resolvePath",path:"",directory:y.Download}});case 2:return e.abrupt("return",e.sent);case 3:case"end":return e.stop()}}),e)})))).apply(this,arguments)}function A(){return(A=_asyncToGenerator(regeneratorRuntime.mark((function e(){return regeneratorRuntime.wrap((function(e){for(;;)switch(e.prev=e.next){case 0:return e.next=2,u({__tauriModule:"Fs",message:{cmd:"resolvePath",path:"",directory:y.Executable}});case 2:return e.abrupt("return",e.sent);case 3:case"end":return e.stop()}}),e)})))).apply(this,arguments)}function N(){return(N=_asyncToGenerator(regeneratorRuntime.mark((function e(){return regeneratorRuntime.wrap((function(e){for(;;)switch(e.prev=e.next){case 0:return e.next=2,u({__tauriModule:"Fs",message:{cmd:"resolvePath",path:"",directory:y.Font}});case 2:return e.abrupt("return",e.sent);case 3:case"end":return e.stop()}}),e)})))).apply(this,arguments)}function H(){return(H=_asyncToGenerator(regeneratorRuntime.mark((function e(){return regeneratorRuntime.wrap((function(e){for(;;)switch(e.prev=e.next){case 0:return e.next=2,u({__tauriModule:"Fs",message:{cmd:"resolvePath",path:"",directory:y.Home}});case 2:return e.abrupt("return",e.sent);case 3:case"end":return e.stop()}}),e)})))).apply(this,arguments)}function q(){return(q=_asyncToGenerator(regeneratorRuntime.mark((function e(){return regeneratorRuntime.wrap((function(e){for(;;)switch(e.prev=e.next){case 0:return e.next=2,u({__tauriModule:"Fs",message:{cmd:"resolvePath",path:"",directory:y.LocalData}});case 2:return e.abrupt("return",e.sent);case 3:case"end":return e.stop()}}),e)})))).apply(this,arguments)}function B(){return(B=_asyncToGenerator(regeneratorRuntime.mark((function e(){return regeneratorRuntime.wrap((function(e){for(;;)switch(e.prev=e.next){case 0:return e.next=2,u({__tauriModule:"Fs",message:{cmd:"resolvePath",path:"",directory:y.Picture}});case 2:return e.abrupt("return",e.sent);case 3:case"end":return e.stop()}}),e)})))).apply(this,arguments)}function I(){return(I=_asyncToGenerator(regeneratorRuntime.mark((function e(){return regeneratorRuntime.wrap((function(e){for(;;)switch(e.prev=e.next){case 0:return e.next=2,u({__tauriModule:"Fs",message:{cmd:"resolvePath",path:"",directory:y.Public}});case 2:return e.abrupt("return",e.sent);case 3:case"end":return e.stop()}}),e)})))).apply(this,arguments)}function J(){return(J=_asyncToGenerator(regeneratorRuntime.mark((function e(){return regeneratorRuntime.wrap((function(e){for(;;)switch(e.prev=e.next){case 0:return e.next=2,u({__tauriModule:"Fs",message:{cmd:"resolvePath",path:"",directory:y.Resource}});case 2:return e.abrupt("return",e.sent);case 3:case"end":return e.stop()}}),e)})))).apply(this,arguments)}function K(){return(K=_asyncToGenerator(regeneratorRuntime.mark((function e(){return regeneratorRuntime.wrap((function(e){for(;;)switch(e.prev=e.next){case 0:return e.next=2,u({__tauriModule:"Fs",message:{cmd:"resolvePath",path:"",directory:y.Runtime}});case 2:return e.abrupt("return",e.sent);case 3:case"end":return e.stop()}}),e)})))).apply(this,arguments)}function U(){return(U=_asyncToGenerator(regeneratorRuntime.mark((function e(){return regeneratorRuntime.wrap((function(e){for(;;)switch(e.prev=e.next){case 0:return e.next=2,u({__tauriModule:"Fs",message:{cmd:"resolvePath",path:"",directory:y.Template}});case 2:return e.abrupt("return",e.sent);case 3:case"end":return e.stop()}}),e)})))).apply(this,arguments)}function V(){return(V=_asyncToGenerator(regeneratorRuntime.mark((function e(){return regeneratorRuntime.wrap((function(e){for(;;)switch(e.prev=e.next){case 0:return e.next=2,u({__tauriModule:"Fs",message:{cmd:"resolvePath",path:"",directory:y.Video}});case 2:return e.abrupt("return",e.sent);case 3:case"end":return e.stop()}}),e)})))).apply(this,arguments)}function Y(){return(Y=_asyncToGenerator(regeneratorRuntime.mark((function e(t,r){return regeneratorRuntime.wrap((function(e){for(;;)switch(e.prev=e.next){case 0:return e.next=2,u({__tauriModule:"Fs",message:{cmd:"resolvePath",path:t,directory:r}});case 2:return e.abrupt("return",e.sent);case 3:case"end":return e.stop()}}),e)})))).apply(this,arguments)}var X,Q=Object.freeze({__proto__:null,appDir:function(){return F.apply(this,arguments)},audioDir:function(){return D.apply(this,arguments)},cacheDir:function(){return S.apply(this,arguments)},configDir:function(){return E.apply(this,arguments)},dataDir:function(){return z.apply(this,arguments)},desktopDir:function(){return L.apply(this,arguments)},documentDir:function(){return C.apply(this,arguments)},downloadDir:function(){return W.apply(this,arguments)},executableDir:function(){return A.apply(this,arguments)},fontDir:function(){return N.apply(this,arguments)},homeDir:function(){return H.apply(this,arguments)},localDataDir:function(){return q.apply(this,arguments)},pictureDir:function(){return B.apply(this,arguments)},publicDir:function(){return I.apply(this,arguments)},resourceDir:function(){return J.apply(this,arguments)},runtimeDir:function(){return K.apply(this,arguments)},templateDir:function(){return U.apply(this,arguments)},videoDir:function(){return V.apply(this,arguments)},resolvePath:function(e,t){return Y.apply(this,arguments)}});function Z(e,t){return null!=e?e:t()}function $(e){for(var t=void 0,r=e[0],n=1;n<e.length;){var o=e[n],a=e[n+1];if(n+=2,("optionalAccess"===o||"optionalCall"===o)&&null==r)return;"access"===o||"optionalAccess"===o?(t=r,r=a(r)):"call"!==o&&"optionalCall"!==o||(r=a((function(){for(var e,n=arguments.length,o=new Array(n),a=0;a<n;a++)o[a]=arguments[a];return(e=r).call.apply(e,[t].concat(o))})),t=void 0)}return r}!function(e){e[e.JSON=1]="JSON";e[e.Text=2]="Text";e[e.Binary=3]="Binary"}(X||(X={}));var ee=function(){function e(t,r){_classCallCheck(this,e),this.type=t,this.payload=r}return _createClass(e,null,[{key:"form",value:function(t){return new e("Form",t)}},{key:"json",value:function(t){return new e("Json",t)}},{key:"text",value:function(t){return new e("Text",t)}},{key:"bytes",value:function(t){return new e("Bytes",t)}}]),e}(),te=function(){function e(t){_classCallCheck(this,e),this.id=t}var t,r,n,o,a,i,s;return _createClass(e,[{key:"drop",value:(s=_asyncToGenerator(regeneratorRuntime.mark((function e(){return regeneratorRuntime.wrap((function(e){for(;;)switch(e.prev=e.next){case 0:return e.next=2,u({module:"Http",message:{cmd:"dropClient",client:this.id}});case 2:case"end":return e.stop()}}),e,this)}))),function(){return s.apply(this,arguments)})},{key:"request",value:(i=_asyncToGenerator(regeneratorRuntime.mark((function e(t){return regeneratorRuntime.wrap((function(e){for(;;)switch(e.prev=e.next){case 0:return e.next=2,u({module:"Http",message:{cmd:"httpRequest",client:this.id,options:t}});case 2:return e.abrupt("return",e.sent);case 3:case"end":return e.stop()}}),e,this)}))),function(e){return i.apply(this,arguments)})},{key:"get",value:(a=_asyncToGenerator(regeneratorRuntime.mark((function e(t,r){return regeneratorRuntime.wrap((function(e){for(;;)switch(e.prev=e.next){case 0:return e.next=2,this.request(_objectSpread({method:"GET",url:t},r));case 2:return e.abrupt("return",e.sent);case 3:case"end":return e.stop()}}),e,this)}))),function(e,t){return a.apply(this,arguments)})},{key:"post",value:(o=_asyncToGenerator(regeneratorRuntime.mark((function e(t,r,n){return regeneratorRuntime.wrap((function(e){for(;;)switch(e.prev=e.next){case 0:return e.next=2,this.request(_objectSpread({method:"POST",url:t,body:r},n));case 2:return e.abrupt("return",e.sent);case 3:case"end":return e.stop()}}),e,this)}))),function(e,t,r){return o.apply(this,arguments)})},{key:"put",value:(n=_asyncToGenerator(regeneratorRuntime.mark((function e(t,r,n){return regeneratorRuntime.wrap((function(e){for(;;)switch(e.prev=e.next){case 0:return e.next=2,this.request(_objectSpread({method:"PUT",url:t,body:r},n));case 2:return e.abrupt("return",e.sent);case 3:case"end":return e.stop()}}),e,this)}))),function(e,t,r){return n.apply(this,arguments)})},{key:"patch",value:(r=_asyncToGenerator(regeneratorRuntime.mark((function e(t,r){return regeneratorRuntime.wrap((function(e){for(;;)switch(e.prev=e.next){case 0:return e.next=2,this.request(_objectSpread({method:"PATCH",url:t},r));case 2:return e.abrupt("return",e.sent);case 3:case"end":return e.stop()}}),e,this)}))),function(e,t){return r.apply(this,arguments)})},{key:"delete",value:(t=_asyncToGenerator(regeneratorRuntime.mark((function e(t,r){return regeneratorRuntime.wrap((function(e){for(;;)switch(e.prev=e.next){case 0:return e.next=2,this.request(_objectSpread({method:"DELETE",url:t},r));case 2:return e.abrupt("return",e.sent);case 3:case"end":return e.stop()}}),e,this)}))),function(e,r){return t.apply(this,arguments)})}]),e}();function re(e){return ne.apply(this,arguments)}function ne(){return(ne=_asyncToGenerator(regeneratorRuntime.mark((function e(t){return regeneratorRuntime.wrap((function(e){for(;;)switch(e.prev=e.next){case 0:return e.next=2,u({module:"Http",message:{cmd:"createClient",options:t}}).then((function(e){return new te(e)}));case 2:return e.abrupt("return",e.sent);case 3:case"end":return e.stop()}}),e)})))).apply(this,arguments)}var oe=null;function ae(){return(ae=_asyncToGenerator(regeneratorRuntime.mark((function e(t,r){return regeneratorRuntime.wrap((function(e){for(;;)switch(e.prev=e.next){case 0:if(null!==oe){e.next=4;break}return e.next=3,re();case 3:oe=e.sent;case 4:return e.next=6,oe.request(_objectSpread({url:t,method:Z($([r,"optionalAccess",function(e){return e.method}]),(function(){return"GET"}))},r));case 6:return e.abrupt("return",e.sent);case 7:case"end":return e.stop()}}),e)})))).apply(this,arguments)}var ue=Object.freeze({__proto__:null,get ResponseType(){return X},Body:ee,Client:te,getClient:re,fetch:function(e,t){return ae.apply(this,arguments)}});function ie(){return(ie=_asyncToGenerator(regeneratorRuntime.mark((function e(t,r){return regeneratorRuntime.wrap((function(e){for(;;)switch(e.prev=e.next){case 0:return"object"===_typeof(r)&&Object.freeze(r),e.next=3,u({__tauriModule:"Shell",message:{cmd:"execute",command:t,args:"string"==typeof r?[r]:r}});case 3:return e.abrupt("return",e.sent);case 4:case"end":return e.stop()}}),e)})))).apply(this,arguments)}function se(){return(se=_asyncToGenerator(regeneratorRuntime.mark((function e(t){return regeneratorRuntime.wrap((function(e){for(;;)switch(e.prev=e.next){case 0:return e.next=2,u({__tauriModule:"Shell",message:{cmd:"open",uri:t}});case 2:case"end":return e.stop()}}),e)})))).apply(this,arguments)}var ce=Object.freeze({__proto__:null,execute:function(e,t){return ie.apply(this,arguments)},open:function(e){return se.apply(this,arguments)}});function pe(){return(pe=_asyncToGenerator(regeneratorRuntime.mark((function e(t){return regeneratorRuntime.wrap((function(e){for(;;)switch(e.prev=e.next){case 0:return e.next=2,u({__tauriModule:"Window",message:{cmd:"setResizable",resizable:t}});case 2:case"end":return e.stop()}}),e)})))).apply(this,arguments)}function fe(){return(fe=_asyncToGenerator(regeneratorRuntime.mark((function e(t){return regeneratorRuntime.wrap((function(e){for(;;)switch(e.prev=e.next){case 0:return e.next=2,u({__tauriModule:"Window",message:{cmd:"setTitle",title:t}});case 2:case"end":return e.stop()}}),e)})))).apply(this,arguments)}function le(){return(le=_asyncToGenerator(regeneratorRuntime.mark((function e(){return regeneratorRuntime.wrap((function(e){for(;;)switch(e.prev=e.next){case 0:return e.next=2,u({__tauriModule:"Window",message:{cmd:"maximize"}});case 2:case"end":return e.stop()}}),e)})))).apply(this,arguments)}function he(){return(he=_asyncToGenerator(regeneratorRuntime.mark((function e(){return regeneratorRuntime.wrap((function(e){for(;;)switch(e.prev=e.next){case 0:return e.next=2,u({__tauriModule:"Window",message:{cmd:"unmaximize"}});case 2:case"end":return e.stop()}}),e)})))).apply(this,arguments)}function me(){return(me=_asyncToGenerator(regeneratorRuntime.mark((function e(){return regeneratorRuntime.wrap((function(e){for(;;)switch(e.prev=e.next){case 0:return e.next=2,u({__tauriModule:"Window",message:{cmd:"minimize"}});case 2:case"end":return e.stop()}}),e)})))).apply(this,arguments)}function de(){return(de=_asyncToGenerator(regeneratorRuntime.mark((function e(){return regeneratorRuntime.wrap((function(e){for(;;)switch(e.prev=e.next){case 0:return e.next=2,u({__tauriModule:"Window",message:{cmd:"unminimize"}});case 2:case"end":return e.stop()}}),e)})))).apply(this,arguments)}function ye(){return(ye=_asyncToGenerator(regeneratorRuntime.mark((function e(){return regeneratorRuntime.wrap((function(e){for(;;)switch(e.prev=e.next){case 0:return e.next=2,u({__tauriModule:"Window",message:{cmd:"show"}});case 2:case"end":return e.stop()}}),e)})))).apply(this,arguments)}function ge(){return(ge=_asyncToGenerator(regeneratorRuntime.mark((function e(){return regeneratorRuntime.wrap((function(e){for(;;)switch(e.prev=e.next){case 0:return e.next=2,u({__tauriModule:"Window",message:{cmd:"hide"}});case 2:case"end":return e.stop()}}),e)})))).apply(this,arguments)}function _e(){return(_e=_asyncToGenerator(regeneratorRuntime.mark((function e(t){return regeneratorRuntime.wrap((function(e){for(;;)switch(e.prev=e.next){case 0:return e.next=2,u({__tauriModule:"Window",message:{cmd:"setTransparent",transparent:t}});case 2:case"end":return e.stop()}}),e)})))).apply(this,arguments)}function we(){return(we=_asyncToGenerator(regeneratorRuntime.mark((function e(t){return regeneratorRuntime.wrap((function(e){for(;;)switch(e.prev=e.next){case 0:return e.next=2,u({__tauriModule:"Window",message:{cmd:"setDecorations",decorations:t}});case 2:case"end":return e.stop()}}),e)})))).apply(this,arguments)}function ve(){return(ve=_asyncToGenerator(regeneratorRuntime.mark((function e(t){return regeneratorRuntime.wrap((function(e){for(;;)switch(e.prev=e.next){case 0:return e.next=2,u({__tauriModule:"Window",message:{cmd:"setAlwaysOnTop",alwaysOnTop:t}});case 2:case"end":return e.stop()}}),e)})))).apply(this,arguments)}function xe(){return(xe=_asyncToGenerator(regeneratorRuntime.mark((function e(t){return regeneratorRuntime.wrap((function(e){for(;;)switch(e.prev=e.next){case 0:return e.next=2,u({__tauriModule:"Window",message:{cmd:"setWidth",width:t}});case 2:case"end":return e.stop()}}),e)})))).apply(this,arguments)}function be(){return(be=_asyncToGenerator(regeneratorRuntime.mark((function e(t){return regeneratorRuntime.wrap((function(e){for(;;)switch(e.prev=e.next){case 0:return e.next=2,u({__tauriModule:"Window",message:{cmd:"setHeight",height:t}});case 2:case"end":return e.stop()}}),e)})))).apply(this,arguments)}function Re(){return(Re=_asyncToGenerator(regeneratorRuntime.mark((function e(t,r){return regeneratorRuntime.wrap((function(e){for(;;)switch(e.prev=e.next){case 0:return e.next=2,u({__tauriModule:"Window",message:{cmd:"resize",width:t,height:r}});case 2:case"end":return e.stop()}}),e)})))).apply(this,arguments)}function ke(){return(ke=_asyncToGenerator(regeneratorRuntime.mark((function e(t,r){return regeneratorRuntime.wrap((function(e){for(;;)switch(e.prev=e.next){case 0:return e.next=2,u({__tauriModule:"Window",message:{cmd:"setMinSize",minWidth:t,minHeight:r}});case 2:case"end":return e.stop()}}),e)})))).apply(this,arguments)}function Te(){return(Te=_asyncToGenerator(regeneratorRuntime.mark((function e(t,r){return regeneratorRuntime.wrap((function(e){for(;;)switch(e.prev=e.next){case 0:return e.next=2,u({__tauriModule:"Window",message:{cmd:"setMaxSize",maxWidth:t,maxHeight:r}});case 2:case"end":return e.stop()}}),e)})))).apply(this,arguments)}function Ge(){return(Ge=_asyncToGenerator(regeneratorRuntime.mark((function e(t){return regeneratorRuntime.wrap((function(e){for(;;)switch(e.prev=e.next){case 0:return e.next=2,u({__tauriModule:"Window",message:{cmd:"setX",x:t}});case 2:case"end":return e.stop()}}),e)})))).apply(this,arguments)}function Me(){return(Me=_asyncToGenerator(regeneratorRuntime.mark((function e(t){return regeneratorRuntime.wrap((function(e){for(;;)switch(e.prev=e.next){case 0:return e.next=2,u({__tauriModule:"Window",message:{cmd:"setY",y:t}});case 2:case"end":return e.stop()}}),e)})))).apply(this,arguments)}function Pe(){return(Pe=_asyncToGenerator(regeneratorRuntime.mark((function e(t,r){return regeneratorRuntime.wrap((function(e){for(;;)switch(e.prev=e.next){case 0:return e.next=2,u({__tauriModule:"Window",message:{cmd:"setPosition",x:t,y:r}});case 2:case"end":return e.stop()}}),e)})))).apply(this,arguments)}function je(){return(je=_asyncToGenerator(regeneratorRuntime.mark((function e(t){return regeneratorRuntime.wrap((function(e){for(;;)switch(e.prev=e.next){case 0:return e.next=2,u({__tauriModule:"Window",message:{cmd:"setFullscreen",fullscreen:t}});case 2:case"end":return e.stop()}}),e)})))).apply(this,arguments)}function Oe(){return(Oe=_asyncToGenerator(regeneratorRuntime.mark((function e(t){return regeneratorRuntime.wrap((function(e){for(;;)switch(e.prev=e.next){case 0:return e.next=2,u({__tauriModule:"Window",message:{cmd:"setIcon",icon:t}});case 2:case"end":return e.stop()}}),e)})))).apply(this,arguments)}var Fe=Object.freeze({__proto__:null,setResizable:function(e){return pe.apply(this,arguments)},setTitle:function(e){return fe.apply(this,arguments)},maximize:function(){return le.apply(this,arguments)},unmaximize:function(){return he.apply(this,arguments)},minimize:function(){return me.apply(this,arguments)},unminimize:function(){return de.apply(this,arguments)},show:function(){return ye.apply(this,arguments)},hide:function(){return ge.apply(this,arguments)},setTransparent:function(e){return _e.apply(this,arguments)},setDecorations:function(e){return we.apply(this,arguments)},setAlwaysOnTop:function(e){return ve.apply(this,arguments)},setWidth:function(e){return xe.apply(this,arguments)},setHeight:function(e){return be.apply(this,arguments)},resize:function(e,t){return Re.apply(this,arguments)},setMinSize:function(e,t){return ke.apply(this,arguments)},setMaxSize:function(e,t){return Te.apply(this,arguments)},setX:function(e){return Ge.apply(this,arguments)},setY:function(e){return Me.apply(this,arguments)},setPosition:function(e,t){return Pe.apply(this,arguments)},setFullscreen:function(e){return je.apply(this,arguments)},setIcon:function(e){return Oe.apply(this,arguments)}});function De(){return(De=_asyncToGenerator(regeneratorRuntime.mark((function e(){return regeneratorRuntime.wrap((function(e){for(;;)switch(e.prev=e.next){case 0:if("default"===window.Notification.permission){e.next=4;break}return e.next=3,Promise.resolve("granted"===window.Notification.permission);case 3:return e.abrupt("return",e.sent);case 4:return e.next=6,u({__tauriModule:"Notification",message:{cmd:"isNotificationPermissionGranted"}});case 6:return e.abrupt("return",e.sent);case 7:case"end":return e.stop()}}),e)})))).apply(this,arguments)}function Se(){return(Se=_asyncToGenerator(regeneratorRuntime.mark((function e(){return regeneratorRuntime.wrap((function(e){for(;;)switch(e.prev=e.next){case 0:return e.next=2,window.Notification.requestPermission();case 2:return e.abrupt("return",e.sent);case 3:case"end":return e.stop()}}),e)})))).apply(this,arguments)}var Ee=Object.freeze({__proto__:null,sendNotification:function(e){"string"==typeof e?new window.Notification(e):new window.Notification(e.title,e)},requestPermission:function(){return Se.apply(this,arguments)},isPermissionGranted:function(){return De.apply(this,arguments)}});function ze(){return(ze=_asyncToGenerator(regeneratorRuntime.mark((function e(t,r){return regeneratorRuntime.wrap((function(e){for(;;)switch(e.prev=e.next){case 0:return e.next=2,u({__tauriModule:"GlobalShortcut",message:{cmd:"register",shortcut:t,handler:a(r)}});case 2:return e.abrupt("return",e.sent);case 3:case"end":return e.stop()}}),e)})))).apply(this,arguments)}function Le(){return(Le=_asyncToGenerator(regeneratorRuntime.mark((function e(t){return regeneratorRuntime.wrap((function(e){for(;;)switch(e.prev=e.next){case 0:return e.next=2,u({__tauriModule:"GlobalShortcut",message:{cmd:"unregister",shortcut:t}});case 2:return e.abrupt("return",e.sent);case 3:case"end":return e.stop()}}),e)})))).apply(this,arguments)}var Ce=Object.freeze({__proto__:null,registerShortcut:function(e,t){return ze.apply(this,arguments)},unregisterShortcut:function(e){return Le.apply(this,arguments)}});e.cli=p,e.dialog=h,e.event=g,e.fs=O,e.globalShortcut=Ce,e.http=ue,e.notification=Ee,e.path=Q,e.shell=ce,e.tauri=s,e.window=Fe,Object.defineProperty(e,"__esModule",{value:!0})}));
+
 
 // polyfills
 if (!String.prototype.startsWith) {
