mod cmd;
#[allow(unused_imports)]
mod file_system;
mod salt;

#[cfg(assets)]
mod asset;
#[cfg(open)]
mod browser;
mod dialog;
#[cfg(event)]
mod event;
#[cfg(http_request)]
mod http;
#[cfg(notification)]
mod notification;

use crate::app::AppConfig;
use webview_official::Webview;

#[allow(unused_variables)]
<<<<<<< HEAD
pub(crate) fn handle(
  webview: &mut Webview,
  arg: &str,
  app_config: &AppConfig,
) -> crate::Result<()> {
=======
pub(crate) fn handle(webview: &mut Webview<'_>, arg: &str) -> crate::Result<()> {
>>>>>>> 6ee720ea
  use cmd::Cmd::*;
  match serde_json::from_str(arg) {
    Err(e) => Err(e.into()),
    Ok(command) => {
      match command {
        ReadTextFile {
          path,
          options,
          callback,
          error,
        } => {
          #[cfg(read_text_file)]
          file_system::read_text_file(webview, path, options, callback, error);
          #[cfg(not(read_text_file))]
          allowlist_error(webview, error, "readTextFile");
        }
        ReadBinaryFile {
          path,
          options,
          callback,
          error,
        } => {
          #[cfg(read_binary_file)]
          file_system::read_binary_file(webview, path, options, callback, error);
          #[cfg(not(read_binary_file))]
          allowlist_error(webview, error, "readBinaryFile");
        }
        WriteFile {
          path,
          contents,
          options,
          callback,
          error,
        } => {
          #[cfg(write_file)]
          file_system::write_file(webview, path, contents, options, callback, error);
          #[cfg(not(write_file))]
          allowlist_error(webview, error, "writeFile");
        }
        WriteBinaryFile {
          path,
          contents,
          options,
          callback,
          error,
        } => {
          #[cfg(write_binary_file)]
          file_system::write_binary_file(webview, path, contents, options, callback, error);
          #[cfg(not(write_binary_file))]
          allowlist_error(webview, error, "writeBinaryFile");
        }
        ReadDir {
          path,
          options,
          callback,
          error,
        } => {
          #[cfg(read_dir)]
          file_system::read_dir(webview, path, options, callback, error);
          #[cfg(not(read_dir))]
          allowlist_error(webview, error, "readDir");
        }
        CopyFile {
          source,
          destination,
          options,
          callback,
          error,
        } => {
          #[cfg(copy_file)]
          file_system::copy_file(webview, source, destination, options, callback, error);
          #[cfg(not(copy_file))]
          allowlist_error(webview, error, "copyFile");
        }
        CreateDir {
          path,
          options,
          callback,
          error,
        } => {
          #[cfg(create_dir)]
          file_system::create_dir(webview, path, options, callback, error);
          #[cfg(not(create_dir))]
          allowlist_error(webview, error, "createDir");
        }
        RemoveDir {
          path,
          options,
          callback,
          error,
        } => {
          #[cfg(remove_dir)]
          file_system::remove_dir(webview, path, options, callback, error);
          #[cfg(not(remove_dir))]
          allowlist_error(webview, error, "removeDir");
        }
        RemoveFile {
          path,
          options,
          callback,
          error,
        } => {
          #[cfg(remove_file)]
          file_system::remove_file(webview, path, options, callback, error);
          #[cfg(not(remove_file))]
          allowlist_error(webview, error, "removeFile");
        }
        RenameFile {
          old_path,
          new_path,
          options,
          callback,
          error,
        } => {
          #[cfg(rename_file)]
          file_system::rename_file(webview, old_path, new_path, options, callback, error);
          #[cfg(not(rename_file))]
          allowlist_error(webview, error, "renameFile");
        }
        SetTitle { title } => {
          #[cfg(set_title)]
          webview.set_title(&title);
          #[cfg(not(set_title))]
          throw_allowlist_error(webview, "title");
        }
        Execute {
          command,
          args,
          callback,
          error,
        } => {
          #[cfg(execute)]
          crate::call(webview, command, args, callback, error);
          #[cfg(not(execute))]
          throw_allowlist_error(webview, "execute");
        }
        Open { uri } => {
          #[cfg(open)]
          browser::open(uri);
          #[cfg(not(open))]
          throw_allowlist_error(webview, "open");
        }
        ValidateSalt {
          salt,
          callback,
          error,
        } => {
          salt::validate(webview, salt, callback, error)?;
        }
        Listen {
          event,
          handler,
          once,
        } => {
          #[cfg(event)]
          {
            let js_string = event::listen_fn(event, handler, once)?;
            webview.eval(&js_string);
          }
          #[cfg(not(event))]
          throw_allowlist_error(webview, "event");
        }
        Emit { event, payload } => {
          #[cfg(event)]
          crate::event::on_event(event, payload);
          #[cfg(not(event))]
          throw_allowlist_error(webview, "event");
        }
        OpenDialog {
          options,
          callback,
          error,
        } => {
          #[cfg(open_dialog)]
          dialog::open(webview, options, callback, error)?;
          #[cfg(not(open_dialog))]
          allowlist_error(webview, error, "title");
        }
        SaveDialog {
          options,
          callback,
          error,
        } => {
          #[cfg(save_dialog)]
          dialog::save(webview, options, callback, error)?;
          #[cfg(not(save_dialog))]
          throw_allowlist_error(webview, "saveDialog");
        }
        MessageDialog { message } => {
          let exe = std::env::current_exe()?;
          let exe_dir = exe.parent().expect("failed to get exe directory");
          let app_name = exe
            .file_name()
            .expect("failed to get exe filename")
            .to_string_lossy();
          dialog::message(app_name.to_string(), message);
        }
        AskDialog {
          title,
          message,
          callback,
          error,
        } => {
          let exe = std::env::current_exe()?;
          dialog::ask(
            webview,
            title.unwrap_or_else(|| {
              let exe_dir = exe.parent().expect("failed to get exe directory");
              exe
                .file_name()
                .expect("failed to get exe filename")
                .to_string_lossy()
                .to_string()
            }),
            message,
            callback,
            error,
          )?;
        }
        HttpRequest {
          options,
          callback,
          error,
        } => {
          #[cfg(http_request)]
          http::make_request(webview, *options, callback, error);
          #[cfg(not(http_request))]
          allowlist_error(webview, error, "httpRequest");
        }
        #[cfg(assets)]
        LoadAsset {
          asset,
          asset_type,
          callback,
          error,
        } => {
          asset::load(
            webview,
            asset,
            asset_type,
            callback,
            error,
            &app_config.assets,
          );
        }
        CliMatches { callback, error } => {
          #[cfg(cli)]
          {
            // TODO: memoize this?  previous used a static but that's not possible anymore
            let matches = tauri_api::cli::get_matches(&app_config.config)
              .map_err(|_| anyhow::anyhow!(r#""failed to get matches""#));
            crate::execute_promise(webview, move || matches, callback, error);
          }
          #[cfg(not(cli))]
          api_error(
            webview,
            error,
            "CLI definition not set under tauri.conf.json > tauri > cli (https://tauri.studio/docs/api/config#tauri.cli)",
          );
        }
        Notification {
          options,
          callback,
          error,
        } => {
          #[cfg(notification)]
          notification::send(webview, options, callback, error, &app_config.config);
          #[cfg(not(notification))]
          allowlist_error(webview, error, "notification");
        }
        IsNotificationPermissionGranted { callback, error } => {
          #[cfg(notification)]
          notification::is_permission_granted(webview, callback, error);
          #[cfg(not(notification))]
          allowlist_error(webview, error, "notification");
        }
        RequestNotificationPermission { callback, error } => {
          #[cfg(notification)]
          notification::request_permission(webview, callback, error)?;
          #[cfg(not(notification))]
          allowlist_error(webview, error, "notification");
        }
      }
      Ok(())
    }
  }
}

#[allow(dead_code)]
fn api_error(webview: &mut Webview<'_>, error_fn: String, message: &str) {
  let reject_code = tauri_api::rpc::format_callback(error_fn, message);
  webview.eval(&reject_code)
}

#[allow(dead_code)]
fn allowlist_error(webview: &mut Webview<'_>, error_fn: String, allowlist_key: &str) {
  api_error(
    webview,
    error_fn,
    &format!(
      "{}' not on the allowlist (https://tauri.studio/docs/api/config#tauri.allowlist)",
      allowlist_key
    ),
  )
}

#[allow(dead_code)]
fn throw_allowlist_error(webview: &mut Webview<'_>, allowlist_key: &str) {
  let reject_code = format!(
    r#"throw new Error("'{}' not on the allowlist")"#,
    allowlist_key
  );
  webview.eval(&reject_code)
}

#[cfg(test)]
mod test {
  use proptest::prelude::*;

  // check the listen_fn for various usecases.
  proptest! {
    #[cfg(event)]
    #[test]
    fn check_listen_fn(event in "", handler in "", once in proptest::bool::ANY) {
      super::event::listen_fn(event, handler, once).expect("listen_fn failed");
    }
  }

  // Test the open func to see if proper uris can be opened by the browser.
  proptest! {
    #[cfg(open)]
    #[test]
    fn check_open(uri in r"(http://)([\\w\\d\\.]+([\\w]{2,6})?)") {
      super::browser::open(uri);
  }
  }
}<|MERGE_RESOLUTION|>--- conflicted
+++ resolved
@@ -19,15 +19,11 @@
 use webview_official::Webview;
 
 #[allow(unused_variables)]
-<<<<<<< HEAD
 pub(crate) fn handle(
-  webview: &mut Webview,
+  webview: &mut Webview<'_>,
   arg: &str,
   app_config: &AppConfig,
 ) -> crate::Result<()> {
-=======
-pub(crate) fn handle(webview: &mut Webview<'_>, arg: &str) -> crate::Result<()> {
->>>>>>> 6ee720ea
   use cmd::Cmd::*;
   match serde_json::from_str(arg) {
     Err(e) => Err(e.into()),
