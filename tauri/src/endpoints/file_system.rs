use web_view::WebView;

use tauri_api::dir;
use tauri_api::file;
use tauri_api::path::resolve_path;

use std::fs;
use std::fs::File;
use std::io::Write;

use super::cmd::{DirOperationOptions, FileOperationOptions};

<<<<<<< HEAD
/// Reads a directory.
=======
#[cfg(read_dir)]
>>>>>>> 2681ad36
pub fn read_dir<T: 'static>(
  webview: &mut WebView<'_, T>,
  path: String,
  options: Option<DirOperationOptions>,
  callback: String,
  error: String,
) {
  crate::execute_promise(
    webview,
    move || {
      let (recursive, dir) = if let Some(options_value) = options {
        (options_value.recursive, options_value.dir)
      } else {
        (false, None)
      };
      if recursive {
        dir::walk_dir(resolve_path(path, dir)?)
          .and_then(|f| serde_json::to_string(&f).map_err(|err| err.into()))
      } else {
        dir::list_dir_contents(resolve_path(path, dir)?)
          .and_then(|f| serde_json::to_string(&f).map_err(|err| err.into()))
      }
    },
    callback,
    error,
  );
}

<<<<<<< HEAD
/// Copies a file.
=======
#[cfg(copy_file)]
>>>>>>> 2681ad36
pub fn copy_file<T: 'static>(
  webview: &mut WebView<'_, T>,
  source: String,
  destination: String,
  options: Option<FileOperationOptions>,
  callback: String,
  error: String,
) {
  crate::execute_promise(
    webview,
    move || {
      let (src, dest) = match options.and_then(|o| o.dir) {
        Some(dir) => (
          resolve_path(source, Some(dir.clone()))?,
          resolve_path(destination, Some(dir))?,
        ),
        None => (source, destination),
      };
      fs::copy(src, dest)
        .map_err(|e| e.into())
        .map(|_| "".to_string())
    },
    callback,
    error,
  );
}

<<<<<<< HEAD
/// Creates a directory.
=======
#[cfg(create_dir)]
>>>>>>> 2681ad36
pub fn create_dir<T: 'static>(
  webview: &mut WebView<'_, T>,
  path: String,
  options: Option<DirOperationOptions>,
  callback: String,
  error: String,
) {
  crate::execute_promise(
    webview,
    move || {
      let (recursive, dir) = if let Some(options_value) = options {
        (options_value.recursive, options_value.dir)
      } else {
        (false, None)
      };
      let resolved_path = resolve_path(path, dir)?;
      let response = if recursive {
        fs::create_dir_all(resolved_path)
      } else {
        fs::create_dir(resolved_path)
      };

      response.map_err(|e| e.into()).map(|_| "".to_string())
    },
    callback,
    error,
  );
}

<<<<<<< HEAD
/// Removes a directory.
=======
#[cfg(remove_dir)]
>>>>>>> 2681ad36
pub fn remove_dir<T: 'static>(
  webview: &mut WebView<'_, T>,
  path: String,
  options: Option<DirOperationOptions>,
  callback: String,
  error: String,
) {
  crate::execute_promise(
    webview,
    move || {
      let (recursive, dir) = if let Some(options_value) = options {
        (options_value.recursive, options_value.dir)
      } else {
        (false, None)
      };
      let resolved_path = resolve_path(path, dir)?;
      let response = if recursive {
        fs::remove_dir_all(resolved_path)
      } else {
        fs::remove_dir(resolved_path)
      };

      response.map_err(|e| e.into()).map(|_| "".to_string())
    },
    callback,
    error,
  );
}

<<<<<<< HEAD
/// Removes a file
=======
#[cfg(remove_file)]
>>>>>>> 2681ad36
pub fn remove_file<T: 'static>(
  webview: &mut WebView<'_, T>,
  path: String,
  options: Option<FileOperationOptions>,
  callback: String,
  error: String,
) {
  crate::execute_promise(
    webview,
    move || {
      let resolved_path = resolve_path(path, options.and_then(|o| o.dir))?;
      fs::remove_file(resolved_path)
        .map_err(|e| e.into())
        .map(|_| "".to_string())
    },
    callback,
    error,
  );
}

<<<<<<< HEAD
/// Renames a file.
=======
#[cfg(rename_file)]
>>>>>>> 2681ad36
pub fn rename_file<T: 'static>(
  webview: &mut WebView<'_, T>,
  old_path: String,
  new_path: String,
  options: Option<FileOperationOptions>,
  callback: String,
  error: String,
) {
  crate::execute_promise(
    webview,
    move || {
      let (old, new) = match options.and_then(|o| o.dir) {
        Some(dir) => (
          resolve_path(old_path, Some(dir.clone()))?,
          resolve_path(new_path, Some(dir))?,
        ),
        None => (old_path, new_path),
      };
      fs::rename(old, new)
        .map_err(|e| e.into())
        .map(|_| "".to_string())
    },
    callback,
    error,
  );
}

<<<<<<< HEAD
/// Writes a text file.
=======
#[cfg(write_file)]
>>>>>>> 2681ad36
pub fn write_file<T: 'static>(
  webview: &mut WebView<'_, T>,
  file: String,
  contents: String,
  options: Option<FileOperationOptions>,
  callback: String,
  error: String,
) {
  crate::execute_promise(
    webview,
    move || {
      File::create(resolve_path(file, options.and_then(|o| o.dir))?)
        .map_err(|e| e.into())
        .and_then(|mut f| {
          f.write_all(contents.as_bytes())
            .map_err(|err| err.into())
            .map(|_| "".to_string())
        })
    },
    callback,
    error,
  );
}

<<<<<<< HEAD
/// Reads a text file.
=======
#[cfg(write_binary_file)]
pub fn write_binary_file<T: 'static>(
  webview: &mut WebView<'_, T>,
  file: String,
  contents: String,
  options: Option<FileOperationOptions>,
  callback: String,
  error: String,
) {
  crate::execute_promise(
    webview,
    move || {
      base64::decode(contents)
        .map_err(|e| e.into())
        .and_then(|c| {
        File::create(resolve_path(file, options.and_then(|o| o.dir))?)
          .map_err(|e| e.into())
          .and_then(|mut f| {
          f.write_all(&c)
            .map_err(|err| err.into())
            .map(|_| "".to_string())
        })
      })
    },
    callback,
    error,
  );
}

#[cfg(read_text_file)]
>>>>>>> 2681ad36
pub fn read_text_file<T: 'static>(
  webview: &mut WebView<'_, T>,
  path: String,
  options: Option<FileOperationOptions>,
  callback: String,
  error: String,
) {
  crate::execute_promise(
    webview,
    move || {
      file::read_string(resolve_path(path, options.and_then(|o| o.dir))?)
        .and_then(|f| serde_json::to_string(&f).map_err(|err| err.into()))
    },
    callback,
    error,
  );
}

<<<<<<< HEAD
/// Reads a binary file.
=======
#[cfg(read_binary_file)]
>>>>>>> 2681ad36
pub fn read_binary_file<T: 'static>(
  webview: &mut WebView<'_, T>,
  path: String,
  options: Option<FileOperationOptions>,
  callback: String,
  error: String,
) {
  crate::execute_promise(
    webview,
    move || {
      file::read_binary(resolve_path(path, options.and_then(|o| o.dir))?)
        .and_then(|f| serde_json::to_string(&f).map_err(|err| err.into()))
    },
    callback,
    error,
  );
}

// test webview functionality.
#[cfg(test)]
mod test {
  // use super::*;
  // use web_view::*;

  // create a makeshift webview
  // fn create_test_webview() -> crate::Result<WebView<'static, ()>> {
  //   // basic html set into webview
  //   let content = r#"<html><head></head><body></body></html>"#;

  //   Ok(
  //     // use webview builder to create simple webview
  //     WebViewBuilder::new()
  //       .title("test")
  //       .size(800, 800)
  //       .resizable(true)
  //       .debug(true)
  //       .user_data(())
  //       .invoke_handler(|_wv, _arg| Ok(()))
  //       .content(Content::Html(content))
  //       .build()?,
  //   )
  // }

  /* #[test]
  #[cfg(not(any(target_os = "linux", target_os = "macos")))]
  // test the file_write functionality
  fn test_write_to_file() -> crate::Result<()> {
    // import read_to_string and write to be able to manipulate the file.
    use std::fs::{read_to_string, write};

    // create the webview
    let mut webview = create_test_webview()?;

    // setup the contents and the path.
    let contents = String::from(r#"Write to the Test file"#);
    let path = String::from("test/fixture/test.txt");

    // clear the file by writing nothing to it.
    write(&path, "")?;

    //call write file with the path and contents.
    write_file(
      &mut webview,
      path.clone(),
      contents.clone(),
      String::from(""),
      String::from(""),
    );

    // sleep the main thread to wait for the promise to execute.
    std::thread::sleep(std::time::Duration::from_millis(200));

    // read from the file.
    let data = read_to_string(path)?;

    // check that the file contents is equal to the expected contents.
    assert_eq!(data, contents);

    Ok(())
  } */
}<|MERGE_RESOLUTION|>--- conflicted
+++ resolved
@@ -10,11 +10,8 @@
 
 use super::cmd::{DirOperationOptions, FileOperationOptions};
 
-<<<<<<< HEAD
 /// Reads a directory.
-=======
 #[cfg(read_dir)]
->>>>>>> 2681ad36
 pub fn read_dir<T: 'static>(
   webview: &mut WebView<'_, T>,
   path: String,
@@ -43,11 +40,8 @@
   );
 }
 
-<<<<<<< HEAD
 /// Copies a file.
-=======
 #[cfg(copy_file)]
->>>>>>> 2681ad36
 pub fn copy_file<T: 'static>(
   webview: &mut WebView<'_, T>,
   source: String,
@@ -75,11 +69,8 @@
   );
 }
 
-<<<<<<< HEAD
 /// Creates a directory.
-=======
 #[cfg(create_dir)]
->>>>>>> 2681ad36
 pub fn create_dir<T: 'static>(
   webview: &mut WebView<'_, T>,
   path: String,
@@ -109,11 +100,8 @@
   );
 }
 
-<<<<<<< HEAD
 /// Removes a directory.
-=======
 #[cfg(remove_dir)]
->>>>>>> 2681ad36
 pub fn remove_dir<T: 'static>(
   webview: &mut WebView<'_, T>,
   path: String,
@@ -143,11 +131,8 @@
   );
 }
 
-<<<<<<< HEAD
 /// Removes a file
-=======
 #[cfg(remove_file)]
->>>>>>> 2681ad36
 pub fn remove_file<T: 'static>(
   webview: &mut WebView<'_, T>,
   path: String,
@@ -168,11 +153,8 @@
   );
 }
 
-<<<<<<< HEAD
 /// Renames a file.
-=======
 #[cfg(rename_file)]
->>>>>>> 2681ad36
 pub fn rename_file<T: 'static>(
   webview: &mut WebView<'_, T>,
   old_path: String,
@@ -200,11 +182,8 @@
   );
 }
 
-<<<<<<< HEAD
 /// Writes a text file.
-=======
 #[cfg(write_file)]
->>>>>>> 2681ad36
 pub fn write_file<T: 'static>(
   webview: &mut WebView<'_, T>,
   file: String,
@@ -229,9 +208,7 @@
   );
 }
 
-<<<<<<< HEAD
-/// Reads a text file.
-=======
+/// Writes a binary file.
 #[cfg(write_binary_file)]
 pub fn write_binary_file<T: 'static>(
   webview: &mut WebView<'_, T>,
@@ -261,8 +238,8 @@
   );
 }
 
+/// Reads a text file.
 #[cfg(read_text_file)]
->>>>>>> 2681ad36
 pub fn read_text_file<T: 'static>(
   webview: &mut WebView<'_, T>,
   path: String,
@@ -281,11 +258,8 @@
   );
 }
 
-<<<<<<< HEAD
 /// Reads a binary file.
-=======
 #[cfg(read_binary_file)]
->>>>>>> 2681ad36
 pub fn read_binary_file<T: 'static>(
   webview: &mut WebView<'_, T>,
   path: String,
