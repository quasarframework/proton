use crate::api::path::BaseDirectory;
use serde::Deserialize;
use tauri_api::http::HttpRequestOptions;

/// The options for the directory functions on the file system API.
#[derive(Deserialize)]
pub struct DirOperationOptions {
  /// Whether the API should recursively perform the operation on the directory.
  #[serde(default)]
  pub recursive: bool,
  /// The base directory of the operation.
  /// The directory path of the BaseDirectory will be the prefix of the defined directory path.
  pub dir: Option<BaseDirectory>,
}

/// The options for the file functions on the file system API.
#[derive(Deserialize)]
pub struct FileOperationOptions {
  /// The base directory of the operation.
  /// The directory path of the BaseDirectory will be the prefix of the defined file path.
  pub dir: Option<BaseDirectory>,
}

/// The options for the open dialog API.
#[derive(Deserialize)]
#[serde(rename_all = "camelCase")]
pub struct OpenDialogOptions {
  /// The initial path of the dialog.
  pub filter: Option<String>,
  /// Whether the dialog allows multiple selection or not.
  #[serde(default)]
  pub multiple: bool,
  /// Whether the dialog is a directory selection (`true` value) or file selection (`false` value).
  #[serde(default)]
  pub directory: bool,
  /// The initial path of the dialog.
  pub default_path: Option<String>,
}

/// The options for the save dialog API.
#[derive(Deserialize)]
#[serde(rename_all = "camelCase")]
pub struct SaveDialogOptions {
  /// The initial path of the dialog.
  pub filter: Option<String>,
  /// The initial path of the dialog.
  pub default_path: Option<String>,
}

/// The options for the notification API.
#[derive(Deserialize)]
pub struct NotificationOptions {
  /// The notification title.
  pub title: Option<String>,
  /// The notification body.
  pub body: String,
  /// The notification icon.
  pub icon: Option<String>,
}

/// The API descriptor.
#[derive(Deserialize)]
#[serde(tag = "cmd", rename_all = "camelCase")]
pub enum Cmd {
  /// The init command
  Init {},
<<<<<<< HEAD
  /// The read text file API.
  #[cfg(any(feature = "all-api", feature = "read-text-file"))]
=======
>>>>>>> 2681ad36
  ReadTextFile {
    path: String,
    options: Option<FileOperationOptions>,
    callback: String,
    error: String,
  },
<<<<<<< HEAD
  /// The read binary file API.
  #[cfg(any(feature = "all-api", feature = "read-binary-file"))]
=======
>>>>>>> 2681ad36
  ReadBinaryFile {
    path: String,
    options: Option<FileOperationOptions>,
    callback: String,
    error: String,
  },
<<<<<<< HEAD
  /// The write file API.
  #[cfg(any(feature = "all-api", feature = "write-file"))]
=======
>>>>>>> 2681ad36
  WriteFile {
    file: String,
    contents: String,
    options: Option<FileOperationOptions>,
    callback: String,
    error: String,
  },
<<<<<<< HEAD
  /// The read dir API.
  #[cfg(any(feature = "all-api", feature = "read-dir"))]
=======
  WriteBinaryFile {
    file: String,
    contents: String,
    options: Option<FileOperationOptions>,
    callback: String,
    error: String,
  },
>>>>>>> 2681ad36
  ReadDir {
    path: String,
    options: Option<DirOperationOptions>,
    callback: String,
    error: String,
  },
<<<<<<< HEAD
  /// The copy file API.
  #[cfg(any(feature = "all-api", feature = "copy-file"))]
=======
>>>>>>> 2681ad36
  CopyFile {
    source: String,
    destination: String,
    options: Option<FileOperationOptions>,
    callback: String,
    error: String,
  },
<<<<<<< HEAD
  /// The create dir API.
  #[cfg(any(feature = "all-api", feature = "create-dir"))]
=======
>>>>>>> 2681ad36
  CreateDir {
    path: String,
    options: Option<DirOperationOptions>,
    callback: String,
    error: String,
  },
<<<<<<< HEAD
  /// The remove dir API.
  #[cfg(any(feature = "all-api", feature = "remove-dir"))]
=======
>>>>>>> 2681ad36
  RemoveDir {
    path: String,
    options: Option<DirOperationOptions>,
    callback: String,
    error: String,
  },
<<<<<<< HEAD
  /// The remove file API.
  #[cfg(any(feature = "all-api", feature = "remove-file"))]
=======
>>>>>>> 2681ad36
  RemoveFile {
    path: String,
    options: Option<FileOperationOptions>,
    callback: String,
    error: String,
  },
  /// The rename file API.
  #[serde(rename_all = "camelCase")]
  RenameFile {
    old_path: String,
    new_path: String,
    options: Option<FileOperationOptions>,
    callback: String,
    error: String,
  },
<<<<<<< HEAD
  /// The set webview title API.
  #[cfg(any(feature = "all-api", feature = "set-title"))]
  SetTitle { title: String },
  /// The execute script API.
  #[cfg(any(feature = "all-api", feature = "execute"))]
=======
  SetTitle {
    title: String,
  },
>>>>>>> 2681ad36
  Execute {
    command: String,
    args: Vec<String>,
    callback: String,
    error: String,
  },
<<<<<<< HEAD
  /// The open URL in browser API.
  #[cfg(any(feature = "all-api", feature = "open"))]
  Open { uri: String },
=======
  Open {
    uri: String,
  },
>>>>>>> 2681ad36
  ValidateSalt {
    salt: String,
    callback: String,
    error: String,
  },
<<<<<<< HEAD
  /// The event listen API.
  #[cfg(any(feature = "all-api", feature = "event"))]
=======
>>>>>>> 2681ad36
  Listen {
    event: String,
    handler: String,
    once: bool,
  },
<<<<<<< HEAD
  /// The event emit API.
  #[cfg(any(feature = "all-api", feature = "event"))]
=======
>>>>>>> 2681ad36
  Emit {
    event: String,
    payload: Option<String>,
  },
<<<<<<< HEAD
  /// The open dialog API.
  #[cfg(any(feature = "all-api", feature = "open-dialog"))]
=======
>>>>>>> 2681ad36
  OpenDialog {
    options: OpenDialogOptions,
    callback: String,
    error: String,
  },
<<<<<<< HEAD
  /// The save dialog API.
  #[cfg(any(feature = "all-api", feature = "save-dialog"))]
=======
>>>>>>> 2681ad36
  SaveDialog {
    options: SaveDialogOptions,
    callback: String,
    error: String,
  },
<<<<<<< HEAD
  /// The HTTP request API.
  #[cfg(any(feature = "all-api", feature = "http-request"))]
=======
>>>>>>> 2681ad36
  HttpRequest {
    options: Box<HttpRequestOptions>,
    callback: String,
    error: String,
  },
  /// The load asset into webview API.
  #[serde(rename_all = "camelCase")]
  #[cfg(any(feature = "embedded-server", feature = "no-server"))]
  LoadAsset {
    asset: String,
    asset_type: String,
    callback: String,
    error: String,
  },
<<<<<<< HEAD
  /// The get CLI matches API.
  #[cfg(feature = "cli")]
  CliMatches { callback: String, error: String },
  /// The show notification API.
  #[cfg(any(feature = "all-api", feature = "notification"))]
=======
  CliMatches {
    callback: String,
    error: String,
  },
>>>>>>> 2681ad36
  Notification {
    options: NotificationOptions,
    callback: String,
    error: String,
  },
<<<<<<< HEAD
  /// The request notification permission API.
  #[cfg(any(feature = "all-api", feature = "notification"))]
  RequestNotificationPermission { callback: String, error: String },
  /// The notification permission check API.
  #[cfg(any(feature = "all-api", feature = "notification"))]
  IsNotificationPermissionGranted { callback: String, error: String },
=======
  RequestNotificationPermission {
    callback: String,
    error: String,
  },
  IsNotificationPermissionGranted {
    callback: String,
    error: String,
  },
>>>>>>> 2681ad36
}<|MERGE_RESOLUTION|>--- conflicted
+++ resolved
@@ -64,33 +64,21 @@
 pub enum Cmd {
   /// The init command
   Init {},
-<<<<<<< HEAD
   /// The read text file API.
-  #[cfg(any(feature = "all-api", feature = "read-text-file"))]
-=======
->>>>>>> 2681ad36
   ReadTextFile {
     path: String,
     options: Option<FileOperationOptions>,
     callback: String,
     error: String,
   },
-<<<<<<< HEAD
   /// The read binary file API.
-  #[cfg(any(feature = "all-api", feature = "read-binary-file"))]
-=======
->>>>>>> 2681ad36
   ReadBinaryFile {
     path: String,
     options: Option<FileOperationOptions>,
     callback: String,
     error: String,
   },
-<<<<<<< HEAD
   /// The write file API.
-  #[cfg(any(feature = "all-api", feature = "write-file"))]
-=======
->>>>>>> 2681ad36
   WriteFile {
     file: String,
     contents: String,
@@ -98,10 +86,7 @@
     callback: String,
     error: String,
   },
-<<<<<<< HEAD
-  /// The read dir API.
-  #[cfg(any(feature = "all-api", feature = "read-dir"))]
-=======
+  /// The write binary file API.
   WriteBinaryFile {
     file: String,
     contents: String,
@@ -109,18 +94,14 @@
     callback: String,
     error: String,
   },
->>>>>>> 2681ad36
+  /// The read dir API.
   ReadDir {
     path: String,
     options: Option<DirOperationOptions>,
     callback: String,
     error: String,
   },
-<<<<<<< HEAD
   /// The copy file API.
-  #[cfg(any(feature = "all-api", feature = "copy-file"))]
-=======
->>>>>>> 2681ad36
   CopyFile {
     source: String,
     destination: String,
@@ -128,33 +109,21 @@
     callback: String,
     error: String,
   },
-<<<<<<< HEAD
   /// The create dir API.
-  #[cfg(any(feature = "all-api", feature = "create-dir"))]
-=======
->>>>>>> 2681ad36
   CreateDir {
     path: String,
     options: Option<DirOperationOptions>,
     callback: String,
     error: String,
   },
-<<<<<<< HEAD
   /// The remove dir API.
-  #[cfg(any(feature = "all-api", feature = "remove-dir"))]
-=======
->>>>>>> 2681ad36
   RemoveDir {
     path: String,
     options: Option<DirOperationOptions>,
     callback: String,
     error: String,
   },
-<<<<<<< HEAD
   /// The remove file API.
-  #[cfg(any(feature = "all-api", feature = "remove-file"))]
-=======
->>>>>>> 2681ad36
   RemoveFile {
     path: String,
     options: Option<FileOperationOptions>,
@@ -170,81 +139,46 @@
     callback: String,
     error: String,
   },
-<<<<<<< HEAD
   /// The set webview title API.
-  #[cfg(any(feature = "all-api", feature = "set-title"))]
   SetTitle { title: String },
   /// The execute script API.
-  #[cfg(any(feature = "all-api", feature = "execute"))]
-=======
-  SetTitle {
-    title: String,
-  },
->>>>>>> 2681ad36
   Execute {
     command: String,
     args: Vec<String>,
     callback: String,
     error: String,
   },
-<<<<<<< HEAD
-  /// The open URL in browser API.
-  #[cfg(any(feature = "all-api", feature = "open"))]
+  /// The open URL in browser API
   Open { uri: String },
-=======
-  Open {
-    uri: String,
-  },
->>>>>>> 2681ad36
   ValidateSalt {
     salt: String,
     callback: String,
     error: String,
   },
-<<<<<<< HEAD
   /// The event listen API.
-  #[cfg(any(feature = "all-api", feature = "event"))]
-=======
->>>>>>> 2681ad36
   Listen {
     event: String,
     handler: String,
     once: bool,
   },
-<<<<<<< HEAD
   /// The event emit API.
-  #[cfg(any(feature = "all-api", feature = "event"))]
-=======
->>>>>>> 2681ad36
   Emit {
     event: String,
     payload: Option<String>,
   },
-<<<<<<< HEAD
   /// The open dialog API.
-  #[cfg(any(feature = "all-api", feature = "open-dialog"))]
-=======
->>>>>>> 2681ad36
   OpenDialog {
     options: OpenDialogOptions,
     callback: String,
     error: String,
   },
-<<<<<<< HEAD
   /// The save dialog API.
-  #[cfg(any(feature = "all-api", feature = "save-dialog"))]
-=======
->>>>>>> 2681ad36
   SaveDialog {
     options: SaveDialogOptions,
     callback: String,
     error: String,
   },
-<<<<<<< HEAD
   /// The HTTP request API.
-  #[cfg(any(feature = "all-api", feature = "http-request"))]
-=======
->>>>>>> 2681ad36
   HttpRequest {
     options: Box<HttpRequestOptions>,
     callback: String,
@@ -252,45 +186,23 @@
   },
   /// The load asset into webview API.
   #[serde(rename_all = "camelCase")]
-  #[cfg(any(feature = "embedded-server", feature = "no-server"))]
+  #[cfg(assets)]
   LoadAsset {
     asset: String,
     asset_type: String,
     callback: String,
     error: String,
   },
-<<<<<<< HEAD
   /// The get CLI matches API.
-  #[cfg(feature = "cli")]
   CliMatches { callback: String, error: String },
   /// The show notification API.
-  #[cfg(any(feature = "all-api", feature = "notification"))]
-=======
-  CliMatches {
-    callback: String,
-    error: String,
-  },
->>>>>>> 2681ad36
   Notification {
     options: NotificationOptions,
     callback: String,
     error: String,
   },
-<<<<<<< HEAD
   /// The request notification permission API.
-  #[cfg(any(feature = "all-api", feature = "notification"))]
   RequestNotificationPermission { callback: String, error: String },
   /// The notification permission check API.
-  #[cfg(any(feature = "all-api", feature = "notification"))]
   IsNotificationPermissionGranted { callback: String, error: String },
-=======
-  RequestNotificationPermission {
-    callback: String,
-    error: String,
-  },
-  IsNotificationPermissionGranted {
-    callback: String,
-    error: String,
-  },
->>>>>>> 2681ad36
 }