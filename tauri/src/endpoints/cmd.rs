--- conflicted
+++ resolved
@@ -146,8 +146,6 @@
     callback: String,
     error: String,
   },
-<<<<<<< HEAD
-=======
   #[cfg(any(feature = "all-api", feature = "http-request"))]
   HttpRequest {
     options: HttpRequestOptions,
@@ -155,7 +153,6 @@
     error: String,
   },
   #[serde(rename_all = "camelCase")]
->>>>>>> 0aeb87a2
   #[cfg(any(feature = "embedded-server", feature = "no-server"))]
   LoadAsset {
     asset: String,
