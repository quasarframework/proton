--- conflicted
+++ resolved
@@ -42,13 +42,10 @@
   config: Config,
   assets: Arc<M::Assets>,
   default_window_icon: Option<Vec<u8>>,
-<<<<<<< HEAD
-  package_info: PackageInfo,
-=======
 
   /// A list of salts that are valid for the current application.
   salts: Mutex<HashSet<Uuid>>,
->>>>>>> 2ea56cf2
+  package_info: PackageInfo,
 }
 
 pub struct WindowManager<E, L, A, R>
@@ -97,11 +94,8 @@
         config: context.config,
         assets: Arc::new(context.assets),
         default_window_icon: context.default_window_icon,
-<<<<<<< HEAD
+        salts: Mutex::default(),
         package_info: context.package_info,
-=======
-        salts: Mutex::default(),
->>>>>>> 2ea56cf2
       }),
     }
   }
