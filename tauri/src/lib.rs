#[macro_use]
extern crate serde_derive;

#[macro_use]
mod macros;

#[macro_use]
extern crate lazy_static;

extern crate web_view;

pub mod api;
mod app;
pub mod command;
pub mod config;
pub mod dir;
pub mod event;
pub mod file;
pub mod file_system;
#[cfg(feature = "updater")]
pub mod http;
pub mod platform;
pub mod process;
pub mod rpc;
pub mod salt;
#[cfg(feature = "embedded-server")]
pub mod server;
<<<<<<< HEAD
pub mod tcp;
#[cfg(feature = "updater")]
=======
>>>>>>> f2380ea1
pub mod updater;

pub mod version;
pub use app::*;

use web_view::*;

use threadpool::ThreadPool;

thread_local!(static POOL: ThreadPool = ThreadPool::new(4));

pub fn spawn<F: FnOnce() -> () + Send + 'static>(what: F) {
  POOL.with(|thread| {
    thread.execute(move || {
      what();
    });
  });
}

pub fn execute_promise<T: 'static, F: FnOnce() -> Result<String, String> + Send + 'static>(
  webview: &mut WebView<'_, T>,
  what: F,
  callback: String,
  error: String,
) {
  let handle = webview.handle();
  POOL.with(|thread| {
    thread.execute(move || {
      let callback_string = rpc::format_callback_result(what(), callback, error);
      handle
        .dispatch(move |_webview| _webview.eval(callback_string.as_str()))
        .unwrap()
    });
  });
}<|MERGE_RESOLUTION|>--- conflicted
+++ resolved
@@ -25,11 +25,7 @@
 pub mod salt;
 #[cfg(feature = "embedded-server")]
 pub mod server;
-<<<<<<< HEAD
-pub mod tcp;
 #[cfg(feature = "updater")]
-=======
->>>>>>> f2380ea1
 pub mod updater;
 
 pub mod version;
