#![cfg_attr(
  all(not(debug_assertions), target_os = "windows"),
  windows_subsystem = "windows"
)]

#[cfg(not(feature = "dev-server"))]
pub mod assets;
pub mod config;
pub mod event;
#[cfg(feature = "embedded-server")]
pub mod server;

mod app;
mod endpoints;
#[allow(dead_code)]
mod salt;

use std::process::Stdio;

use error_chain::error_chain;
use threadpool::ThreadPool;

pub use web_view::Handle;
use web_view::WebView;

pub use app::*;
pub use tauri_api as api;

error_chain! {
  foreign_links{
    Api(::tauri_api::Error);
    Json(::serde_json::Error);
    Webview(::web_view::Error);
    Io(::std::io::Error);
  }
  errors{
    Promise(t: String) {
        description("Promise Error")
        display("Promise Error: '{}'", t)
    }
    Command(t: String) {
      description("Command Error")
      display("Command Error: '{}'", t)
    }
<<<<<<< HEAD
    FileSystem(t: String) {
      description("FileSystem Error")
      display("FileSystem Error: '{}'", t)
=======
    Dialog(t: String) {
      description("Dialog Error")
      display("Dialog Error: '{}'", t)
>>>>>>> 37e8e79a
    }
  }
}

thread_local!(static POOL: ThreadPool = ThreadPool::new(4));

pub fn spawn<F: FnOnce() -> () + Send + 'static>(task: F) {
  POOL.with(|thread| {
    thread.execute(move || {
      task();
    });
  });
}

pub fn execute_promise_sync<T: 'static, F: FnOnce() -> crate::Result<String> + Send + 'static>(
  webview: &mut WebView<'_, T>,
  task: F,
  callback: String,
  error: String,
) {
  let handle = webview.handle();
  let callback_string =
    api::rpc::format_callback_result(task().map_err(|err| err.to_string()), callback, error);
  handle
    .dispatch(move |_webview| _webview.eval(callback_string.as_str()))
    .expect("Failed to dispatch promise callback");
}

pub fn execute_promise<T: 'static, F: FnOnce() -> crate::Result<String> + Send + 'static>(
  webview: &mut WebView<'_, T>,
  task: F,
  callback: String,
  error: String,
) {
  let handle = webview.handle();
  POOL.with(|thread| {
    thread.execute(move || {
      let callback_string =
        api::rpc::format_callback_result(task().map_err(|err| err.to_string()), callback, error);
      handle
        .dispatch(move |_webview| _webview.eval(callback_string.as_str()))
        .expect("Failed to dispatch promise callback")
    });
  });
}

pub fn call<T: 'static>(
  webview: &mut WebView<'_, T>,
  command: String,
  args: Vec<String>,
  callback: String,
  error: String,
) {
  execute_promise(
    webview,
    || {
      api::command::get_output(command, args, Stdio::piped())
        .map_err(|err| crate::ErrorKind::Promise(err.to_string()).into())
        .map(|output| format!(r#""{}""#, output))
    },
    callback,
    error,
  );
}

pub fn close_splashscreen<T: 'static>(webview_handle: &Handle<T>) -> crate::Result<()> {
  webview_handle.dispatch(|webview| {
    // send a signal to the runner so it knows that it should redirect to the main app content
    webview.eval(r#"window.external.invoke(JSON.stringify({ cmd: "closeSplashscreen" }))"#)
  })?;
  Ok(())
}

#[cfg(test)]
mod test {
  use proptest::prelude::*;

  proptest! {
    #![proptest_config(ProptestConfig::with_cases(10000))]
    #[test]
    // check to see if spawn executes a function.
    fn check_spawn_task(task in "[a-z]+") {
      // create dummy task function
      let dummy_task = move || {
        format!("{}-run-dummy-task", task);
        assert!(true);
      };
      // call spawn
      crate::spawn(dummy_task);
    }
  }
}<|MERGE_RESOLUTION|>--- conflicted
+++ resolved
@@ -42,15 +42,13 @@
       description("Command Error")
       display("Command Error: '{}'", t)
     }
-<<<<<<< HEAD
+    Dialog(t: String) {
+      description("Dialog Error")
+      display("Dialog Error: '{}'", t)
+    }
     FileSystem(t: String) {
       description("FileSystem Error")
       display("FileSystem Error: '{}'", t)
-=======
-    Dialog(t: String) {
-      description("Dialog Error")
-      display("Dialog Error: '{}'", t)
->>>>>>> 37e8e79a
     }
   }
 }
