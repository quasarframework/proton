--- conflicted
+++ resolved
@@ -234,13 +234,8 @@
   application: &mut App,
   content: Content<String>,
   splashscreen_content: Option<Content<String>>,
-<<<<<<< HEAD
-) -> crate::Result<Webview> {
+) -> crate::Result<Webview<'_>> {
   let config = &application.config.config;
-=======
-) -> crate::Result<Webview<'_>> {
-  let config = get()?;
->>>>>>> 6ee720ea
   let content_clone = match content {
     Content::Html(ref html) => Content::Html(html.clone()),
     Content::Url(ref url) => Content::Url(url.clone()),
