--- conflicted
+++ resolved
@@ -9,11 +9,7 @@
 
 // we move some basic commands to a separate module just to show it works
 mod commands;
-<<<<<<< HEAD
-use commands::{cmd, message, resolver};
-=======
-use commands::{cmd, invoke};
->>>>>>> 7862ec56
+use commands::{cmd, invoke, message, resolver};
 
 use serde::Deserialize;
 use tauri::{command, Params, State, Window};
@@ -173,12 +169,9 @@
       commands::simple_command,
       commands::stateful_command,
       cmd,
-<<<<<<< HEAD
+      invoke,
       message,
       resolver,
-=======
-      invoke,
->>>>>>> 7862ec56
       async_simple_command,
       future_simple_command,
       async_stateful_command,
