--- conflicted
+++ resolved
@@ -14,11 +14,6 @@
 serde = { version = "1.0", features = [ "derive" ] }
 tiny_http = "0.11"
 
-<<<<<<< HEAD
-[target."cfg(target_os = \"windows\")".dependencies]
-window-vibrancy = "0.1"
-window-shadows= "0.1"
-=======
 [dependencies.tauri]
 path = "../../../core/tauri"
 features = [
@@ -35,7 +30,10 @@
   "system-tray",
   "updater"
 ]
->>>>>>> f6edc6df
+
+[target."cfg(target_os = \"windows\")".dependencies]
+window-vibrancy = "0.1"
+window-shadows= "0.1"
 
 [features]
 default = [ "custom-protocol" ]
