// Copyright 2019-2023 Tauri Programme within The Commons Conservancy
// SPDX-License-Identifier: Apache-2.0
// SPDX-License-Identifier: MIT

#![cfg_attr(
  all(not(debug_assertions), target_os = "windows"),
  windows_subsystem = "windows"
)]

mod cmd;
#[cfg(desktop)]
mod tray;

use serde::Serialize;
use tauri::{window::WindowBuilder, App, AppHandle, RunEvent, WindowUrl};
use tauri_plugin_sample::{PingRequest, SampleExt};

#[derive(Clone, Serialize)]
struct Reply {
  data: String,
}

pub type SetupHook = Box<dyn FnOnce(&mut App) -> Result<(), Box<dyn std::error::Error>> + Send>;
pub type OnEvent = Box<dyn FnMut(&AppHandle, RunEvent)>;

#[cfg_attr(mobile, tauri::mobile_entry_point)]
pub fn run() {
  #[allow(unused_mut)]
  let mut builder = tauri::Builder::default()
    .plugin(
      tauri_plugin_log::Builder::default()
        .level(log::LevelFilter::Info)
        .build(),
    )
    .plugin(tauri_plugin_sample::init())
    .setup(move |app| {
      #[cfg(desktop)]
      {
        tray::create_tray(app)?;

        app.handle().plugin(tauri_plugin_cli::init())?;
      }

      let mut window_builder = WindowBuilder::new(app, "main", WindowUrl::default());
      #[cfg(desktop)]
      {
        window_builder = window_builder
          .title("Tauri API Validation")
          .inner_size(1000., 800.)
          .min_inner_size(600., 400.)
          .content_protected(true);
      }

<<<<<<< HEAD
      #[cfg(target_os = "windows")]
      {
        window_builder = window_builder
          .transparent(true)
          .decorations(false)
          .shadow(true);
      }

      let _window = window_builder.build().unwrap();
=======
      let window = window_builder.build().unwrap();
>>>>>>> 9a79dc08

      #[cfg(debug_assertions)]
      _window.open_devtools();

      let value = Some("test".to_string());
      let response = app.sample().ping(PingRequest {
        value: value.clone(),
      });
      log::info!("got response: {:?}", response);
      if let Ok(res) = response {
        assert_eq!(res.value, value);
      }

      #[cfg(desktop)]
      std::thread::spawn(|| {
        let server = match tiny_http::Server::http("localhost:3003") {
          Ok(s) => s,
          Err(e) => {
            eprintln!("{}", e);
            std::process::exit(1);
          }
        };
        loop {
          if let Ok(mut request) = server.recv() {
            let mut body = Vec::new();
            let _ = request.as_reader().read_to_end(&mut body);
            let response = tiny_http::Response::new(
              tiny_http::StatusCode(200),
              request.headers().to_vec(),
              std::io::Cursor::new(body),
              request.body_length(),
              None,
            );
            let _ = request.respond(response);
          }
        }
      });

      Ok(())
    })
    .on_page_load(|window, _| {
      let window_ = window.clone();
      window.listen("js-event", move |event| {
        println!("got js-event with message '{:?}'", event.payload());
        let reply = Reply {
          data: "something else".to_string(),
        };

        window_
          .emit("rust-event", Some(reply))
          .expect("failed to emit");
      });
    });

  #[cfg(target_os = "macos")]
  {
    builder = builder.menu(tauri::Menu::os_default("Tauri API Validation"));
  }

  #[allow(unused_mut)]
  let mut app = builder
    .invoke_handler(tauri::generate_handler![
      cmd::log_operation,
      cmd::perform_request,
    ])
    .build(tauri::tauri_build_context!())
    .expect("error while building tauri application");

  #[cfg(target_os = "macos")]
  app.set_activation_policy(tauri::ActivationPolicy::Regular);

  app.run(move |_app_handle, _event| {
    #[cfg(desktop)]
    if let RunEvent::ExitRequested { api, .. } = &_event {
      // Keep the event loop running even if all windows are closed
      // This allow us to catch system tray events when there is no window
      api.prevent_exit();
    }
  })
}<|MERGE_RESOLUTION|>--- conflicted
+++ resolved
@@ -51,19 +51,7 @@
           .content_protected(true);
       }
 
-<<<<<<< HEAD
-      #[cfg(target_os = "windows")]
-      {
-        window_builder = window_builder
-          .transparent(true)
-          .decorations(false)
-          .shadow(true);
-      }
-
-      let _window = window_builder.build().unwrap();
-=======
       let window = window_builder.build().unwrap();
->>>>>>> 9a79dc08
 
       #[cfg(debug_assertions)]
       _window.open_devtools();
