--- conflicted
+++ resolved
@@ -1,49 +1,4 @@
 <script>
-<<<<<<< HEAD
-  import { onMount } from 'svelte'
-  import { writable } from 'svelte/store'
-  import hotkeys from 'hotkeys-js'
-  import { open } from '@tauri-apps/api/shell'
-  import { invoke } from '@tauri-apps/api/tauri'
-  import { appWindow } from '@tauri-apps/api/window'
-  import { confirm } from '@tauri-apps/api/dialog'
-
-  import Welcome from './components/Welcome.svelte'
-  import Cli from './components/Cli.svelte'
-  import Communication from './components/Communication.svelte'
-  import Dialog from './components/Dialog.svelte'
-  import FileSystem from './components/FileSystem.svelte'
-  import Http from './components/Http.svelte'
-  import Notifications from './components/Notifications.svelte'
-  import Window from './components/Window.svelte'
-  import Shortcuts from './components/Shortcuts.svelte'
-  import Shell from './components/Shell.svelte'
-  import Updater from './components/Updater.svelte'
-  import Clipboard from './components/Clipboard.svelte'
-  import WebRTC from './components/WebRTC.svelte'
-  import HttpForm from './components/HttpForm.svelte'
-
-  const MENU_TOGGLE_HOTKEY = 'ctrl+b'
-
-  onMount(() => {
-    hotkeys(MENU_TOGGLE_HOTKEY, () => {
-      invoke('menu_toggle')
-    })
-  })
-
-  if (appWindow.label !== 'main') {
-    appWindow.onCloseRequested(async (event) => {
-      const confirmed = await confirm('Are you sure?')
-      if (!confirmed) {
-        // user did not confirm closing the window; let's prevent it
-        event.preventDefault()
-      }
-    })
-  }
-
-  appWindow.onFileDrop((event) => {
-    onMessage(`File drop: ${JSON.stringify(event.payload)}`)
-=======
   import { writable } from 'svelte/store'
   import { open } from '@tauri-apps/api/shell'
   import { appWindow, getCurrent } from '@tauri-apps/api/window'
@@ -67,69 +22,23 @@
   import { listen } from '@tauri-apps/api/event'
   import { ask } from '@tauri-apps/api/dialog'
 
-  appWindow.listen('tauri://file-drop', function (event) {
-    onMessage(`File drop: ${event.payload}`)
->>>>>>> c02337be
+  if (appWindow.label !== 'main') {
+    appWindow.onCloseRequested(async (event) => {
+      const confirmed = await confirm('Are you sure?')
+      if (!confirmed) {
+        // user did not confirm closing the window; let's prevent it
+        event.preventDefault()
+      }
+    })
+  }
+
+  appWindow.onFileDropEvent((event) => {
+    onMessage(`File drop: ${JSON.stringify(event.payload)}`)
   })
 
   const views = [
     {
       label: 'Welcome',
-<<<<<<< HEAD
-      component: Welcome
-    },
-    {
-      label: 'Messages',
-      component: Communication
-    },
-    {
-      label: 'CLI',
-      component: Cli
-    },
-    {
-      label: 'Dialog',
-      component: Dialog
-    },
-    {
-      label: 'File system',
-      component: FileSystem
-    },
-    {
-      label: 'HTTP',
-      component: Http
-    },
-    {
-      label: 'HTTP Form',
-      component: HttpForm
-    },
-    {
-      label: 'Notifications',
-      component: Notifications
-    },
-    {
-      label: 'Window',
-      component: Window
-    },
-    {
-      label: 'Shortcuts',
-      component: Shortcuts
-    },
-    {
-      label: 'Shell',
-      component: Shell
-    },
-    {
-      label: 'Updater',
-      component: Updater
-    },
-    {
-      label: 'Clipboard',
-      component: Clipboard
-    },
-    {
-      label: 'WebRTC',
-      component: WebRTC
-=======
       component: Welcome,
       icon: 'i-ph-hand-waving'
     },
@@ -192,18 +101,10 @@
       label: 'WebRTC',
       component: WebRTC,
       icon: 'i-ph-broadcast'
->>>>>>> c02337be
     }
   ]
 
   let selected = views[0]
-<<<<<<< HEAD
-
-  let responses = writable([])
-
-  function select(view) {
-    selected = view
-=======
   function select(view) {
     selected = view
   }
@@ -240,7 +141,6 @@
         getCurrent().close()
       }
     }
->>>>>>> c02337be
   }
 
   // dark/light
@@ -262,21 +162,12 @@
   // Console
   let messages = writable([])
   function onMessage(value) {
-<<<<<<< HEAD
-    responses.update((r) => [
-      {
-        text:
-          `[${new Date().toLocaleTimeString()}]` +
-          ': ' +
-          (typeof value === 'string' ? value : JSON.stringify(value))
-=======
     messages.update((r) => [
       {
         html:
           `<pre><strong class="text-accent dark:text-darkAccent">[${new Date().toLocaleTimeString()}]:</strong> ` +
           (typeof value === 'string' ? value : JSON.stringify(value, null, 1)) +
           '</pre>'
->>>>>>> c02337be
       },
       ...r
     ])
@@ -285,17 +176,6 @@
   // this function is renders HTML without sanitizing it so it's insecure
   // we only use it with our own input data
   function insecureRenderHtml(html) {
-<<<<<<< HEAD
-    responses.update((r) => [{ html }, ...r])
-  }
-
-  function clear() {
-    responses.update(() => [])
-  }
-
-  function onLogoClick() {
-    open('https://tauri.app/')
-=======
     messages.update((r) => [
       {
         html:
@@ -332,7 +212,6 @@
     }
     document.addEventListener('mouseup', upHandler)
     document.addEventListener('mousemove', moveHandler)
->>>>>>> c02337be
   }
 
   let isWindows
@@ -341,40 +220,6 @@
   })
 </script>
 
-<<<<<<< HEAD
-<main>
-  <div class="flex row noselect just-around container" data-tauri-drag-region>
-    <img
-      class="logo"
-      src="tauri logo.png"
-      height="60"
-      on:click={onLogoClick}
-      alt="logo"
-    />
-    <div>
-      <a
-        class="dark-link"
-        target="_blank"
-        href="https://tauri.app/en/docs/get-started/intro"
-      >
-        Documentation
-      </a>
-      <a
-        class="dark-link"
-        target="_blank"
-        href="https://github.com/tauri-apps/tauri"
-      >
-        Github
-      </a>
-      <a
-        class="dark-link"
-        target="_blank"
-        href="https://github.com/tauri-apps/tauri/tree/dev/tauri/examples/api"
-      >
-        Source
-      </a>
-    </div>
-=======
 {#if isWindows}
   <div
     class="w-screen select-none h-8 pl-2 flex justify-between items-center absolute text-primaryText dark:text-darkPrimaryText"
@@ -424,7 +269,6 @@
         <div class="i-codicon-chrome-close" />
       </span>
     </span>
->>>>>>> c02337be
   </div>
 {/if}
 
@@ -488,53 +332,6 @@
       class="flex flex-col overflow-y-auto children-h-10 children-flex-none gap-1"
     >
       {#each views as view}
-<<<<<<< HEAD
-        <p
-          class="nv noselect {selected === view ? 'nv_selected' : ''}"
-          on:click={() => select(view)}
-        >
-          {view.label}
-        </p>
-      {/each}
-    </div>
-    <div class="content">
-      <svelte:component
-        this={selected.component}
-        {onMessage}
-        {insecureRenderHtml}
-      />
-    </div>
-  </div>
-  <div id="response">
-    <p class="flex row just-around">
-      <strong>Tauri Console</strong>
-      <span class="nv" on:click={clear}>clear</span>
-    </p>
-    {#each $responses as r}
-      {#if r.text}
-        <p>{r.text}</p>
-      {:else}
-        {@html r.html}
-      {/if}
-    {/each}
-  </div>
-</main>
-
-<style>
-  .container {
-    margin: 1em;
-  }
-
-  .view-container {
-    width: 15em;
-    margin-left: 0.5em;
-  }
-
-  #response {
-    white-space: pre-line;
-  }
-</style>
-=======
         <a
           href="##"
           class="nv {selected === view ? 'nv_selected' : ''}"
@@ -590,5 +387,4 @@
       </div>
     </div>
   </main>
-</div>
->>>>>>> c02337be
+</div>