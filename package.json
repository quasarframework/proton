{
  "name": "tauri-workspace",
  "version": "0.0.0",
  "license": "Apache-2.0 OR MIT",
  "private": true,
  "contributors": [
    "Tauri Programme within The Commons Conservancy"
  ],
  "repository": {
    "type": "git",
    "url": "https://github.com/tauri-apps/tauri.git",
    "directory": "tooling/cli.js"
  },
  "scripts": {
    "format": "prettier --write --end-of-line=auto \"./**/*.{cjs,js,jsx,ts,tsx,html,css,json}\" --ignore-path .gitignore",
    "postinstall": "husky install"
  },
  "devDependencies": {
    "covector": "^0.5.3",
    "husky": "^6.0.0",
<<<<<<< HEAD
    "prettier": "^2.5.1"
=======
    "prettier": "^2.2.1"
  },
  "dependencies": {
    "typescript": "^4.5.4"
>>>>>>> af44bf81
  }
}<|MERGE_RESOLUTION|>--- conflicted
+++ resolved
@@ -18,13 +18,9 @@
   "devDependencies": {
     "covector": "^0.5.3",
     "husky": "^6.0.0",
-<<<<<<< HEAD
     "prettier": "^2.5.1"
-=======
-    "prettier": "^2.2.1"
   },
   "dependencies": {
     "typescript": "^4.5.4"
->>>>>>> af44bf81
   }
 }