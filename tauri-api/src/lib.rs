--- conflicted
+++ resolved
@@ -9,11 +9,8 @@
 pub mod rpc;
 pub mod version;
 pub mod tcp;
-<<<<<<< HEAD
+pub mod dialog;
 pub mod path;
-=======
-pub mod dialog;
->>>>>>> 37e8e79a
 
 pub use tauri_utils::*;
 
