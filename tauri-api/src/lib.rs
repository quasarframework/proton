//! The Tauri API interface.
#![warn(missing_docs, rust_2018_idioms)]
#![cfg_attr(
  all(not(debug_assertions), target_os = "windows"),
  windows_subsystem = "windows"
)]

/// The Command API module allows you to manage child processes.
pub mod command;
/// The Config module allows you to read the configuration from `tauri.conf.json`.
pub mod config;
/// The Dialog API module allows you to show messages and prompt for file paths.
pub mod dialog;
/// The Dir module is a helper for file system directory management.
pub mod dir;
/// The File API module contains helpers to perform file operations.
pub mod file;
/// The HTTP request API.
pub mod http;
/// The file system path operations API.
pub mod path;
/// The RPC module includes utilities to send messages to the JS layer of the webview.
pub mod rpc;
/// TCP ports access API.
pub mod tcp;
/// The semver API.
pub mod version;

/// The CLI args interface.
#[cfg(feature = "cli")]
pub mod cli;
#[cfg(feature = "cli")]
#[macro_use]
extern crate clap;

/// The desktop notifications API module.
#[cfg(feature = "notification")]
pub mod notification;

pub use tauri_utils::*;

/// Alias for a Result with error type anyhow::Error.
pub use anyhow::Result;
use thiserror::Error;

<<<<<<< HEAD
#[cfg(feature = "shortcut")]
pub mod shortcut;

=======
/// The error types.
>>>>>>> 0d6235e4
#[derive(Error, Debug)]
pub enum Error {
  /// The extract archive error.
  #[error("Extract Error:{0}")]
  Extract(String),
  /// The Command (spawn process) error.
  #[error("Command Error:{0}")]
  Command(String),
  /// The file operation error.
  #[error("File Error:{0}")]
  File(String),
  /// The path operation error.
  #[error("Path Error:{0}")]
  Path(String),
  /// The dialog error.
  #[error("Dialog Error:{0}")]
  Dialog(String),
  /// The network error.
  #[error("Network Error:{0}")]
  Network(attohttpc::StatusCode),
}<|MERGE_RESOLUTION|>--- conflicted
+++ resolved
@@ -43,13 +43,10 @@
 pub use anyhow::Result;
 use thiserror::Error;
 
-<<<<<<< HEAD
 #[cfg(feature = "shortcut")]
 pub mod shortcut;
 
-=======
 /// The error types.
->>>>>>> 0d6235e4
 #[derive(Error, Debug)]
 pub enum Error {
   /// The extract archive error.
