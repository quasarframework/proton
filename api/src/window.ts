--- conflicted
+++ resolved
@@ -41,12 +41,9 @@
    * @param handler the event handler callback
    */
   async listen<T>(event: string, handler: EventCallback<T>): Promise<void> {
-<<<<<<< HEAD
-=======
     if (this._handleTauriEvent(event, handler)) {
       return Promise.resolve()
     }
->>>>>>> 35c75b41
     return listen(event, handler)
   }
 
@@ -57,12 +54,9 @@
    * @param handler the event handler callback
    */
   async once<T>(event: string, handler: EventCallback<T>): Promise<void> {
-<<<<<<< HEAD
-=======
     if (this._handleTauriEvent(event, handler)) {
       return Promise.resolve()
     }
->>>>>>> 35c75b41
     return once(event, handler)
   }
 
@@ -459,32 +453,4 @@
   alwaysOnTop?: boolean
 }
 
-<<<<<<< HEAD
-async function createWindow(
-  label: string,
-  options: WindowOptions = {}
-): Promise<TauriWindow> {
-  await invoke({
-    __tauriModule: 'Window',
-    message: {
-      cmd: 'createWebview',
-      options: {
-        label,
-        ...options
-      }
-    }
-  })
-  return new TauriWindow(label)
-}
-
-export {
-  TauriWindow,
-  getTauriWindow,
-  getCurrentWindow,
-  getWindows,
-  manager,
-  createWindow
-}
-=======
-export { WebviewWindow, getCurrent, getAll, manager }
->>>>>>> 35c75b41
+export { WebviewWindow, getCurrent, getAll, manager }