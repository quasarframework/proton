--- conflicted
+++ resolved
@@ -73,23 +73,15 @@
     "eslint-plugin-security": "1.4.0",
     "husky": "4.3.8",
     "lint-staged": "10.5.4",
-<<<<<<< HEAD
     "lockfile-lint": "4.6.2",
-=======
-    "lockfile-lint": "4.6.1",
     "lodash": "4.17.21",
->>>>>>> 41782125
     "prettier": "2.2.1",
     "regenerator-runtime": "0.13.7",
     "rimraf": "3.0.2",
     "rollup": "2.40.0",
     "rollup-plugin-terser": "7.0.2",
-<<<<<<< HEAD
+    "tslib": "2.1.0",
     "typescript": "4.2.3"
-=======
-    "tslib": "2.1.0",
-    "typescript": "4.2.2"
->>>>>>> 41782125
   },
   "resolutions": {
     "**/lodash": ">=4.17.19"
