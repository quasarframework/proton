# Copyright 2019-2023 Tauri Programme within The Commons Conservancy
# SPDX-License-Identifier: Apache-2.0
# SPDX-License-Identifier: MIT

name: test core

on:
  push:
    branches:
      - dev
      - 1.x
  pull_request:
    paths:
      - '.github/workflows/test-core.yml'
      - 'core/**'
      - '!core/tauri/scripts/**'

env:
  RUST_BACKTRACE: 1
  CARGO_PROFILE_DEV_DEBUG: 0 # This would add unnecessary bloat to the target folder, decreasing cache efficiency.

concurrency:
  group: ${{ github.workflow }}-${{ github.ref }}
  cancel-in-progress: true

jobs:
  test:
    runs-on: ${{ matrix.platform.os }}

    strategy:
      fail-fast: false
      matrix:
        platform:
          - {
              target: x86_64-pc-windows-msvc,
              os: windows-latest,
              toolchain: '1.61.0'
            }
          - {
              target: x86_64-unknown-linux-gnu,
              os: ubuntu-latest,
              toolchain: '1.60.0'
            }
          - {
              target: x86_64-apple-darwin,
              os: macos-latest,
              toolchain: '1.60.0'
            }
        features:
          - {
              args: --no-default-features,
              key: no-default
            }
          - {
              args: --features api-all,
              key: api-all
            }
          - {
              args: --features compression,wry,linux-protocol-headers,isolation,custom-protocol,api-all,cli,updater,system-tray,windows7-compat,http-multipart,test,
              key: all
            }

    steps:
      - uses: actions/checkout@v2

      - name: install stable
        uses: actions-rs/toolchain@v1
        with:
          toolchain: ${{ matrix.platform.toolchain }}
          target: ${{ matrix.platform.target }}
          override: true
          default: true

      - name: install Linux dependencies
        if: contains(matrix.platform.target, 'unknown-linux')
        run: |
          sudo apt-get update
          sudo apt-get install -y webkit2gtk-4.0 libayatana-appindicator3-dev

      - uses: Swatinem/rust-cache@v2
        with:
          workspaces: core -> ../target
          save-if: ${{ matrix.features.key == 'all' }}

      - name: Downgrade crates with MSRV conflict
        # The --precise flag can only be used once per invocation.
        run: |
          cargo update -p toml:0.7.8 --precise 0.7.3
          cargo update -p toml_edit --precise 0.19.8
          cargo update -p toml_datetime --precise 0.6.1
          cargo update -p serde_spanned --precise 0.6.1
          cargo update -p winnow --precise 0.4.1
          cargo update -p time --precise 0.3.15
          cargo update -p ignore --precise 0.4.18
          cargo update -p raw-window-handle --precise 0.5.0
          cargo update -p cargo_toml:0.15.3 --precise 0.15.2
          cargo update -p zbus --precise 3.13.0
          cargo update -p zbus_names --precise 2.5.0
          cargo update -p is-terminal --precise 0.4.7
          cargo update -p colored --precise 2.0.2
          cargo update -p tempfile --precise 3.6.0
          cargo update -p serde_with:3.3.0 --precise 3.0.0
          cargo update -p tokio --precise 1.29.0
          cargo update -p flate2 --precise 1.0.26
          cargo update -p h2 --precise 0.3.20
          cargo update -p reqwest --precise 0.11.18
<<<<<<< HEAD
=======
          cargo update -p cfg-expr:0.15.5 --precise 0.15.4
>>>>>>> 4bf1e85e
          cargo update -p memchr --precise 2.6.2

      - name: test
        run: cargo test --target ${{ matrix.platform.target }} ${{ matrix.features.args }}<|MERGE_RESOLUTION|>--- conflicted
+++ resolved
@@ -104,10 +104,7 @@
           cargo update -p flate2 --precise 1.0.26
           cargo update -p h2 --precise 0.3.20
           cargo update -p reqwest --precise 0.11.18
-<<<<<<< HEAD
-=======
           cargo update -p cfg-expr:0.15.5 --precise 0.15.4
->>>>>>> 4bf1e85e
           cargo update -p memchr --precise 2.6.2
 
       - name: test
