--- conflicted
+++ resolved
@@ -26,11 +26,7 @@
       matrix:
         node: ["14", "16"]
         manager: ["6", "7"]
-<<<<<<< HEAD
-        recipe: ["vanillajs", "cra", "vite", "ngcli", "dominator"]
-=======
-        recipe: ["vanillajs", "cra", "vite", "ngcli", "svelte"]
->>>>>>> 426a6b49
+        recipe: ["vanillajs", "cra", "vite", "ngcli", "svelte", "dominator"]
         exclude:
           - node: "16"
             manager: "6"
