--- conflicted
+++ resolved
@@ -42,30 +42,18 @@
   },
   "devDependencies": {
     "@babel/core": "7.15.5",
-<<<<<<< HEAD
     "@babel/preset-env": "7.15.6",
-=======
-    "@babel/preset-env": "7.15.4",
->>>>>>> 71ea86a4
     "@babel/preset-typescript": "7.15.0",
     "@rollup/plugin-babel": "5.3.0",
     "@rollup/plugin-commonjs": "20.0.0",
     "@rollup/plugin-node-resolve": "13.0.5",
     "@rollup/plugin-sucrase": "4.0.0",
     "@rollup/plugin-typescript": "8.2.5",
-<<<<<<< HEAD
     "@typescript-eslint/eslint-plugin": "4.31.2",
     "@typescript-eslint/parser": "4.31.2",
     "eslint": "7.32.0",
     "eslint-config-prettier": "8.3.0",
-    "eslint-config-standard-with-typescript": "20.0.0",
-=======
-    "@typescript-eslint/eslint-plugin": "4.31.0",
-    "@typescript-eslint/parser": "4.31.0",
-    "eslint": "7.32.0",
-    "eslint-config-prettier": "8.3.0",
     "eslint-config-standard-with-typescript": "21.0.1",
->>>>>>> 71ea86a4
     "eslint-plugin-import": "2.24.2",
     "eslint-plugin-node": "11.1.0",
     "eslint-plugin-promise": "5.1.0",
@@ -78,18 +66,11 @@
     "rollup": "2.56.3",
     "rollup-plugin-terser": "7.0.2",
     "tslib": "2.3.1",
-<<<<<<< HEAD
-    "type-fest": "2.3.4",
     "typedoc": "0.22.4",
     "typedoc-plugin-markdown": "3.11.0",
     "typescript": "4.4.3"
-=======
-    "typedoc": "0.21.9",
-    "typedoc-plugin-markdown": "3.10.4",
-    "typescript": "4.4.2"
   },
   "dependencies": {
     "type-fest": "2.3.4"
->>>>>>> 71ea86a4
   }
 }