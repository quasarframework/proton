{
  "name": "@tauri-apps/api",
  "version": "1.0.0-beta.8",
  "description": "Tauri API definitions",
  "type": "module",
  "funding": {
    "type": "opencollective",
    "url": "https://opencollective.com/tauri"
  },
  "exports": {
    "./package.json": "./package.json"
  },
  "scripts": {
    "build": "rimraf ./dist && rollup -c --silent && node ./scripts/after-build.cjs",
    "npm-pack": "yarn build && cd ./dist && npm pack",
    "npm-publish": "yarn build && cd ./dist && yarn publish --access public --loglevel silly",
    "lint": "eslint --ext ts \"./src/**/*.ts\"",
    "lint-fix": "eslint --fix --ext ts \"./src/**/*.ts\"",
    "lint:lockfile": "lockfile-lint --path yarn.lock --type yarn --validate-https --allowed-hosts npm yarn",
    "format": "prettier --write --end-of-line=auto \"./**/*.{cjs,js,jsx,ts,tsx,html,css,json}\" --ignore-path .gitignore",
    "format:check": "prettier --check --end-of-line=auto \"./**/*.{cjs,js,jsx,ts,tsx,html,css,json}\" --ignore-path .gitignore"
  },
  "repository": {
    "type": "git",
    "url": "git+https://github.com/tauri-apps/tauri.git"
  },
  "contributors": [
    "Tauri Programme within The Commons Conservancy"
  ],
  "license": "Apache-2.0 OR MIT",
  "bugs": {
    "url": "https://github.com/tauri-apps/tauri/issues"
  },
  "homepage": "https://github.com/tauri-apps/tauri#readme",
  "publishConfig": {
    "access": "public"
  },
  "engines": {
    "node": ">= 12.13.0",
    "npm": ">= 6.6.0",
    "yarn": ">= 1.19.1"
  },
  "devDependencies": {
    "@babel/core": "7.15.5",
    "@babel/preset-env": "7.15.4",
    "@babel/preset-typescript": "7.15.0",
    "@rollup/plugin-babel": "5.3.0",
    "@rollup/plugin-commonjs": "20.0.0",
    "@rollup/plugin-node-resolve": "13.0.4",
    "@rollup/plugin-sucrase": "4.0.0",
    "@rollup/plugin-typescript": "8.2.5",
<<<<<<< HEAD
    "@typescript-eslint/eslint-plugin": "4.31.0",
    "@typescript-eslint/parser": "4.31.0",
    "eslint": "7.32.0",
    "eslint-config-prettier": "8.3.0",
    "eslint-config-standard-with-typescript": "20.0.0",
=======
    "@typescript-eslint/eslint-plugin": "4.29.3",
    "@typescript-eslint/parser": "4.29.3",
    "eslint": "7.32.0",
    "eslint-config-prettier": "8.3.0",
    "eslint-config-standard-with-typescript": "21.0.1",
>>>>>>> 0473e25d
    "eslint-plugin-import": "2.24.2",
    "eslint-plugin-node": "11.1.0",
    "eslint-plugin-promise": "5.1.0",
    "eslint-plugin-security": "1.4.0",
    "fs-extra": "10.0.0",
    "lockfile-lint": "4.6.2",
    "prettier": "2.3.2",
    "regenerator-runtime": "0.13.9",
    "rimraf": "3.0.2",
    "rollup": "2.56.3",
    "rollup-plugin-terser": "7.0.2",
    "tslib": "2.3.1",
<<<<<<< HEAD
    "type-fest": "2.2.0",
    "typedoc": "0.21.9",
=======
    "type-fest": "2.1.0",
    "typedoc": "0.21.6",
>>>>>>> 0473e25d
    "typedoc-plugin-markdown": "3.10.4",
    "typescript": "4.4.2"
  }
}<|MERGE_RESOLUTION|>--- conflicted
+++ resolved
@@ -49,19 +49,11 @@
     "@rollup/plugin-node-resolve": "13.0.4",
     "@rollup/plugin-sucrase": "4.0.0",
     "@rollup/plugin-typescript": "8.2.5",
-<<<<<<< HEAD
     "@typescript-eslint/eslint-plugin": "4.31.0",
     "@typescript-eslint/parser": "4.31.0",
     "eslint": "7.32.0",
     "eslint-config-prettier": "8.3.0",
-    "eslint-config-standard-with-typescript": "20.0.0",
-=======
-    "@typescript-eslint/eslint-plugin": "4.29.3",
-    "@typescript-eslint/parser": "4.29.3",
-    "eslint": "7.32.0",
-    "eslint-config-prettier": "8.3.0",
     "eslint-config-standard-with-typescript": "21.0.1",
->>>>>>> 0473e25d
     "eslint-plugin-import": "2.24.2",
     "eslint-plugin-node": "11.1.0",
     "eslint-plugin-promise": "5.1.0",
@@ -74,13 +66,8 @@
     "rollup": "2.56.3",
     "rollup-plugin-terser": "7.0.2",
     "tslib": "2.3.1",
-<<<<<<< HEAD
     "type-fest": "2.2.0",
     "typedoc": "0.21.9",
-=======
-    "type-fest": "2.1.0",
-    "typedoc": "0.21.6",
->>>>>>> 0473e25d
     "typedoc-plugin-markdown": "3.10.4",
     "typescript": "4.4.2"
   }
