// Copyright 2019-2023 Tauri Programme within The Commons Conservancy
// SPDX-License-Identifier: Apache-2.0
// SPDX-License-Identifier: MIT

/**
 * Provides APIs to create windows, communicate with other windows and manipulate the current window.
 *
 * ## Window events
 *
 * Events can be listened to using {@link Window.listen}:
 * ```typescript
 * import { getCurrent } from "@tauri-apps/api/window";
 * getCurrent().listen("my-window-event", ({ event, payload }) => { });
 * ```
 *
 * @module
 */

import {
  LogicalPosition,
  LogicalSize,
  PhysicalPosition,
  PhysicalSize
} from './dpi'
import type { Event, EventName, EventCallback, UnlistenFn } from './event'
import {
  TauriEvent,
  // imported for documentation purposes
  // eslint-disable-next-line
  type EventTarget,
  emit,
  emitTo,
  listen,
  once
} from './event'
import { invoke } from './core'
import { WebviewWindow } from './webview'

/**
 * Allows you to retrieve information about a given monitor.
 *
 * @since 1.0.0
 */
export interface Monitor {
  /** Human-readable name of the monitor */
  name: string | null
  /** The monitor's resolution. */
  size: PhysicalSize
  /** the Top-left corner position of the monitor relative to the larger full screen area. */
  position: PhysicalPosition
  /** The scale factor that can be used to map physical pixels to logical pixels. */
  scaleFactor: number
}

type Theme = 'light' | 'dark'
type TitleBarStyle = 'visible' | 'transparent' | 'overlay'

type ResizeDirection =
  | 'East'
  | 'North'
  | 'NorthEast'
  | 'NorthWest'
  | 'South'
  | 'SouthEast'
  | 'SouthWest'
  | 'West'

/**
 * The payload for the `scaleChange` event.
 *
 * @since 1.0.2
 */
interface ScaleFactorChanged {
  /** The new window scale factor. */
  scaleFactor: number
  /** The new window size */
  size: PhysicalSize
}

/**
 * Attention type to request on a window.
 *
 * @since 1.0.0
 */
enum UserAttentionType {
  /**
   * #### Platform-specific
   * - **macOS:** Bounces the dock icon until the application is in focus.
   * - **Windows:** Flashes both the window and the taskbar button until the application is in focus.
   */
  Critical = 1,
  /**
   * #### Platform-specific
   * - **macOS:** Bounces the dock icon once.
   * - **Windows:** Flashes the taskbar button until the application is in focus.
   */
  Informational
}

class CloseRequestedEvent {
  /** Event name */
  event: EventName
  /** Event identifier used to unlisten */
  id: number
  private _preventDefault = false

  constructor(event: Event<null>) {
    this.event = event.event
    this.id = event.id
  }

  preventDefault(): void {
    this._preventDefault = true
  }

  isPreventDefault(): boolean {
    return this._preventDefault
  }
}

export type CursorIcon =
  | 'default'
  | 'crosshair'
  | 'hand'
  | 'arrow'
  | 'move'
  | 'text'
  | 'wait'
  | 'help'
  | 'progress'
  // something cannot be done
  | 'notAllowed'
  | 'contextMenu'
  | 'cell'
  | 'verticalText'
  | 'alias'
  | 'copy'
  | 'noDrop'
  // something can be grabbed
  | 'grab'
  /// something is grabbed
  | 'grabbing'
  | 'allScroll'
  | 'zoomIn'
  | 'zoomOut'
  // edge is to be moved
  | 'eResize'
  | 'nResize'
  | 'neResize'
  | 'nwResize'
  | 'sResize'
  | 'seResize'
  | 'swResize'
  | 'wResize'
  | 'ewResize'
  | 'nsResize'
  | 'neswResize'
  | 'nwseResize'
  | 'colResize'
  | 'rowResize'

export enum ProgressBarStatus {
  /**
   * Hide progress bar.
   */
  None = 'none',
  /**
   * Normal state.
   */
  Normal = 'normal',
  /**
   * Indeterminate state. **Treated as Normal on Linux and macOS**
   */
  Indeterminate = 'indeterminate',
  /**
   * Paused state. **Treated as Normal on Linux**
   */
  Paused = 'paused',
  /**
   * Error state. **Treated as Normal on linux**
   */
  Error = 'error'
}

export interface ProgressBarState {
  /**
   * The progress bar status.
   */
  status?: ProgressBarStatus
  /**
   * The progress bar progress. This can be a value ranging from `0` to `100`
   */
  progress?: number
  /**
   * The identifier for your app to communicate with the Unity desktop window manager **Linux Only**
   */
  unityUri?: string
}

/**
 * Get an instance of `Window` for the current window.
 *
 * @since 1.0.0
 */
function getCurrent(): Window {
  return new Window(window.__TAURI_INTERNALS__.metadata.currentWindow.label, {
    // @ts-expect-error `skip` is not defined in the public API but it is handled by the constructor
    skip: true
  })
}

/**
 * Gets a list of instances of `Window` for all available windows.
 *
 * @since 1.0.0
 */
function getAll(): Window[] {
  return window.__TAURI_INTERNALS__.metadata.windows.map(
    (w) =>
      new Window(w.label, {
        // @ts-expect-error `skip` is not defined in the public API but it is handled by the constructor
        skip: true
      })
  )
}

/** @ignore */
// events that are emitted right here instead of by the created window
const localTauriEvents = ['tauri://created', 'tauri://error']
/** @ignore */
export type WindowLabel = string

/**
 * Create new window or get a handle to an existing one.
 *
 * Windows are identified by a *label*  a unique identifier that can be used to reference it later.
 * It may only contain alphanumeric characters `a-zA-Z` plus the following special characters `-`, `/`, `:` and `_`.
 *
 * @example
 * ```typescript
 * // loading embedded asset:
 * const appWindow = new Window('theUniqueLabel', {
 *   url: 'path/to/page.html'
 * });
 * // alternatively, load a remote URL:
 * const appWindow = new Window('theUniqueLabel', {
 *   url: 'https://github.com/tauri-apps/tauri'
 * });
 *
 * appWindow.once('tauri://created', function () {
 *  // window successfully created
 * });
 * appWindow.once('tauri://error', function (e) {
 *  // an error happened creating the window
 * });
 *
 * // emit an event to the backend
 * await appWindow.emit("some event", "data");
 * // listen to an event from the backend
 * const unlisten = await appWindow.listen("event name", e => {});
 * unlisten();
 * ```
 *
 * @since 2.0.0
 */
class Window {
  /** The window label. It is a unique identifier for the window, can be used to reference it later. */
  label: WindowLabel
  /** Local event listeners. */
  // eslint-disable-next-line @typescript-eslint/no-explicit-any
  listeners: Record<string, Array<EventCallback<any>>>

  /**
   * Creates a new Window.
   * @example
   * ```typescript
   * import { Window } from '@tauri-apps/api/window';
   * const appWindow = new Window('my-label', {
   *   url: 'https://github.com/tauri-apps/tauri'
   * });
   * appWindow.once('tauri://created', function () {
   *  // window successfully created
   * });
   * appWindow.once('tauri://error', function (e) {
   *  // an error happened creating the window
   * });
   * ```
   *
   * @param label The unique window label. Must be alphanumeric: `a-zA-Z-/:_`.
   * @returns The {@link Window} instance to communicate with the window.
   */
  constructor(label: WindowLabel, options: WindowOptions = {}) {
    this.label = label
    // eslint-disable-next-line @typescript-eslint/no-unsafe-assignment
    this.listeners = Object.create(null)

    // @ts-expect-error `skip` is not a public API so it is not defined in WindowOptions
    if (!options?.skip) {
      invoke('plugin:window|create', {
        options: {
          ...options,
          parent:
            typeof options.parent === 'string'
              ? options.parent
              : options.parent?.label,
          label
        }
      })
        .then(async () => this.emit('tauri://created'))
        .catch(async (e: string) => this.emit('tauri://error', e))
    }
  }

  /**
   * Gets the Window associated with the given label.
   * @example
   * ```typescript
   * import { Window } from '@tauri-apps/api/window';
   * const mainWindow = Window.getByLabel('main');
   * ```
   *
   * @param label The window label.
   * @returns The Window instance to communicate with the window or null if the window doesn't exist.
   */
  static getByLabel(label: string): Window | null {
    return getAll().find((w) => w.label === label) ?? null
  }

  /**
   * Get an instance of `Window` for the current window.
   */
  static getCurrent(): Window {
    return getCurrent()
  }

  /**
   * Gets a list of instances of `Window` for all available windows.
   */
  static getAll(): Window[] {
    return getAll()
  }

  /**
   *  Gets the focused window.
   * @example
   * ```typescript
   * import { Window } from '@tauri-apps/api/window';
   * const focusedWindow = Window.getFocusedWindow();
   * ```
   *
   * @returns The Window instance or `undefined` if there is not any focused window.
   */
  static async getFocusedWindow(): Promise<Window | null> {
    for (const w of getAll()) {
      if (await w.isFocused()) {
        return w
      }
    }
    return null
  }

  /**
   * Listen to an emitted event on this window.
   *
   * @example
   * ```typescript
   * import { getCurrent } from '@tauri-apps/api/window';
   * const unlisten = await getCurrent().listen<string>('state-changed', (event) => {
   *   console.log(`Got error: ${payload}`);
   * });
   *
   * // you need to call unlisten if your handler goes out of scope e.g. the component is unmounted
   * unlisten();
   * ```
   *
   * @param event Event name. Must include only alphanumeric characters, `-`, `/`, `:` and `_`.
   * @param handler Event handler.
   * @returns A promise resolving to a function to unlisten to the event.
   * Note that removing the listener is required if your listener goes out of scope e.g. the component is unmounted.
   */
  async listen<T>(
    event: EventName,
    handler: EventCallback<T>
  ): Promise<UnlistenFn> {
    if (this._handleTauriEvent(event, handler)) {
      return Promise.resolve(() => {
        // eslint-disable-next-line @typescript-eslint/no-unsafe-member-access, security/detect-object-injection
        const listeners = this.listeners[event]
        listeners.splice(listeners.indexOf(handler), 1)
      })
    }
    return listen(event, handler, {
      target: { kind: 'Window', label: this.label }
    })
  }

  /**
   * Listen to an emitted event on this window only once.
   *
   * @example
   * ```typescript
   * import { getCurrent } from '@tauri-apps/api/window';
   * const unlisten = await getCurrent().once<null>('initialized', (event) => {
   *   console.log(`Window initialized!`);
   * });
   *
   * // you need to call unlisten if your handler goes out of scope e.g. the component is unmounted
   * unlisten();
   * ```
   *
   * @param event Event name. Must include only alphanumeric characters, `-`, `/`, `:` and `_`.
   * @param handler Event handler.
   * @returns A promise resolving to a function to unlisten to the event.
   * Note that removing the listener is required if your listener goes out of scope e.g. the component is unmounted.
   */
  async once<T>(event: string, handler: EventCallback<T>): Promise<UnlistenFn> {
    if (this._handleTauriEvent(event, handler)) {
      return Promise.resolve(() => {
        // eslint-disable-next-line security/detect-object-injection
        const listeners = this.listeners[event]
        listeners.splice(listeners.indexOf(handler), 1)
      })
    }
    return once(event, handler, {
      target: { kind: 'Window', label: this.label }
    })
  }

  /**
   * Emits an event to all {@link EventTarget|targets}.
   * @example
   * ```typescript
   * import { getCurrent } from '@tauri-apps/api/window';
   * await getCurrent().emit('window-loaded', { loggedIn: true, token: 'authToken' });
   * ```
   *
   * @param event Event name. Must include only alphanumeric characters, `-`, `/`, `:` and `_`.
   * @param payload Event payload.
   */
  async emit(event: string, payload?: unknown): Promise<void> {
    if (localTauriEvents.includes(event)) {
      // eslint-disable-next-line
      for (const handler of this.listeners[event] || []) {
        handler({
          event,
          id: -1,
          payload
        })
      }
      return Promise.resolve()
    }
    return emit(event, payload)
  }

  /**
   * Emits an event to all {@link EventTarget|targets} matching the given target.
   *
   * @example
   * ```typescript
   * import { getCurrent } from '@tauri-apps/api/window';
   * await getCurrent().emit('window-loaded', { loggedIn: true, token: 'authToken' });
   * ```
   * @param target Label of the target Window/Webview/WebviewWindow or raw {@link EventTarget} object.
   * @param event Event name. Must include only alphanumeric characters, `-`, `/`, `:` and `_`.
   * @param payload Event payload.
   */
  async emitTo(
    target: string | EventTarget,
    event: string,
    payload?: unknown
  ): Promise<void> {
    if (localTauriEvents.includes(event)) {
      // eslint-disable-next-line
      for (const handler of this.listeners[event] || []) {
        handler({
          event,
          id: -1,
          payload
        })
      }
      return Promise.resolve()
    }
    return emitTo(target, event, payload)
  }

  /** @ignore */
  _handleTauriEvent<T>(event: string, handler: EventCallback<T>): boolean {
    if (localTauriEvents.includes(event)) {
      if (!(event in this.listeners)) {
        // eslint-disable-next-line
        this.listeners[event] = [handler]
      } else {
        // eslint-disable-next-line
        this.listeners[event].push(handler)
      }
      return true
    }
    return false
  }

  // Getters
  /**
   * The scale factor that can be used to map physical pixels to logical pixels.
   * @example
   * ```typescript
   * import { getCurrent } from '@tauri-apps/api/window';
   * const factor = await getCurrent().scaleFactor();
   * ```
   *
   * @returns The window's monitor scale factor.
   */
  async scaleFactor(): Promise<number> {
    return invoke('plugin:window|scale_factor', {
      label: this.label
    })
  }

  /**
   * The position of the top-left hand corner of the window's client area relative to the top-left hand corner of the desktop.
   * @example
   * ```typescript
   * import { getCurrent } from '@tauri-apps/api/window';
   * const position = await getCurrent().innerPosition();
   * ```
   *
   * @returns The window's inner position.
   */
  async innerPosition(): Promise<PhysicalPosition> {
    return invoke<{ x: number; y: number }>('plugin:window|inner_position', {
      label: this.label
    }).then(({ x, y }) => new PhysicalPosition(x, y))
  }

  /**
   * The position of the top-left hand corner of the window relative to the top-left hand corner of the desktop.
   * @example
   * ```typescript
   * import { getCurrent } from '@tauri-apps/api/window';
   * const position = await getCurrent().outerPosition();
   * ```
   *
   * @returns The window's outer position.
   */
  async outerPosition(): Promise<PhysicalPosition> {
    return invoke<{ x: number; y: number }>('plugin:window|outer_position', {
      label: this.label
    }).then(({ x, y }) => new PhysicalPosition(x, y))
  }

  /**
   * The physical size of the window's client area.
   * The client area is the content of the window, excluding the title bar and borders.
   * @example
   * ```typescript
   * import { getCurrent } from '@tauri-apps/api/window';
   * const size = await getCurrent().innerSize();
   * ```
   *
   * @returns The window's inner size.
   */
  async innerSize(): Promise<PhysicalSize> {
    return invoke<{ width: number; height: number }>(
      'plugin:window|inner_size',
      {
        label: this.label
      }
    ).then(({ width, height }) => new PhysicalSize(width, height))
  }

  /**
   * The physical size of the entire window.
   * These dimensions include the title bar and borders. If you don't want that (and you usually don't), use inner_size instead.
   * @example
   * ```typescript
   * import { getCurrent } from '@tauri-apps/api/window';
   * const size = await getCurrent().outerSize();
   * ```
   *
   * @returns The window's outer size.
   */
  async outerSize(): Promise<PhysicalSize> {
    return invoke<{ width: number; height: number }>(
      'plugin:window|outer_size',
      {
        label: this.label
      }
    ).then(({ width, height }) => new PhysicalSize(width, height))
  }

  /**
   * Gets the window's current fullscreen state.
   * @example
   * ```typescript
   * import { getCurrent } from '@tauri-apps/api/window';
   * const fullscreen = await getCurrent().isFullscreen();
   * ```
   *
   * @returns Whether the window is in fullscreen mode or not.
   */
  async isFullscreen(): Promise<boolean> {
    return invoke('plugin:window|is_fullscreen', {
      label: this.label
    })
  }

  /**
   * Gets the window's current minimized state.
   * @example
   * ```typescript
   * import { getCurrent } from '@tauri-apps/api/window';
   * const minimized = await getCurrent().isMinimized();
   * ```
   */
  async isMinimized(): Promise<boolean> {
    return invoke('plugin:window|is_minimized', {
      label: this.label
    })
  }

  /**
   * Gets the window's current maximized state.
   * @example
   * ```typescript
   * import { getCurrent } from '@tauri-apps/api/window';
   * const maximized = await getCurrent().isMaximized();
   * ```
   *
   * @returns Whether the window is maximized or not.
   */
  async isMaximized(): Promise<boolean> {
    return invoke('plugin:window|is_maximized', {
      label: this.label
    })
  }

  /**
   * Gets the window's current focus state.
   * @example
   * ```typescript
   * import { getCurrent } from '@tauri-apps/api/window';
   * const focused = await getCurrent().isFocused();
   * ```
   *
   * @returns Whether the window is focused or not.
   */
  async isFocused(): Promise<boolean> {
    return invoke('plugin:window|is_focused', {
      label: this.label
    })
  }

  /**
   * Gets the window's current decorated state.
   * @example
   * ```typescript
   * import { getCurrent } from '@tauri-apps/api/window';
   * const decorated = await getCurrent().isDecorated();
   * ```
   *
   * @returns Whether the window is decorated or not.
   */
  async isDecorated(): Promise<boolean> {
    return invoke('plugin:window|is_decorated', {
      label: this.label
    })
  }

  /**
   * Gets the window's current resizable state.
   * @example
   * ```typescript
   * import { getCurrent } from '@tauri-apps/api/window';
   * const resizable = await getCurrent().isResizable();
   * ```
   *
   * @returns Whether the window is resizable or not.
   */
  async isResizable(): Promise<boolean> {
    return invoke('plugin:window|is_resizable', {
      label: this.label
    })
  }

  /**
   * Gets the window’s native maximize button state.
   *
   * #### Platform-specific
   *
   * - **Linux / iOS / Android:** Unsupported.
   *
   * @example
   * ```typescript
   * import { getCurrent } from '@tauri-apps/api/window';
   * const maximizable = await getCurrent().isMaximizable();
   * ```
   *
   * @returns Whether the window's native maximize button is enabled or not.
   */
  async isMaximizable(): Promise<boolean> {
    return invoke('plugin:window|is_maximizable', {
      label: this.label
    })
  }

  /**
   * Gets the window’s native minimize button state.
   *
   * #### Platform-specific
   *
   * - **Linux / iOS / Android:** Unsupported.
   *
   * @example
   * ```typescript
   * import { getCurrent } from '@tauri-apps/api/window';
   * const minimizable = await getCurrent().isMinimizable();
   * ```
   *
   * @returns Whether the window's native minimize button is enabled or not.
   */
  async isMinimizable(): Promise<boolean> {
    return invoke('plugin:window|is_minimizable', {
      label: this.label
    })
  }

  /**
   * Gets the window’s native close button state.
   *
   * #### Platform-specific
   *
   * - **iOS / Android:** Unsupported.
   *
   * @example
   * ```typescript
   * import { getCurrent } from '@tauri-apps/api/window';
   * const closable = await getCurrent().isClosable();
   * ```
   *
   * @returns Whether the window's native close button is enabled or not.
   */
  async isClosable(): Promise<boolean> {
    return invoke('plugin:window|is_closable', {
      label: this.label
    })
  }

  /**
   * Gets the window's current visible state.
   * @example
   * ```typescript
   * import { getCurrent } from '@tauri-apps/api/window';
   * const visible = await getCurrent().isVisible();
   * ```
   *
   * @returns Whether the window is visible or not.
   */
  async isVisible(): Promise<boolean> {
    return invoke('plugin:window|is_visible', {
      label: this.label
    })
  }

  /**
   * Gets the window's current title.
   * @example
   * ```typescript
   * import { getCurrent } from '@tauri-apps/api/window';
   * const title = await getCurrent().title();
   * ```
   */
  async title(): Promise<string> {
    return invoke('plugin:window|title', {
      label: this.label
    })
  }

  /**
   * Gets the window's current theme.
   *
   * #### Platform-specific
   *
   * - **macOS:** Theme was introduced on macOS 10.14. Returns `light` on macOS 10.13 and below.
   *
   * @example
   * ```typescript
   * import { getCurrent } from '@tauri-apps/api/window';
   * const theme = await getCurrent().theme();
   * ```
   *
   * @returns The window theme.
   */
  async theme(): Promise<Theme | null> {
    return invoke('plugin:window|theme', {
      label: this.label
    })
  }

  // Setters

  /**
   * Centers the window.
   * @example
   * ```typescript
   * import { getCurrent } from '@tauri-apps/api/window';
   * await getCurrent().center();
   * ```
   *
   * @returns A promise indicating the success or failure of the operation.
   */
  async center(): Promise<void> {
    return invoke('plugin:window|center', {
      label: this.label
    })
  }

  /**
   *  Requests user attention to the window, this has no effect if the application
   * is already focused. How requesting for user attention manifests is platform dependent,
   * see `UserAttentionType` for details.
   *
   * Providing `null` will unset the request for user attention. Unsetting the request for
   * user attention might not be done automatically by the WM when the window receives input.
   *
   * #### Platform-specific
   *
   * - **macOS:** `null` has no effect.
   * - **Linux:** Urgency levels have the same effect.
   * @example
   * ```typescript
   * import { getCurrent } from '@tauri-apps/api/window';
   * await getCurrent().requestUserAttention();
   * ```
   *
   * @returns A promise indicating the success or failure of the operation.
   */
  async requestUserAttention(
    requestType: UserAttentionType | null
  ): Promise<void> {
    let requestType_ = null
    if (requestType) {
      if (requestType === UserAttentionType.Critical) {
        requestType_ = { type: 'Critical' }
      } else {
        requestType_ = { type: 'Informational' }
      }
    }

    return invoke('plugin:window|request_user_attention', {
      label: this.label,
      value: requestType_
    })
  }

  /**
   * Updates the window resizable flag.
   * @example
   * ```typescript
   * import { getCurrent } from '@tauri-apps/api/window';
   * await getCurrent().setResizable(false);
   * ```
   *
   * @returns A promise indicating the success or failure of the operation.
   */
  async setResizable(resizable: boolean): Promise<void> {
    return invoke('plugin:window|set_resizable', {
      label: this.label,
      value: resizable
    })
  }

  /**
   * Sets whether the window's native maximize button is enabled or not.
   * If resizable is set to false, this setting is ignored.
   *
   * #### Platform-specific
   *
   * - **macOS:** Disables the "zoom" button in the window titlebar, which is also used to enter fullscreen mode.
   * - **Linux / iOS / Android:** Unsupported.
   *
   * @example
   * ```typescript
   * import { getCurrent } from '@tauri-apps/api/window';
   * await getCurrent().setMaximizable(false);
   * ```
   *
   * @returns A promise indicating the success or failure of the operation.
   */
  async setMaximizable(maximizable: boolean): Promise<void> {
    return invoke('plugin:window|set_maximizable', {
      label: this.label,
      value: maximizable
    })
  }

  /**
   * Sets whether the window's native minimize button is enabled or not.
   *
   * #### Platform-specific
   *
   * - **Linux / iOS / Android:** Unsupported.
   *
   * @example
   * ```typescript
   * import { getCurrent } from '@tauri-apps/api/window';
   * await getCurrent().setMinimizable(false);
   * ```
   *
   * @returns A promise indicating the success or failure of the operation.
   */
  async setMinimizable(minimizable: boolean): Promise<void> {
    return invoke('plugin:window|set_minimizable', {
      label: this.label,
      value: minimizable
    })
  }

  /**
   * Sets whether the window's native close button is enabled or not.
   *
   * #### Platform-specific
   *
   * - **Linux:** GTK+ will do its best to convince the window manager not to show a close button. Depending on the system, this function may not have any effect when called on a window that is already visible
   * - **iOS / Android:** Unsupported.
   *
   * @example
   * ```typescript
   * import { getCurrent } from '@tauri-apps/api/window';
   * await getCurrent().setClosable(false);
   * ```
   *
   * @returns A promise indicating the success or failure of the operation.
   */
  async setClosable(closable: boolean): Promise<void> {
    return invoke('plugin:window|set_closable', {
      label: this.label,
      value: closable
    })
  }

  /**
   * Sets the window title.
   * @example
   * ```typescript
   * import { getCurrent } from '@tauri-apps/api/window';
   * await getCurrent().setTitle('Tauri');
   * ```
   *
   * @param title The new title
   * @returns A promise indicating the success or failure of the operation.
   */
  async setTitle(title: string): Promise<void> {
    return invoke('plugin:window|set_title', {
      label: this.label,
      value: title
    })
  }

  /**
   * Maximizes the window.
   * @example
   * ```typescript
   * import { getCurrent } from '@tauri-apps/api/window';
   * await getCurrent().maximize();
   * ```
   *
   * @returns A promise indicating the success or failure of the operation.
   */
  async maximize(): Promise<void> {
    return invoke('plugin:window|maximize', {
      label: this.label
    })
  }

  /**
   * Unmaximizes the window.
   * @example
   * ```typescript
   * import { getCurrent } from '@tauri-apps/api/window';
   * await getCurrent().unmaximize();
   * ```
   *
   * @returns A promise indicating the success or failure of the operation.
   */
  async unmaximize(): Promise<void> {
    return invoke('plugin:window|unmaximize', {
      label: this.label
    })
  }

  /**
   * Toggles the window maximized state.
   * @example
   * ```typescript
   * import { getCurrent } from '@tauri-apps/api/window';
   * await getCurrent().toggleMaximize();
   * ```
   *
   * @returns A promise indicating the success or failure of the operation.
   */
  async toggleMaximize(): Promise<void> {
    return invoke('plugin:window|toggle_maximize', {
      label: this.label
    })
  }

  /**
   * Minimizes the window.
   * @example
   * ```typescript
   * import { getCurrent } from '@tauri-apps/api/window';
   * await getCurrent().minimize();
   * ```
   *
   * @returns A promise indicating the success or failure of the operation.
   */
  async minimize(): Promise<void> {
    return invoke('plugin:window|minimize', {
      label: this.label
    })
  }

  /**
   * Unminimizes the window.
   * @example
   * ```typescript
   * import { getCurrent } from '@tauri-apps/api/window';
   * await getCurrent().unminimize();
   * ```
   *
   * @returns A promise indicating the success or failure of the operation.
   */
  async unminimize(): Promise<void> {
    return invoke('plugin:window|unminimize', {
      label: this.label
    })
  }

  /**
   * Sets the window visibility to true.
   * @example
   * ```typescript
   * import { getCurrent } from '@tauri-apps/api/window';
   * await getCurrent().show();
   * ```
   *
   * @returns A promise indicating the success or failure of the operation.
   */
  async show(): Promise<void> {
    return invoke('plugin:window|show', {
      label: this.label
    })
  }

  /**
   * Sets the window visibility to false.
   * @example
   * ```typescript
   * import { getCurrent } from '@tauri-apps/api/window';
   * await getCurrent().hide();
   * ```
   *
   * @returns A promise indicating the success or failure of the operation.
   */
  async hide(): Promise<void> {
    return invoke('plugin:window|hide', {
      label: this.label
    })
  }

  /**
   * Closes the window.
   *
   * Note this emits a closeRequested event so you can intercept it. To force window close, use {@link Window.destroy}.
   * @example
   * ```typescript
   * import { getCurrent } from '@tauri-apps/api/window';
   * await getCurrent().close();
   * ```
   *
   * @returns A promise indicating the success or failure of the operation.
   */
  async close(): Promise<void> {
    return invoke('plugin:window|close', {
      label: this.label
    })
  }

  /**
   * Destroys the window. Behaves like {@link Window.close} but forces the window close instead of emitting a closeRequested event.
   * @example
   * ```typescript
   * import { getCurrent } from '@tauri-apps/api/window';
   * await getCurrent().destroy();
   * ```
   *
   * @returns A promise indicating the success or failure of the operation.
   */
  async destroy(): Promise<void> {
    return invoke('plugin:window|destroy', {
      label: this.label
    })
  }

  /**
   * Whether the window should have borders and bars.
   * @example
   * ```typescript
   * import { getCurrent } from '@tauri-apps/api/window';
   * await getCurrent().setDecorations(false);
   * ```
   *
   * @param decorations Whether the window should have borders and bars.
   * @returns A promise indicating the success or failure of the operation.
   */
  async setDecorations(decorations: boolean): Promise<void> {
    return invoke('plugin:window|set_decorations', {
      label: this.label,
      value: decorations
    })
  }

  /**
   * Whether or not the window should have shadow.
   *
   * #### Platform-specific
   *
   * - **Windows:**
   *   - `false` has no effect on decorated window, shadows are always ON.
   *   - `true` will make ndecorated window have a 1px white border,
   * and on Windows 11, it will have a rounded corners.
   * - **Linux:** Unsupported.
   *
   * @example
   * ```typescript
   * import { getCurrent } from '@tauri-apps/api/window';
   * await getCurrent().setShadow(false);
   * ```
   *
   * @returns A promise indicating the success or failure of the operation.
   */
  async setShadow(enable: boolean): Promise<void> {
    return invoke('plugin:window|set_shadow', {
      label: this.label,
      value: enable
    })
  }

  /**
   * Set window effects.
   */
  async setEffects(effects: Effects): Promise<void> {
    return invoke('plugin:window|set_effects', {
      label: this.label,
      value: effects
    })
  }

  /**
   * Clear any applied effects if possible.
   */
  async clearEffects(): Promise<void> {
    return invoke('plugin:window|set_effects', {
      label: this.label,
      value: null
    })
  }

  /**
   * Whether the window should always be on top of other windows.
   * @example
   * ```typescript
   * import { getCurrent } from '@tauri-apps/api/window';
   * await getCurrent().setAlwaysOnTop(true);
   * ```
   *
   * @param alwaysOnTop Whether the window should always be on top of other windows or not.
   * @returns A promise indicating the success or failure of the operation.
   */
  async setAlwaysOnTop(alwaysOnTop: boolean): Promise<void> {
    return invoke('plugin:window|set_always_on_top', {
      label: this.label,
      value: alwaysOnTop
    })
  }

  /**
   * Whether the window should always be below other windows.
   * @example
   * ```typescript
   * import { getCurrent } from '@tauri-apps/api/window';
   * await getCurrent().setAlwaysOnBottom(true);
   * ```
   *
   * @param alwaysOnBottom Whether the window should always be below other windows or not.
   * @returns A promise indicating the success or failure of the operation.
   */
  async setAlwaysOnBottom(alwaysOnBottom: boolean): Promise<void> {
    return invoke('plugin:window|set_always_on_bottom', {
      label: this.label,
      value: alwaysOnBottom
    })
  }

  /**
   * Prevents the window contents from being captured by other apps.
   * @example
   * ```typescript
   * import { getCurrent } from '@tauri-apps/api/window';
   * await getCurrent().setContentProtected(true);
   * ```
   *
   * @returns A promise indicating the success or failure of the operation.
   */
  async setContentProtected(protected_: boolean): Promise<void> {
    return invoke('plugin:window|set_content_protected', {
      label: this.label,
      value: protected_
    })
  }

  /**
   * Resizes the window with a new inner size.
   * @example
   * ```typescript
   * import { getCurrent, LogicalSize } from '@tauri-apps/api/window';
   * await getCurrent().setSize(new LogicalSize(600, 500));
   * ```
   *
   * @param size The logical or physical inner size.
   * @returns A promise indicating the success or failure of the operation.
   */
  async setSize(size: LogicalSize | PhysicalSize): Promise<void> {
    if (!size || (size.type !== 'Logical' && size.type !== 'Physical')) {
      throw new Error(
        'the `size` argument must be either a LogicalSize or a PhysicalSize instance'
      )
    }

    return invoke('plugin:window|set_size', {
      label: this.label,
      value: {
        type: size.type,
        data: {
          width: size.width,
          height: size.height
        }
      }
    })
  }

  /**
   * Sets the window minimum inner size. If the `size` argument is not provided, the constraint is unset.
   * @example
   * ```typescript
   * import { getCurrent, PhysicalSize } from '@tauri-apps/api/window';
   * await getCurrent().setMinSize(new PhysicalSize(600, 500));
   * ```
   *
   * @param size The logical or physical inner size, or `null` to unset the constraint.
   * @returns A promise indicating the success or failure of the operation.
   */
  async setMinSize(
    size: LogicalSize | PhysicalSize | null | undefined
  ): Promise<void> {
    if (size && size.type !== 'Logical' && size.type !== 'Physical') {
      throw new Error(
        'the `size` argument must be either a LogicalSize or a PhysicalSize instance'
      )
    }

    return invoke('plugin:window|set_min_size', {
      label: this.label,
      value: size
        ? {
            type: size.type,
            data: {
              width: size.width,
              height: size.height
            }
          }
        : null
    })
  }

  /**
   * Sets the window maximum inner size. If the `size` argument is undefined, the constraint is unset.
   * @example
   * ```typescript
   * import { getCurrent, LogicalSize } from '@tauri-apps/api/window';
   * await getCurrent().setMaxSize(new LogicalSize(600, 500));
   * ```
   *
   * @param size The logical or physical inner size, or `null` to unset the constraint.
   * @returns A promise indicating the success or failure of the operation.
   */
  async setMaxSize(
    size: LogicalSize | PhysicalSize | null | undefined
  ): Promise<void> {
    if (size && size.type !== 'Logical' && size.type !== 'Physical') {
      throw new Error(
        'the `size` argument must be either a LogicalSize or a PhysicalSize instance'
      )
    }

    return invoke('plugin:window|set_max_size', {
      label: this.label,
      value: size
        ? {
            type: size.type,
            data: {
              width: size.width,
              height: size.height
            }
          }
        : null
    })
  }

  /**
   * Sets the window outer position.
   * @example
   * ```typescript
   * import { getCurrent, LogicalPosition } from '@tauri-apps/api/window';
   * await getCurrent().setPosition(new LogicalPosition(600, 500));
   * ```
   *
   * @param position The new position, in logical or physical pixels.
   * @returns A promise indicating the success or failure of the operation.
   */
  async setPosition(
    position: LogicalPosition | PhysicalPosition
  ): Promise<void> {
    if (
      !position ||
      (position.type !== 'Logical' && position.type !== 'Physical')
    ) {
      throw new Error(
        'the `position` argument must be either a LogicalPosition or a PhysicalPosition instance'
      )
    }

    return invoke('plugin:window|set_position', {
      label: this.label,
      value: {
        type: position.type,
        data: {
          x: position.x,
          y: position.y
        }
      }
    })
  }

  /**
   * Sets the window fullscreen state.
   * @example
   * ```typescript
   * import { getCurrent } from '@tauri-apps/api/window';
   * await getCurrent().setFullscreen(true);
   * ```
   *
   * @param fullscreen Whether the window should go to fullscreen or not.
   * @returns A promise indicating the success or failure of the operation.
   */
  async setFullscreen(fullscreen: boolean): Promise<void> {
    return invoke('plugin:window|set_fullscreen', {
      label: this.label,
      value: fullscreen
    })
  }

  /**
   * Bring the window to front and focus.
   * @example
   * ```typescript
   * import { getCurrent } from '@tauri-apps/api/window';
   * await getCurrent().setFocus();
   * ```
   *
   * @returns A promise indicating the success or failure of the operation.
   */
  async setFocus(): Promise<void> {
    return invoke('plugin:window|set_focus', {
      label: this.label
    })
  }

  /**
   * Sets the window icon.
   * @example
   * ```typescript
   * import { getCurrent } from '@tauri-apps/api/window';
   * await getCurrent().setIcon('/tauri/awesome.png');
   * ```
   *
   * Note that you need the `icon-ico` or `icon-png` Cargo features to use this API.
   * To enable it, change your Cargo.toml file:
   * ```toml
   * [dependencies]
   * tauri = { version = "...", features = ["...", "icon-png"] }
   * ```
   *
   * @param icon Icon bytes or path to the icon file.
   * @returns A promise indicating the success or failure of the operation.
   */
  async setIcon(icon: string | Uint8Array): Promise<void> {
    return invoke('plugin:window|set_icon', {
      label: this.label,
      value: typeof icon === 'string' ? icon : Array.from(icon)
    })
  }

  /**
   * Whether the window icon should be hidden from the taskbar or not.
   *
   * #### Platform-specific
   *
   * - **macOS:** Unsupported.
   * @example
   * ```typescript
   * import { getCurrent } from '@tauri-apps/api/window';
   * await getCurrent().setSkipTaskbar(true);
   * ```
   *
   * @param skip true to hide window icon, false to show it.
   * @returns A promise indicating the success or failure of the operation.
   */
  async setSkipTaskbar(skip: boolean): Promise<void> {
    return invoke('plugin:window|set_skip_taskbar', {
      label: this.label,
      value: skip
    })
  }

  /**
   * Grabs the cursor, preventing it from leaving the window.
   *
   * There's no guarantee that the cursor will be hidden. You should
   * hide it by yourself if you want so.
   *
   * #### Platform-specific
   *
   * - **Linux:** Unsupported.
   * - **macOS:** This locks the cursor in a fixed location, which looks visually awkward.
   * @example
   * ```typescript
   * import { getCurrent } from '@tauri-apps/api/window';
   * await getCurrent().setCursorGrab(true);
   * ```
   *
   * @param grab `true` to grab the cursor icon, `false` to release it.
   * @returns A promise indicating the success or failure of the operation.
   */
  async setCursorGrab(grab: boolean): Promise<void> {
    return invoke('plugin:window|set_cursor_grab', {
      label: this.label,
      value: grab
    })
  }

  /**
   * Modifies the cursor's visibility.
   *
   * #### Platform-specific
   *
   * - **Windows:** The cursor is only hidden within the confines of the window.
   * - **macOS:** The cursor is hidden as long as the window has input focus, even if the cursor is
   *   outside of the window.
   * @example
   * ```typescript
   * import { getCurrent } from '@tauri-apps/api/window';
   * await getCurrent().setCursorVisible(false);
   * ```
   *
   * @param visible If `false`, this will hide the cursor. If `true`, this will show the cursor.
   * @returns A promise indicating the success or failure of the operation.
   */
  async setCursorVisible(visible: boolean): Promise<void> {
    return invoke('plugin:window|set_cursor_visible', {
      label: this.label,
      value: visible
    })
  }

  /**
   * Modifies the cursor icon of the window.
   * @example
   * ```typescript
   * import { getCurrent } from '@tauri-apps/api/window';
   * await getCurrent().setCursorIcon('help');
   * ```
   *
   * @param icon The new cursor icon.
   * @returns A promise indicating the success or failure of the operation.
   */
  async setCursorIcon(icon: CursorIcon): Promise<void> {
    return invoke('plugin:window|set_cursor_icon', {
      label: this.label,
      value: icon
    })
  }

  /**
   * Changes the position of the cursor in window coordinates.
   * @example
   * ```typescript
   * import { getCurrent, LogicalPosition } from '@tauri-apps/api/window';
   * await getCurrent().setCursorPosition(new LogicalPosition(600, 300));
   * ```
   *
   * @param position The new cursor position.
   * @returns A promise indicating the success or failure of the operation.
   */
  async setCursorPosition(
    position: LogicalPosition | PhysicalPosition
  ): Promise<void> {
    if (
      !position ||
      (position.type !== 'Logical' && position.type !== 'Physical')
    ) {
      throw new Error(
        'the `position` argument must be either a LogicalPosition or a PhysicalPosition instance'
      )
    }

    return invoke('plugin:window|set_cursor_position', {
      label: this.label,
      value: {
        type: position.type,
        data: {
          x: position.x,
          y: position.y
        }
      }
    })
  }

  /**
   * Changes the cursor events behavior.
   *
   * @example
   * ```typescript
   * import { getCurrent } from '@tauri-apps/api/window';
   * await getCurrent().setIgnoreCursorEvents(true);
   * ```
   *
   * @param ignore `true` to ignore the cursor events; `false` to process them as usual.
   * @returns A promise indicating the success or failure of the operation.
   */
  async setIgnoreCursorEvents(ignore: boolean): Promise<void> {
    return invoke('plugin:window|set_ignore_cursor_events', {
      label: this.label,
      value: ignore
    })
  }

  /**
   * Starts dragging the window.
   * @example
   * ```typescript
   * import { getCurrent } from '@tauri-apps/api/window';
   * await getCurrent().startDragging();
   * ```
   *
   * @return A promise indicating the success or failure of the operation.
   */
  async startDragging(): Promise<void> {
    return invoke('plugin:window|start_dragging', {
      label: this.label
    })
  }

  /**
   * Starts resize-dragging the window.
   * @example
   * ```typescript
   * import { getCurrent } from '@tauri-apps/api/window';
   * await getCurrent().startResizeDragging();
   * ```
   *
   * @return A promise indicating the success or failure of the operation.
   */
  async startResizeDragging(direction: ResizeDirection): Promise<void> {
    return invoke('plugin:window|start_resize_dragging', {
      label: this.label,
      value: direction
    })
  }

  /**
   * Sets the taskbar progress state.
   *
   * #### Platform-specific
   *
   * - **Linux / macOS**: Progress bar is app-wide and not specific to this window.
   * - **Linux**: Only supported desktop environments with `libunity` (e.g. GNOME).
   *
   * @example
   * ```typescript
   * import { getCurrent, ProgressBarStatus } from '@tauri-apps/api/window';
   * await getCurrent().setProgressBar({
   *   status: ProgressBarStatus.Normal,
   *   progress: 50,
   * });
   * ```
   *
   * @return A promise indicating the success or failure of the operation.
   */
  async setProgressBar(state: ProgressBarState): Promise<void> {
    return invoke('plugin:window|set_progress_bar', {
      label: this.label,
      value: state
    })
  }

  /**
   * Sets whether the window should be visible on all workspaces or virtual desktops.
   *
   * ## Platform-specific
   *
   * - **Windows / iOS / Android:** Unsupported.
   *
   * @since 2.0.0
   */
  async setVisibleOnAllWorkspaces(visible: boolean): Promise<void> {
    return invoke('plugin:window|set_visible_on_all_workspaces', {
      label: this.label,
      value: visible
    })
  }

  // Listeners

  /**
   * Listen to window resize.
   *
   * @example
   * ```typescript
   * import { getCurrent } from "@tauri-apps/api/window";
   * const unlisten = await getCurrent().onResized(({ payload: size }) => {
   *  console.log('Window resized', size);
   * });
   *
   * // you need to call unlisten if your handler goes out of scope e.g. the component is unmounted
   * unlisten();
   * ```
   *
   * @returns A promise resolving to a function to unlisten to the event.
   * Note that removing the listener is required if your listener goes out of scope e.g. the component is unmounted.
   */
  async onResized(handler: EventCallback<PhysicalSize>): Promise<UnlistenFn> {
    return this.listen<PhysicalSize>(TauriEvent.WINDOW_RESIZED, (e) => {
      e.payload = mapPhysicalSize(e.payload)
      handler(e)
    })
  }

  /**
   * Listen to window move.
   *
   * @example
   * ```typescript
   * import { getCurrent } from "@tauri-apps/api/window";
   * const unlisten = await getCurrent().onMoved(({ payload: position }) => {
   *  console.log('Window moved', position);
   * });
   *
   * // you need to call unlisten if your handler goes out of scope e.g. the component is unmounted
   * unlisten();
   * ```
   *
   * @returns A promise resolving to a function to unlisten to the event.
   * Note that removing the listener is required if your listener goes out of scope e.g. the component is unmounted.
   */
  async onMoved(handler: EventCallback<PhysicalPosition>): Promise<UnlistenFn> {
    return this.listen<PhysicalPosition>(TauriEvent.WINDOW_MOVED, (e) => {
      e.payload = mapPhysicalPosition(e.payload)
      handler(e)
    })
  }

  /**
   * Listen to window close requested. Emitted when the user requests to closes the window.
   *
   * @example
   * ```typescript
   * import { getCurrent } from "@tauri-apps/api/window";
   * import { confirm } from '@tauri-apps/api/dialog';
   * const unlisten = await getCurrent().onCloseRequested(async (event) => {
   *   const confirmed = await confirm('Are you sure?');
   *   if (!confirmed) {
   *     // user did not confirm closing the window; let's prevent it
   *     event.preventDefault();
   *   }
   * });
   *
   * // you need to call unlisten if your handler goes out of scope e.g. the component is unmounted
   * unlisten();
   * ```
   *
   * @returns A promise resolving to a function to unlisten to the event.
   * Note that removing the listener is required if your listener goes out of scope e.g. the component is unmounted.
   */
  /* eslint-disable @typescript-eslint/promise-function-async */
  async onCloseRequested(
    handler: (event: CloseRequestedEvent) => void | Promise<void>
  ): Promise<UnlistenFn> {
    return this.listen<null>(TauriEvent.WINDOW_CLOSE_REQUESTED, (event) => {
      const evt = new CloseRequestedEvent(event)
      void Promise.resolve(handler(evt)).then(() => {
        if (!evt.isPreventDefault()) {
          return this.destroy()
        }
      })
    })
  }
  /* eslint-enable */

  /**
   * Listen to window focus change.
   *
   * @example
   * ```typescript
   * import { getCurrent } from "@tauri-apps/api/window";
   * const unlisten = await getCurrent().onFocusChanged(({ payload: focused }) => {
   *  console.log('Focus changed, window is focused? ' + focused);
   * });
   *
   * // you need to call unlisten if your handler goes out of scope e.g. the component is unmounted
   * unlisten();
   * ```
   *
   * @returns A promise resolving to a function to unlisten to the event.
   * Note that removing the listener is required if your listener goes out of scope e.g. the component is unmounted.
   */
  async onFocusChanged(handler: EventCallback<boolean>): Promise<UnlistenFn> {
    const unlistenFocus = await this.listen<PhysicalPosition>(
      TauriEvent.WINDOW_FOCUS,
      (event) => {
        handler({ ...event, payload: true })
      }
    )
    const unlistenBlur = await this.listen<PhysicalPosition>(
      TauriEvent.WINDOW_BLUR,
      (event) => {
        handler({ ...event, payload: false })
      }
    )
    return () => {
      unlistenFocus()
      unlistenBlur()
    }
  }

  /**
   * Listen to window scale change. Emitted when the window's scale factor has changed.
   * The following user actions can cause DPI changes:
   * - Changing the display's resolution.
   * - Changing the display's scale factor (e.g. in Control Panel on Windows).
   * - Moving the window to a display with a different scale factor.
   *
   * @example
   * ```typescript
   * import { getCurrent } from "@tauri-apps/api/window";
   * const unlisten = await getCurrent().onScaleChanged(({ payload }) => {
   *  console.log('Scale changed', payload.scaleFactor, payload.size);
   * });
   *
   * // you need to call unlisten if your handler goes out of scope e.g. the component is unmounted
   * unlisten();
   * ```
   *
   * @returns A promise resolving to a function to unlisten to the event.
   * Note that removing the listener is required if your listener goes out of scope e.g. the component is unmounted.
   */
  async onScaleChanged(
    handler: EventCallback<ScaleFactorChanged>
  ): Promise<UnlistenFn> {
    return this.listen<ScaleFactorChanged>(
      TauriEvent.WINDOW_SCALE_FACTOR_CHANGED,
      handler
    )
  }

  /**
   * Listen to the system theme change.
   *
   * @example
   * ```typescript
   * import { getCurrent } from "@tauri-apps/api/window";
   * const unlisten = await getCurrent().onThemeChanged(({ payload: theme }) => {
   *  console.log('New theme: ' + theme);
   * });
   *
   * // you need to call unlisten if your handler goes out of scope e.g. the component is unmounted
   * unlisten();
   * ```
   *
   * @returns A promise resolving to a function to unlisten to the event.
   * Note that removing the listener is required if your listener goes out of scope e.g. the component is unmounted.
   */
  async onThemeChanged(handler: EventCallback<Theme>): Promise<UnlistenFn> {
    return this.listen<Theme>(TauriEvent.WINDOW_THEME_CHANGED, handler)
  }
}

/**
 * an array RGBA colors. Each value has minimum of 0 and maximum of 255.
 *
 * @since 2.0.0
 */
type Color = [number, number, number, number]

/**
 * Platform-specific window effects
 *
 * @since 2.0.0
 */
enum Effect {
  /**
   * A default material appropriate for the view's effectiveAppearance.  **macOS 10.14-**
   *
   * @deprecated since macOS 10.14. You should instead choose an appropriate semantic material.
   */
  AppearanceBased = 'appearanceBased',
  /**
   *  **macOS 10.14-**
   *
   * @deprecated since macOS 10.14. Use a semantic material instead.
   */
  Light = 'light',
  /**
   *  **macOS 10.14-**
   *
   * @deprecated since macOS 10.14. Use a semantic material instead.
   */
  Dark = 'dark',
  /**
   *  **macOS 10.14-**
   *
   * @deprecated since macOS 10.14. Use a semantic material instead.
   */
  MediumLight = 'mediumLight',
  /**
   *  **macOS 10.14-**
   *
   * @deprecated since macOS 10.14. Use a semantic material instead.
   */
  UltraDark = 'ultraDark',
  /**
   *  **macOS 10.10+**
   */
  Titlebar = 'titlebar',
  /**
   *  **macOS 10.10+**
   */
  Selection = 'selection',
  /**
   *  **macOS 10.11+**
   */
  Menu = 'menu',
  /**
   *  **macOS 10.11+**
   */
  Popover = 'popover',
  /**
   *  **macOS 10.11+**
   */
  Sidebar = 'sidebar',
  /**
   *  **macOS 10.14+**
   */
  HeaderView = 'headerView',
  /**
   *  **macOS 10.14+**
   */
  Sheet = 'sheet',
  /**
   *  **macOS 10.14+**
   */
  WindowBackground = 'windowBackground',
  /**
   *  **macOS 10.14+**
   */
  HudWindow = 'hudWindow',
  /**
   *  **macOS 10.14+**
   */
  FullScreenUI = 'fullScreenUI',
  /**
   *  **macOS 10.14+**
   */
  Tooltip = 'tooltip',
  /**
   *  **macOS 10.14+**
   */
  ContentBackground = 'contentBackground',
  /**
   *  **macOS 10.14+**
   */
  UnderWindowBackground = 'underWindowBackground',
  /**
   *  **macOS 10.14+**
   */
  UnderPageBackground = 'underPageBackground',
  /**
   *  **Windows 11 Only**
   */
  Mica = 'mica',
  /**
   * **Windows 7/10/11(22H1) Only**
   *
   * ## Notes
   *
   * This effect has bad performance when resizing/dragging the window on Windows 11 build 22621.
   */
  Blur = 'blur',
  /**
   * **Windows 10/11**
   *
   * ## Notes
   *
   * This effect has bad performance when resizing/dragging the window on Windows 10 v1903+ and Windows 11 build 22000.
   */
  Acrylic = 'acrylic',
  /**
   * Tabbed effect that matches the system dark perefence **Windows 11 Only**
   */
  Tabbed = 'tabbed',
  /**
   * Tabbed effect with dark mode but only if dark mode is enabled on the system **Windows 11 Only**
   */
  TabbedDark = 'tabbedDark',
  /**
   * Tabbed effect with light mode **Windows 11 Only**
   */
  TabbedLight = 'tabbedLight'
}

/**
 * Window effect state **macOS only**
 *
 * @see https://developer.apple.com/documentation/appkit/nsvisualeffectview/state
 *
 * @since 2.0.0
 */
enum EffectState {
  /**
   *  Make window effect state follow the window's active state **macOS only**
   */
  FollowsWindowActiveState = 'followsWindowActiveState',
  /**
   *  Make window effect state always active **macOS only**
   */
  Active = 'active',
  /**
   *  Make window effect state always inactive **macOS only**
   */
  Inactive = 'inactive'
}

/** The window effects configuration object
 *
 * @since 2.0.0
 */
interface Effects {
  /**
   *  List of Window effects to apply to the Window.
   * Conflicting effects will apply the first one and ignore the rest.
   */
  effects: Effect[]
  /**
   * Window effect state **macOS Only**
   */
  state?: EffectState
  /**
   * Window effect corner radius **macOS Only**
   */
  radius?: number
  /**
   *  Window effect color. Affects {@link Effect.Blur} and {@link Effect.Acrylic} only
   * on Windows 10 v1903+. Doesn't have any effect on Windows 7 or Windows 11.
   */
  color?: Color
}

/**
 * Configuration for the window to create.
 *
 * @since 1.0.0
 */
interface WindowOptions {
<<<<<<< HEAD
  /**
   * Remote URL or local file path to open.
   *
   * - URL such as `https://github.com/tauri-apps` is opened directly on a Tauri window.
   * - data: URL such as `data:text/html,<html>...` is only supported with the `window-data-url` Cargo feature for the `tauri` dependency.
   * - local file path or route such as `/path/to/page.html` or `/users` is appended to the application URL (the devServer URL on development, or `tauri://localhost/` and `https://tauri.localhost/` on production).
   */
  url?: string
  /** The proxy URL for the WebView for all network requests. */
  proxyUrl?: string
=======
>>>>>>> a093682d
  /** Show window in the center of the screen.. */
  center?: boolean
  /** The initial vertical position. Only applies if `y` is also set. */
  x?: number
  /** The initial horizontal position. Only applies if `x` is also set. */
  y?: number
  /** The initial width. */
  width?: number
  /** The initial height. */
  height?: number
  /** The minimum width. Only applies if `minHeight` is also set. */
  minWidth?: number
  /** The minimum height. Only applies if `minWidth` is also set. */
  minHeight?: number
  /** The maximum width. Only applies if `maxHeight` is also set. */
  maxWidth?: number
  /** The maximum height. Only applies if `maxWidth` is also set. */
  maxHeight?: number
  /** Whether the window is resizable or not. */
  resizable?: boolean
  /** Window title. */
  title?: string
  /** Whether the window is in fullscreen mode or not. */
  fullscreen?: boolean
  /** Whether the window will be initially focused or not. */
  focus?: boolean
  /**
   * Whether the window is transparent or not.
   * Note that on `macOS` this requires the `macos-private-api` feature flag, enabled under `tauri.conf.json > tauri > macOSPrivateApi`.
   * WARNING: Using private APIs on `macOS` prevents your application from being accepted to the `App Store`.
   */
  transparent?: boolean
  /** Whether the window should be maximized upon creation or not. */
  maximized?: boolean
  /** Whether the window should be immediately visible upon creation or not. */
  visible?: boolean
  /** Whether the window should have borders and bars or not. */
  decorations?: boolean
  /** Whether the window should always be on top of other windows or not. */
  alwaysOnTop?: boolean
  /** Whether the window should always be below other windows. */
  alwaysOnBottom?: boolean
  /** Prevents the window contents from being captured by other apps. */
  contentProtected?: boolean
  /** Whether or not the window icon should be added to the taskbar. */
  skipTaskbar?: boolean
  /**
   *  Whether or not the window has shadow.
   *
   * #### Platform-specific
   *
   * - **Windows:**
   *   - `false` has no effect on decorated window, shadows are always ON.
   *   - `true` will make ndecorated window have a 1px white border,
   * and on Windows 11, it will have a rounded corners.
   * - **Linux:** Unsupported.
   *
   * @since 2.0.0
   */
  shadow?: boolean
  /**
   * The initial window theme. Defaults to the system theme.
   *
   * Only implemented on Windows and macOS 10.14+.
   */
  theme?: Theme
  /**
   * The style of the macOS title bar.
   */
  titleBarStyle?: TitleBarStyle
  /**
   * If `true`, sets the window title to be hidden on macOS.
   */
  hiddenTitle?: boolean
  /**
   * Defines the window [tabbing identifier](https://developer.apple.com/documentation/appkit/nswindow/1644704-tabbingidentifier) on macOS.
   *
   * Windows with the same tabbing identifier will be grouped together.
   * If the tabbing identifier is not set, automatic tabbing will be disabled.
   */
  tabbingIdentifier?: string
  /**
   * Whether the window's native maximize button is enabled or not. Defaults to `true`.
   */
  maximizable?: boolean
  /**
   * Whether the window's native minimize button is enabled or not. Defaults to `true`.
   */
  minimizable?: boolean
  /**
   * Whether the window's native close button is enabled or not. Defaults to `true`.
   */
  closable?: boolean
  /**
   * Sets a parent to the window to be created. Can be either a {@linkcode Window} or a label of the window.
   *
   * #### Platform-specific
   *
   * - **Windows**: This sets the passed parent as an owner window to the window to be created.
   *   From [MSDN owned windows docs](https://docs.microsoft.com/en-us/windows/win32/winmsg/window-features#owned-windows):
   *     - An owned window is always above its owner in the z-order.
   *     - The system automatically destroys an owned window when its owner is destroyed.
   *     - An owned window is hidden when its owner is minimized.
   * - **Linux**: This makes the new window transient for parent, see <https://docs.gtk.org/gtk3/method.Window.set_transient_for.html>
   * - **macOS**: This adds the window as a child of parent, see <https://developer.apple.com/documentation/appkit/nswindow/1419152-addchildwindow?language=objc>
   */
  parent?: Window | WebviewWindow | string
  /** Whether the window should be visible on all workspaces or virtual desktops.
   *
   * ## Platform-specific
   *
   * - **Windows / iOS / Android:** Unsupported.
   *
   * @since 2.0.0
   */
  visibleOnAllWorkspaces?: boolean
}

function mapMonitor(m: Monitor | null): Monitor | null {
  return m === null
    ? null
    : {
        name: m.name,
        scaleFactor: m.scaleFactor,
        position: mapPhysicalPosition(m.position),
        size: mapPhysicalSize(m.size)
      }
}

function mapPhysicalPosition(m: PhysicalPosition): PhysicalPosition {
  return new PhysicalPosition(m.x, m.y)
}

function mapPhysicalSize(m: PhysicalSize): PhysicalSize {
  return new PhysicalSize(m.width, m.height)
}

/**
 * Returns the monitor on which the window currently resides.
 * Returns `null` if current monitor can't be detected.
 * @example
 * ```typescript
 * import { currentMonitor } from '@tauri-apps/api/window';
 * const monitor = currentMonitor();
 * ```
 *
 * @since 1.0.0
 */
async function currentMonitor(): Promise<Monitor | null> {
  return invoke<Monitor | null>('plugin:window|current_monitor').then(
    mapMonitor
  )
}

/**
 * Returns the primary monitor of the system.
 * Returns `null` if it can't identify any monitor as a primary one.
 * @example
 * ```typescript
 * import { primaryMonitor } from '@tauri-apps/api/window';
 * const monitor = primaryMonitor();
 * ```
 *
 * @since 1.0.0
 */
async function primaryMonitor(): Promise<Monitor | null> {
  return invoke<Monitor | null>('plugin:window|primary_monitor').then(
    mapMonitor
  )
}

/**
 * Returns the list of all the monitors available on the system.
 * @example
 * ```typescript
 * import { availableMonitors } from '@tauri-apps/api/window';
 * const monitors = availableMonitors();
 * ```
 *
 * @since 1.0.0
 */
async function availableMonitors(): Promise<Monitor[]> {
  return invoke<Monitor[]>('plugin:window|available_monitors').then(
    (ms) => ms.map(mapMonitor) as Monitor[]
  )
}

export {
  Window,
  CloseRequestedEvent,
  getCurrent,
  getAll,
  LogicalSize,
  PhysicalSize,
  LogicalPosition,
  PhysicalPosition,
  UserAttentionType,
  Effect,
  EffectState,
  currentMonitor,
  primaryMonitor,
  availableMonitors
}

export type {
  Effects,
  Theme,
  TitleBarStyle,
  ScaleFactorChanged,
  WindowOptions,
  Color
}<|MERGE_RESOLUTION|>--- conflicted
+++ resolved
@@ -1990,19 +1990,6 @@
  * @since 1.0.0
  */
 interface WindowOptions {
-<<<<<<< HEAD
-  /**
-   * Remote URL or local file path to open.
-   *
-   * - URL such as `https://github.com/tauri-apps` is opened directly on a Tauri window.
-   * - data: URL such as `data:text/html,<html>...` is only supported with the `window-data-url` Cargo feature for the `tauri` dependency.
-   * - local file path or route such as `/path/to/page.html` or `/users` is appended to the application URL (the devServer URL on development, or `tauri://localhost/` and `https://tauri.localhost/` on production).
-   */
-  url?: string
-  /** The proxy URL for the WebView for all network requests. */
-  proxyUrl?: string
-=======
->>>>>>> a093682d
   /** Show window in the center of the screen.. */
   center?: boolean
   /** The initial vertical position. Only applies if `y` is also set. */
