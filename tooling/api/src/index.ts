--- conflicted
+++ resolved
@@ -14,11 +14,6 @@
  */
 
 import * as app from './app'
-<<<<<<< HEAD
-import * as clipboard from './clipboard'
-=======
-import * as dialog from './dialog'
->>>>>>> 3f17ee82
 import * as event from './event'
 import * as http from './http'
 import * as notification from './notification'
@@ -36,11 +31,6 @@
 export {
   invoke,
   app,
-<<<<<<< HEAD
-  clipboard,
-=======
-  dialog,
->>>>>>> 3f17ee82
   event,
   http,
   notification,
