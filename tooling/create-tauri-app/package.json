{
  "name": "create-tauri-app",
  "version": "1.0.0-beta.4",
  "description": "Jump right into a Tauri App!",
  "bin": {
    "create-tauri-app": "./bin/create-tauri-app.js"
  },
  "repository": "git+https://github.com/tauri-apps/tauri.git",
  "license": "MIT OR Apache-2.0",
  "bugs": {
    "url": "https://github.com/tauri-apps/tauri/issues"
  },
  "homepage": "https://github.com/tauri-apps/tauri#readme",
  "contributors": [
    "Tauri Programme within The Commons Conservancy"
  ],
  "main": "bin/create-tauri-app.js",
  "files": [
    "bin",
    "dist",
    "src/templates"
  ],
  "scripts": {
    "create-tauri-app": "create-tauri-app",
    "build": "rollup --config",
    "prepublishOnly": "yarn build",
    "lint": "eslint --ext ts \"./src/**/*.ts\"",
    "lint-fix": "eslint --fix --ext ts \"./src/**/*.ts\"",
    "lint:lockfile": "lockfile-lint --path yarn.lock --type yarn --validate-https --allowed-hosts npm yarn",
    "format": "prettier --write --end-of-line=auto \"./**/*.{cjs,js,jsx,ts,tsx,html,css,json}\" --ignore-path .gitignore",
    "format:check": "prettier --check --end-of-line=auto \"./**/*.{cjs,js,jsx,ts,tsx,html,css,json}\" --ignore-path .gitignore",
    "test": "node ./test/spawn.test.mjs"
  },
  "dependencies": {
    "chalk": "4.1.2",
    "execa": "^5.0.0",
    "inquirer": "^8.0.0",
    "minimist": "^1.2.5",
    "scaffe": "1.1.0"
  },
  "devDependencies": {
<<<<<<< HEAD
    "@effection/process": "2.0.0-beta.14",
=======
    "@effection/process": "2.0.0-beta.13",
>>>>>>> 2be1abd1
    "@rollup/plugin-commonjs": "20.0.0",
    "@rollup/plugin-node-resolve": "13.0.4",
    "@rollup/plugin-typescript": "8.2.5",
    "@types/cross-spawn": "6.0.2",
    "@types/inquirer": "7.3.3",
    "@types/minimist": "1.2.2",
    "@types/semver": "7.3.8",
<<<<<<< HEAD
    "@typescript-eslint/eslint-plugin": "4.31.0",
    "@typescript-eslint/parser": "4.31.0",
    "effection": "2.0.0-beta.15",
    "eslint": "7.32.0",
    "eslint-config-prettier": "8.3.0",
    "eslint-config-standard-with-typescript": "20.0.0",
=======
    "@typescript-eslint/eslint-plugin": "4.30.0",
    "@typescript-eslint/parser": "4.30.0",
    "effection": "2.0.0-beta.13",
    "eslint": "7.32.0",
    "eslint-config-prettier": "8.3.0",
    "eslint-config-standard-with-typescript": "21.0.1",
>>>>>>> 2be1abd1
    "eslint-plugin-import": "2.24.2",
    "eslint-plugin-lodash-template": "0.19.0",
    "eslint-plugin-node": "11.1.0",
    "eslint-plugin-promise": "5.1.0",
    "eslint-plugin-security": "1.4.0",
    "prettier": "2.3.2",
    "rollup": "2.56.3",
    "temp-dir": "2.0.0",
    "tslib": "2.3.1",
    "typescript": "4.4.2"
  }
}<|MERGE_RESOLUTION|>--- conflicted
+++ resolved
@@ -39,11 +39,7 @@
     "scaffe": "1.1.0"
   },
   "devDependencies": {
-<<<<<<< HEAD
     "@effection/process": "2.0.0-beta.14",
-=======
-    "@effection/process": "2.0.0-beta.13",
->>>>>>> 2be1abd1
     "@rollup/plugin-commonjs": "20.0.0",
     "@rollup/plugin-node-resolve": "13.0.4",
     "@rollup/plugin-typescript": "8.2.5",
@@ -51,21 +47,12 @@
     "@types/inquirer": "7.3.3",
     "@types/minimist": "1.2.2",
     "@types/semver": "7.3.8",
-<<<<<<< HEAD
     "@typescript-eslint/eslint-plugin": "4.31.0",
     "@typescript-eslint/parser": "4.31.0",
     "effection": "2.0.0-beta.15",
     "eslint": "7.32.0",
     "eslint-config-prettier": "8.3.0",
-    "eslint-config-standard-with-typescript": "20.0.0",
-=======
-    "@typescript-eslint/eslint-plugin": "4.30.0",
-    "@typescript-eslint/parser": "4.30.0",
-    "effection": "2.0.0-beta.13",
-    "eslint": "7.32.0",
-    "eslint-config-prettier": "8.3.0",
     "eslint-config-standard-with-typescript": "21.0.1",
->>>>>>> 2be1abd1
     "eslint-plugin-import": "2.24.2",
     "eslint-plugin-lodash-template": "0.19.0",
     "eslint-plugin-node": "11.1.0",
