--- conflicted
+++ resolved
@@ -2,11 +2,7 @@
 
 [package]
 name = "tauri-bundler"
-<<<<<<< HEAD
 version = "2.0.1-beta.9"
-=======
-version = "1.5.1"
->>>>>>> aeddc40b
 authors = [
   "George Burton <burtonageo@gmail.com>",
   "Tauri Programme within The Commons Conservancy"
@@ -17,27 +13,17 @@
 repository = "https://github.com/tauri-apps/tauri"
 description = "Wrap rust executables in OS-specific app bundles for Tauri"
 edition = "2021"
-<<<<<<< HEAD
 rust-version = "1.70"
 exclude = [ "CHANGELOG.md", "/target", "rustfmt.toml" ]
 
 [dependencies]
 tauri-utils = { version = "2.0.0-beta.12", path = "../../core/tauri-utils", features = [ "resources" ] }
 image = "0.24.9"
-=======
-rust-version = "1.60"
-exclude = [ "CHANGELOG.md", "/target", "rustfmt.toml" ]
-
-[dependencies]
-tauri-utils = { version = "1.5.3", path = "../../core/tauri-utils", features = [ "resources" ] }
-image = "0.24.7"
->>>>>>> aeddc40b
 flate2 = "1.0"
 anyhow = "1.0"
 thiserror = "1.0"
 serde_json = "1.0"
 serde = { version = "1.0", features = [ "derive" ] }
-<<<<<<< HEAD
 strsim = "0.11.0"
 tar = "0.4.40"
 walkdir = "2"
@@ -47,17 +33,6 @@
 dirs-next = "2.0"
 os_pipe = "1"
 ureq = { version = "2.9.6", default-features = false, features = [ "socks-proxy" ] }
-=======
-strsim = "0.10.0"
-tar = "0.4.40"
-walkdir = "2"
-handlebars = "4.5"
-tempfile = "3.8.1"
-log = { version = "0.4.21", features = [ "kv" ] }
-dirs-next = "2.0"
-os_pipe = "1"
-ureq = { version = "2.9.1", default-features = false, features = [ "socks-proxy" ] }
->>>>>>> aeddc40b
 native-tls = { version = "0.2", optional = true }
 hex = "0.4"
 semver = "1"
@@ -68,20 +43,12 @@
 
 [target."cfg(target_os = \"windows\")".dependencies]
 uuid = { version = "1", features = [ "v4", "v5" ] }
-<<<<<<< HEAD
 bitness = "0.4"
 winreg = "0.52"
 glob = "0.3"
 
   [target."cfg(target_os = \"windows\")".dependencies.windows-sys]
   version = "0.52"
-=======
-winreg = "0.51"
-glob = "0.3"
-
-  [target."cfg(target_os = \"windows\")".dependencies.windows-sys]
-  version = "0.48"
->>>>>>> aeddc40b
   features = [
   "Win32_System_SystemInformation",
   "Win32_System_Diagnostics_Debug"
