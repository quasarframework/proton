--- conflicted
+++ resolved
@@ -167,24 +167,20 @@
     exec: &'a str,
     icon: &'a str,
     name: &'a str,
-  }
-<<<<<<< HEAD
-  writeln!(file, "Exec={} %U", bin_name)?;
-  writeln!(file, "Icon={}", bin_name)?;
-  writeln!(file, "Name={}", settings.product_name())?;
-  writeln!(file, "Terminal=false")?;
-  writeln!(file, "Type=Application")?;
-
-  if let Some(associations) = settings.file_associations() {
+    mime_type: Option<String>,
+  }
+
+  let mime_type = if let Some(associations) = settings.file_associations() {
     let mime_types: Vec<&str> = associations
       .iter()
       .filter_map(|association| association.mime_type.as_ref())
       .flatten()
       .map(|s| s.as_str())
       .collect();
-    writeln!(file, "MimeType={}", mime_types.join(";"))?;
-  }
-=======
+    Some(mime_types.join(";"))
+  } else {
+    None
+  };
 
   handlebars.render_to_write(
     "main.desktop",
@@ -201,11 +197,11 @@
       exec: bin_name,
       icon: bin_name,
       name: settings.product_name(),
+      mime_type,
     },
     file,
   )?;
 
->>>>>>> 539247aa
   Ok(())
 }
 
