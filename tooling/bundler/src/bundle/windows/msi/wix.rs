// Copyright 2016-2019 Cargo-Bundle developers <https://github.com/burtonageo/cargo-bundle>
// Copyright 2019-2022 Tauri Programme within The Commons Conservancy
// SPDX-License-Identifier: Apache-2.0
// SPDX-License-Identifier: MIT

use crate::bundle::{
  common::CommandExt,
  path_utils::{copy_file, FileOpts},
  settings::Settings,
  windows::util::{
<<<<<<< HEAD
    download, download_and_verify, extract_zip, try_sign, validate_version, HashAlgorithm,
    WEBVIEW2_BOOTSTRAPPER_URL, WEBVIEW2_X64_INSTALLER_GUID, WEBVIEW2_X86_INSTALLER_GUID,
    WIX_OUTPUT_FOLDER_NAME, WIX_UPDATER_OUTPUT_FOLDER_NAME,
=======
    download, download_and_verify, extract_zip, try_sign, HashAlgorithm, WEBVIEW2_BOOTSTRAPPER_URL,
    WEBVIEW2_X64_INSTALLER_GUID, WEBVIEW2_X86_INSTALLER_GUID,
>>>>>>> b9559b35
  },
};
use anyhow::{bail, Context};
use handlebars::{to_json, Handlebars};
use log::info;
use regex::Regex;
use serde::{Deserialize, Serialize};
use std::{
  collections::{BTreeMap, HashMap},
  fs::{create_dir_all, read_to_string, remove_dir_all, rename, write, File},
  io::Write,
  path::{Path, PathBuf},
  process::Command,
};
use tauri_utils::{config::WebviewInstallMode, resources::resource_relpath};
use uuid::Uuid;

// URLS for the WIX toolchain.  Can be used for cross-platform compilation.
pub const WIX_URL: &str =
  "https://github.com/wixtoolset/wix3/releases/download/wix3112rtm/wix311-binaries.zip";
pub const WIX_SHA256: &str = "2c1888d5d1dba377fc7fa14444cf556963747ff9a0a289a3599cf09da03b9e2e";

// For Cross Platform Compilation.

// const VC_REDIST_X86_URL: &str =
//     "https://download.visualstudio.microsoft.com/download/pr/c8edbb87-c7ec-4500-a461-71e8912d25e9/99ba493d660597490cbb8b3211d2cae4/vc_redist.x86.exe";

// const VC_REDIST_X86_SHA256: &str =
//   "3a43e8a55a3f3e4b73d01872c16d47a19dd825756784f4580187309e7d1fcb74";

// const VC_REDIST_X64_URL: &str =
//     "https://download.visualstudio.microsoft.com/download/pr/9e04d214-5a9d-4515-9960-3d71398d98c3/1e1e62ab57bbb4bf5199e8ce88f040be/vc_redist.x64.exe";

// const VC_REDIST_X64_SHA256: &str =
//   "d6cd2445f68815fe02489fafe0127819e44851e26dfbe702612bc0d223cbbc2b";

// A v4 UUID that was generated specifically for tauri-bundler, to be used as a
// namespace for generating v5 UUIDs from bundle identifier strings.
const UUID_NAMESPACE: [u8; 16] = [
  0xfd, 0x85, 0x95, 0xa8, 0x17, 0xa3, 0x47, 0x4e, 0xa6, 0x16, 0x76, 0x14, 0x8d, 0xfa, 0x0c, 0x7b,
];

/// Mapper between a resource directory name and its ResourceDirectory descriptor.
type ResourceMap = BTreeMap<String, ResourceDirectory>;

#[derive(Debug, Deserialize)]
struct LanguageMetadata {
  #[serde(rename = "asciiCode")]
  ascii_code: usize,
  #[serde(rename = "langId")]
  lang_id: usize,
}

/// A binary to bundle with WIX.
/// External binaries or additional project binaries are represented with this data structure.
/// This data structure is needed because WIX requires each path to have its own `id` and `guid`.
#[derive(Serialize)]
struct Binary {
  /// the GUID to use on the WIX XML.
  guid: String,
  /// the id to use on the WIX XML.
  id: String,
  /// the binary path.
  path: String,
}

/// A Resource file to bundle with WIX.
/// This data structure is needed because WIX requires each path to have its own `id` and `guid`.
#[derive(Serialize, Clone)]
struct ResourceFile {
  /// the GUID to use on the WIX XML.
  guid: String,
  /// the id to use on the WIX XML.
  id: String,
  /// the file path.
  path: String,
}

/// A resource directory to bundle with WIX.
/// This data structure is needed because WIX requires each path to have its own `id` and `guid`.
#[derive(Serialize)]
struct ResourceDirectory {
  /// the directory path.
  path: String,
  /// the directory name of the described resource.
  name: String,
  /// the files of the described resource directory.
  files: Vec<ResourceFile>,
  /// the directories that are children of the described resource directory.
  directories: Vec<ResourceDirectory>,
}

impl ResourceDirectory {
  /// Adds a file to this directory descriptor.
  fn add_file(&mut self, file: ResourceFile) {
    self.files.push(file);
  }

  /// Generates the wix XML string to bundle this directory resources recursively
  fn get_wix_data(self) -> crate::Result<(String, Vec<String>)> {
    let mut files = String::from("");
    let mut file_ids = Vec::new();
    for file in self.files {
      file_ids.push(file.id.clone());
      files.push_str(
        format!(
          r#"<Component Id="{id}" Guid="{guid}" Win64="$(var.Win64)" KeyPath="yes"><File Id="PathFile_{id}" Source="{path}" /></Component>"#,
          id = file.id,
          guid = file.guid,
          path = file.path
        ).as_str()
      );
    }
    let mut directories = String::from("");
    for directory in self.directories {
      let (wix_string, ids) = directory.get_wix_data()?;
      for id in ids {
        file_ids.push(id)
      }
      directories.push_str(wix_string.as_str());
    }
    let wix_string = if self.name.is_empty() {
      format!("{}{}", files, directories)
    } else {
      format!(
        r#"<Directory Id="I{id}" Name="{name}">{files}{directories}</Directory>"#,
        id = Uuid::new_v4().as_simple(),
        name = self.name,
        files = files,
        directories = directories,
      )
    };

    Ok((wix_string, file_ids))
  }
}

/// Copies the icon to the binary path, under the `resources` folder,
/// and returns the path to the file.
fn copy_icon(settings: &Settings, filename: &str, path: &Path) -> crate::Result<PathBuf> {
  let base_dir = settings.project_out_directory();

  let resource_dir = base_dir.join("resources");
  create_dir_all(&resource_dir)?;
  let icon_target_path = resource_dir.join(filename);

  let icon_path = std::env::current_dir()?.join(path);

  copy_file(
    icon_path,
    &icon_target_path,
    &FileOpts {
      overwrite: true,
      ..Default::default()
    },
  )?;

  Ok(icon_target_path)
}

/// The app installer output path.
fn app_installer_output_path(
  settings: &Settings,
  language: &str,
  version: &str,
  updater: bool,
) -> crate::Result<PathBuf> {
  let arch = match settings.binary_arch() {
    "x86" => "x86",
    "x86_64" => "x64",
    target => {
      return Err(crate::Error::ArchError(format!(
        "Unsupported architecture: {}",
        target
      )))
    }
  };

  let package_base_name = format!(
    "{}_{}_{}_{}",
    settings.main_binary_name().replace(".exe", ""),
    version,
    arch,
    language,
  );

  Ok(settings.project_out_directory().to_path_buf().join(format!(
    "bundle/{}/{}.msi",
    if updater {
      WIX_UPDATER_OUTPUT_FOLDER_NAME
    } else {
      WIX_OUTPUT_FOLDER_NAME
    },
    package_base_name
  )))
}

/// Generates the UUID for the Wix template.
fn generate_package_guid(settings: &Settings) -> Uuid {
  generate_guid(settings.bundle_identifier().as_bytes())
}

/// Generates a GUID.
fn generate_guid(key: &[u8]) -> Uuid {
  let namespace = Uuid::from_bytes(UUID_NAMESPACE);
  Uuid::new_v5(&namespace, key)
}

// Specifically goes and gets Wix and verifies the download via Sha256
pub fn get_and_extract_wix(path: &Path) -> crate::Result<()> {
  info!("Verifying wix package");

  let data = download_and_verify(WIX_URL, WIX_SHA256, HashAlgorithm::Sha256)?;

  info!("extracting WIX");

  extract_zip(&data, path)
}

fn clear_env_for_wix(cmd: &mut Command) {
  cmd.env_clear();
  let required_vars: Vec<std::ffi::OsString> =
    vec!["SYSTEMROOT".into(), "TMP".into(), "TEMP".into()];
  for (k, v) in std::env::vars_os() {
    let k = k.to_ascii_uppercase();
    if required_vars.contains(&k) || k.to_string_lossy().starts_with("TAURI") {
      cmd.env(k, v);
    }
  }
}

// WiX requires versions to be numeric only in a `major.minor.patch.build` format
pub fn convert_version(version_str: &str) -> anyhow::Result<String> {
  let version = semver::Version::parse(version_str).context("invalid app version")?;
  if version.major > 255 {
    bail!("app version major number cannot be greater than 255");
  }
  if version.minor > 255 {
    bail!("app version minor number cannot be greater than 255");
  }
  if version.patch > 65535 {
    bail!("app version patch number cannot be greater than 65535");
  }

  if !version.build.is_empty() {
    let build = version.build.parse::<u64>();
    if build.map(|b| b <= 65535).unwrap_or_default() {
      return Ok(format!(
        "{}.{}.{}.{}",
        version.major, version.minor, version.patch, version.build
      ));
    } else {
      bail!("optional build metadata in app version must be numeric-only and cannot be greater than 65535 for msi target");
    }
  }

  if !version.pre.is_empty() {
    let pre = version.pre.parse::<u64>();
    if pre.is_ok() && pre.unwrap() <= 65535 {
      return Ok(format!(
        "{}.{}.{}.{}",
        version.major, version.minor, version.patch, version.pre
      ));
    } else {
      bail!("optional pre-release identifier in app version must be numeric-only and cannot be greater than 65535 for msi target");
    }
  }

  Ok(version_str.to_string())
}

/// Runs the Candle.exe executable for Wix. Candle parses the wxs file and generates the code for building the installer.
fn run_candle(
  settings: &Settings,
  wix_toolset_path: &Path,
  cwd: &Path,
  wxs_file_path: PathBuf,
  extensions: Vec<PathBuf>,
) -> crate::Result<()> {
  let arch = match settings.binary_arch() {
    "x86_64" => "x64",
    "x86" => "x86",
    target => {
      return Err(crate::Error::ArchError(format!(
        "unsupported target: {}",
        target
      )))
    }
  };

  let main_binary = settings
    .binaries()
    .iter()
    .find(|bin| bin.main())
    .ok_or_else(|| anyhow::anyhow!("Failed to get main binary"))?;

  let mut args = vec![
    "-arch".to_string(),
    arch.to_string(),
    wxs_file_path.to_string_lossy().to_string(),
    format!(
      "-dSourceDir={}",
      settings.binary_path(main_binary).display()
    ),
  ];

  if settings
    .windows()
    .wix
    .as_ref()
    .map(|w| w.fips_compliant)
    .unwrap_or_default()
  {
    args.push("-fips".into());
  }

  let candle_exe = wix_toolset_path.join("candle.exe");

  info!(action = "Running"; "candle for {:?}", wxs_file_path);
  let mut cmd = Command::new(candle_exe);
  for ext in extensions {
    cmd.arg("-ext");
    cmd.arg(ext);
  }
  clear_env_for_wix(&mut cmd);
  cmd
    .args(&args)
    .current_dir(cwd)
    .output_ok()
    .context("error running candle.exe")?;

  Ok(())
}

/// Runs the Light.exe file. Light takes the generated code from Candle and produces an MSI Installer.
fn run_light(
  wix_toolset_path: &Path,
  build_path: &Path,
  arguments: Vec<String>,
  extensions: &Vec<PathBuf>,
  output_path: &Path,
) -> crate::Result<()> {
  let light_exe = wix_toolset_path.join("light.exe");

  let mut args: Vec<String> = vec![
    "-ext".to_string(),
    "WixUIExtension".to_string(),
    "-ext".to_string(),
    "WixUtilExtension".to_string(),
    "-o".to_string(),
    output_path.display().to_string(),
  ];

  args.extend(arguments);

  let mut cmd = Command::new(light_exe);
  for ext in extensions {
    cmd.arg("-ext");
    cmd.arg(ext);
  }
  clear_env_for_wix(&mut cmd);
  cmd
    .args(&args)
    .current_dir(build_path)
    .output_ok()
    .context("error running light.exe")?;

  Ok(())
}

// fn get_icon_data() -> crate::Result<()> {
//   Ok(())
// }

// Entry point for bundling and creating the MSI installer. For now the only supported platform is Windows x64.
pub fn build_wix_app_installer(
  settings: &Settings,
  wix_toolset_path: &Path,
  updater: bool,
) -> crate::Result<Vec<PathBuf>> {
  let arch = match settings.binary_arch() {
    "x86_64" => "x64",
    "x86" => "x86",
    target => {
      return Err(crate::Error::ArchError(format!(
        "unsupported target: {}",
        target
      )))
    }
  };

  let app_version = convert_version(settings.version_string())?;

  // target only supports x64.
  info!("Target: {}", arch);

  let main_binary = settings
    .binaries()
    .iter()
    .find(|bin| bin.main())
    .ok_or_else(|| anyhow::anyhow!("Failed to get main binary"))?;
  let app_exe_source = settings.binary_path(main_binary);

  try_sign(&app_exe_source, settings)?;

  let output_path = settings.project_out_directory().join("wix").join(arch);

  if output_path.exists() {
    remove_dir_all(&output_path)?;
  }
  create_dir_all(&output_path)?;

  let mut data = BTreeMap::new();

  let silent_webview_install = if let WebviewInstallMode::DownloadBootstrapper { silent }
  | WebviewInstallMode::EmbedBootstrapper { silent }
  | WebviewInstallMode::OfflineInstaller { silent } =
    settings.windows().webview_install_mode
  {
    silent
  } else {
    true
  };

  let webview_install_mode = if updater {
    WebviewInstallMode::DownloadBootstrapper {
      silent: silent_webview_install,
    }
  } else {
    let mut webview_install_mode = settings.windows().webview_install_mode.clone();
    if let Some(fixed_runtime_path) = settings.windows().webview_fixed_runtime_path.clone() {
      webview_install_mode = WebviewInstallMode::FixedRuntime {
        path: fixed_runtime_path,
      };
    } else if let Some(wix) = &settings.windows().wix {
      if wix.skip_webview_install {
        webview_install_mode = WebviewInstallMode::Skip;
      }
    }
    webview_install_mode
  };

  data.insert("install_webview", to_json(true));
  data.insert(
    "webview_installer_args",
    to_json(if silent_webview_install {
      "/silent"
    } else {
      ""
    }),
  );

  match webview_install_mode {
    WebviewInstallMode::Skip | WebviewInstallMode::FixedRuntime { .. } => {
      data.insert("install_webview", to_json(false));
    }
    WebviewInstallMode::DownloadBootstrapper { silent: _ } => {
      data.insert("download_bootstrapper", to_json(true));
      data.insert(
        "webview_installer_args",
        to_json(if silent_webview_install {
          "&apos;/silent&apos;,"
        } else {
          ""
        }),
      );
    }
    WebviewInstallMode::EmbedBootstrapper { silent: _ } => {
      let webview2_bootstrapper_path = output_path.join("MicrosoftEdgeWebview2Setup.exe");
      std::fs::write(
        &webview2_bootstrapper_path,
        download(WEBVIEW2_BOOTSTRAPPER_URL)?,
      )?;
      data.insert(
        "webview2_bootstrapper_path",
        to_json(webview2_bootstrapper_path),
      );
    }
    WebviewInstallMode::OfflineInstaller { silent: _ } => {
      let guid = if arch == "x64" {
        WEBVIEW2_X64_INSTALLER_GUID
      } else {
        WEBVIEW2_X86_INSTALLER_GUID
      };
      let offline_installer_path = dirs_next::cache_dir()
        .unwrap()
        .join("tauri")
        .join("Webview2OfflineInstaller")
        .join(guid)
        .join(arch);
      create_dir_all(&offline_installer_path)?;
      let webview2_installer_path =
        offline_installer_path.join("MicrosoftEdgeWebView2RuntimeInstaller.exe");
      if !webview2_installer_path.exists() {
        std::fs::write(
          &webview2_installer_path,
          download(
            &format!("https://msedge.sf.dl.delivery.mp.microsoft.com/filestreamingservice/files/{}/MicrosoftEdgeWebView2RuntimeInstaller{}.exe",
              guid,
              arch.to_uppercase(),
            ),
          )?,
        )?;
      }
      data.insert("webview2_installer_path", to_json(webview2_installer_path));
    }
  }

  let language_map: HashMap<String, LanguageMetadata> =
    serde_json::from_str(include_str!("./languages.json")).unwrap();

  if let Some(wix) = &settings.windows().wix {
    if let Some(license) = &wix.license {
      if license.ends_with(".rtf") {
        data.insert("license", to_json(license));
      } else {
        let license_contents = read_to_string(license)?;
        let license_rtf = format!(
          r#"{{\rtf1\ansi\ansicpg1252\deff0\nouicompat\deflang1033{{\fonttbl{{\f0\fnil\fcharset0 Calibri;}}}}
{{\*\generator Riched20 10.0.18362}}\viewkind4\uc1
\pard\sa200\sl276\slmult1\f0\fs22\lang9 {}\par
}}
 "#,
          license_contents.replace('\n', "\\par ")
        );
        let rtf_output_path = settings
          .project_out_directory()
          .join("wix")
          .join("LICENSE.rtf");
        std::fs::write(&rtf_output_path, license_rtf)?;
        data.insert("license", to_json(rtf_output_path));
      }
    }
  }

  let configured_languages = settings
    .windows()
    .wix
    .as_ref()
    .map(|w| w.language.clone())
    .unwrap_or_default();

  data.insert("product_name", to_json(settings.product_name()));
  data.insert("version", to_json(&app_version));
  let bundle_id = settings.bundle_identifier();
  let manufacturer = settings
    .publisher()
    .unwrap_or_else(|| bundle_id.split('.').nth(1).unwrap_or(bundle_id));
  data.insert("bundle_id", to_json(bundle_id));
  data.insert("manufacturer", to_json(manufacturer));
  let upgrade_code = Uuid::new_v5(
    &Uuid::NAMESPACE_DNS,
    format!("{}.app.x64", &settings.main_binary_name()).as_bytes(),
  )
  .to_string();

  data.insert("upgrade_code", to_json(upgrade_code.as_str()));
  data.insert(
    "allow_downgrades",
    to_json(settings.windows().allow_downgrades),
  );

  let path_guid = generate_package_guid(settings).to_string();
  data.insert("path_component_guid", to_json(path_guid.as_str()));

  let shortcut_guid = generate_package_guid(settings).to_string();
  data.insert("shortcut_guid", to_json(shortcut_guid.as_str()));

  let app_exe_name = settings.main_binary_name().to_string();
  data.insert("app_exe_name", to_json(app_exe_name));

  let binaries = generate_binaries_data(settings)?;

  let binaries_json = to_json(binaries);
  data.insert("binaries", binaries_json);

  let resources = generate_resource_data(settings)?;
  let mut resources_wix_string = String::from("");
  let mut files_ids = Vec::new();
  for (_, dir) in resources {
    let (wix_string, ids) = dir.get_wix_data()?;
    resources_wix_string.push_str(wix_string.as_str());
    for id in ids {
      files_ids.push(id);
    }
  }

  data.insert("resources", to_json(resources_wix_string));
  data.insert("resource_file_ids", to_json(files_ids));

  let merge_modules = get_merge_modules(settings)?;
  data.insert("merge_modules", to_json(merge_modules));

  data.insert("app_exe_source", to_json(&app_exe_source));

  // copy icon from `settings.windows().icon_path` folder to resource folder near msi
  let icon_path = copy_icon(settings, "icon.ico", &settings.windows().icon_path)?;

  data.insert("icon_path", to_json(icon_path));

  let mut fragment_paths = Vec::new();
  let mut handlebars = Handlebars::new();
  let mut has_custom_template = false;
  let mut enable_elevated_update_task = false;

  if let Some(wix) = &settings.windows().wix {
    data.insert("component_group_refs", to_json(&wix.component_group_refs));
    data.insert("component_refs", to_json(&wix.component_refs));
    data.insert("feature_group_refs", to_json(&wix.feature_group_refs));
    data.insert("feature_refs", to_json(&wix.feature_refs));
    data.insert("merge_refs", to_json(&wix.merge_refs));
    fragment_paths = wix.fragment_paths.clone();
    enable_elevated_update_task = wix.enable_elevated_update_task;

    if let Some(temp_path) = &wix.template {
      let template = read_to_string(temp_path)?;
      handlebars
        .register_template_string("main.wxs", &template)
        .map_err(|e| e.to_string())
        .expect("Failed to setup custom handlebar template");
      has_custom_template = true;
    }

    if let Some(banner_path) = &wix.banner_path {
      let filename = banner_path
        .file_name()
        .unwrap()
        .to_string_lossy()
        .into_owned();
      data.insert(
        "banner_path",
        to_json(copy_icon(settings, &filename, banner_path)?),
      );
    }

    if let Some(dialog_image_path) = &wix.dialog_image_path {
      let filename = dialog_image_path
        .file_name()
        .unwrap()
        .to_string_lossy()
        .into_owned();
      data.insert(
        "dialog_image_path",
        to_json(copy_icon(settings, &filename, dialog_image_path)?),
      );
    }
  }

  if !has_custom_template {
    handlebars
      .register_template_string("main.wxs", include_str!("../templates/main.wxs"))
      .map_err(|e| e.to_string())
      .expect("Failed to setup handlebar template");
  }

  if enable_elevated_update_task {
    data.insert(
      "msiexec_args",
      to_json(
        settings
          .updater()
          .and_then(|updater| updater.msiexec_args)
          .map(|args| args.join(" "))
          .unwrap_or_else(|| "/passive".to_string()),
      ),
    );

    // Create the update task XML
    let mut skip_uac_task = Handlebars::new();
    let xml = include_str!("../templates/update-task.xml");
    skip_uac_task
      .register_template_string("update.xml", xml)
      .map_err(|e| e.to_string())
      .expect("Failed to setup Update Task handlebars");
    let temp_xml_path = output_path.join("update.xml");
    let update_content = skip_uac_task.render("update.xml", &data)?;
    write(temp_xml_path, update_content)?;

    // Create the Powershell script to install the task
    let mut skip_uac_task_installer = Handlebars::new();
    let xml = include_str!("../templates/install-task.ps1");
    skip_uac_task_installer
      .register_template_string("install-task.ps1", xml)
      .map_err(|e| e.to_string())
      .expect("Failed to setup Update Task Installer handlebars");
    let temp_ps1_path = output_path.join("install-task.ps1");
    let install_script_content = skip_uac_task_installer.render("install-task.ps1", &data)?;
    write(temp_ps1_path, install_script_content)?;

    // Create the Powershell script to uninstall the task
    let mut skip_uac_task_uninstaller = Handlebars::new();
    let xml = include_str!("../templates/uninstall-task.ps1");
    skip_uac_task_uninstaller
      .register_template_string("uninstall-task.ps1", xml)
      .map_err(|e| e.to_string())
      .expect("Failed to setup Update Task Uninstaller handlebars");
    let temp_ps1_path = output_path.join("uninstall-task.ps1");
    let install_script_content = skip_uac_task_uninstaller.render("uninstall-task.ps1", &data)?;
    write(temp_ps1_path, install_script_content)?;

    data.insert("enable_elevated_update_task", to_json(true));
  }

  let main_wxs_path = output_path.join("main.wxs");
  write(main_wxs_path, handlebars.render("main.wxs", &data)?)?;

  let mut candle_inputs = vec![("main.wxs".into(), Vec::new())];

  let current_dir = std::env::current_dir()?;
  let extension_regex = Regex::new("\"http://schemas.microsoft.com/wix/(\\w+)\"")?;
  for fragment_path in fragment_paths {
    let fragment_path = current_dir.join(fragment_path);
    let fragment = read_to_string(&fragment_path)?;
    let mut extensions = Vec::new();
    for cap in extension_regex.captures_iter(&fragment) {
      extensions.push(wix_toolset_path.join(format!("Wix{}.dll", &cap[1])));
    }
    candle_inputs.push((fragment_path, extensions));
  }

  let mut fragment_extensions = Vec::new();
  for (path, extensions) in candle_inputs {
    fragment_extensions.extend(extensions.clone());
    run_candle(settings, wix_toolset_path, &output_path, path, extensions)?;
  }

  let mut output_paths = Vec::new();

  for (language, language_config) in configured_languages.0 {
    let language_metadata = language_map.get(&language).unwrap_or_else(|| {
      panic!(
        "Language {} not found. It must be one of {}",
        language,
        language_map
          .keys()
          .cloned()
          .collect::<Vec<String>>()
          .join(", ")
      )
    });

    let locale_contents = match language_config.locale_path {
      Some(p) => read_to_string(p)?,
      None => format!(
        r#"<WixLocalization Culture="{}" xmlns="http://schemas.microsoft.com/wix/2006/localization"></WixLocalization>"#,
        language.to_lowercase(),
      ),
    };

    let locale_strings = include_str!("./default-locale-strings.xml")
      .replace("__language__", &language_metadata.lang_id.to_string())
      .replace("__codepage__", &language_metadata.ascii_code.to_string())
      .replace("__productName__", settings.product_name());

    let mut unset_locale_strings = String::new();
    let prefix_len = "<String ".len();
    for locale_string in locale_strings.split('\n').filter(|s| !s.is_empty()) {
      // strip `<String ` prefix and `>{value}</String` suffix.
      let id = locale_string
        .chars()
        .skip(prefix_len)
        .take(locale_string.find('>').unwrap() - prefix_len)
        .collect::<String>();
      if !locale_contents.contains(&id) {
        unset_locale_strings.push_str(locale_string);
      }
    }

    let locale_contents = locale_contents.replace(
      "</WixLocalization>",
      &format!("{}</WixLocalization>", unset_locale_strings),
    );
    let locale_path = output_path.join("locale.wxl");
    {
      let mut fileout = File::create(&locale_path).expect("Failed to create locale file");
      fileout.write_all(locale_contents.as_bytes())?;
    }

    let arguments = vec![
      format!(
        "-cultures:{}",
        if language == "en-US" {
          language.to_lowercase()
        } else {
          format!("{};en-US", language.to_lowercase())
        }
      ),
      "-loc".into(),
      locale_path.display().to_string(),
      "*.wixobj".into(),
    ];
    let msi_output_path = output_path.join("output.msi");
    let msi_path = app_installer_output_path(settings, &language, &app_version, updater)?;
    create_dir_all(msi_path.parent().unwrap())?;

    info!(action = "Running"; "light to produce {}", msi_path.display());

    run_light(
      wix_toolset_path,
      &output_path,
      arguments,
      &fragment_extensions,
      &msi_output_path,
    )?;
    rename(&msi_output_path, &msi_path)?;
    try_sign(&msi_path, settings)?;
    output_paths.push(msi_path);
  }

  Ok(output_paths)
}

/// Generates the data required for the external binaries and extra binaries bundling.
fn generate_binaries_data(settings: &Settings) -> crate::Result<Vec<Binary>> {
  let mut binaries = Vec::new();
  let cwd = std::env::current_dir()?;
  let tmp_dir = std::env::temp_dir();
  let regex = Regex::new(r"[^\w\d\.]")?;
  for src in settings.external_binaries() {
    let src = src?;
    let binary_path = cwd.join(&src);
    let dest_filename = src
      .file_name()
      .expect("failed to extract external binary filename")
      .to_string_lossy()
      .replace(&format!("-{}", settings.target()), "");
    let dest = tmp_dir.join(&dest_filename);
    std::fs::copy(binary_path, &dest)?;

    binaries.push(Binary {
      guid: Uuid::new_v4().to_string(),
      path: dest
        .into_os_string()
        .into_string()
        .expect("failed to read external binary path"),
      id: regex
        .replace_all(&dest_filename.replace('-', "_"), "")
        .to_string(),
    });
  }

  for bin in settings.binaries() {
    if !bin.main() {
      binaries.push(Binary {
        guid: Uuid::new_v4().to_string(),
        path: settings
          .binary_path(bin)
          .into_os_string()
          .into_string()
          .expect("failed to read binary path"),
        id: regex
          .replace_all(&bin.name().replace('-', "_"), "")
          .to_string(),
      })
    }
  }

  Ok(binaries)
}

#[derive(Serialize)]
struct MergeModule {
  name: String,
  path: String,
}

fn get_merge_modules(settings: &Settings) -> crate::Result<Vec<MergeModule>> {
  let mut merge_modules = Vec::new();
  let regex = Regex::new(r"[^\w\d\.]")?;
  for msm in glob::glob(
    settings
      .project_out_directory()
      .join("*.msm")
      .to_string_lossy()
      .to_string()
      .as_str(),
  )? {
    let path = msm?;
    let filename = path
      .file_name()
      .expect("failed to extract merge module filename")
      .to_os_string()
      .into_string()
      .expect("failed to convert merge module filename to string");
    merge_modules.push(MergeModule {
      name: regex.replace_all(&filename, "").to_string(),
      path: path.to_string_lossy().to_string(),
    });
  }
  Ok(merge_modules)
}

/// Generates the data required for the resource bundling on wix
fn generate_resource_data(settings: &Settings) -> crate::Result<ResourceMap> {
  let mut resources = ResourceMap::new();
  let cwd = std::env::current_dir()?;

  let mut added_resources = Vec::new();

  for src in settings.resource_files() {
    let src = src?;

    let resource_path = cwd
      .join(src.clone())
      .into_os_string()
      .into_string()
      .expect("failed to read resource path");

    // In some glob resource paths like `assets/**/*` a file might appear twice
    // because the `tauri_utils::resources::ResourcePaths` iterator also reads a directory
    // when it finds one. So we must check it before processing the file.
    if added_resources.contains(&resource_path) {
      continue;
    }

    added_resources.push(resource_path.clone());

    let resource_entry = ResourceFile {
      id: format!("I{}", Uuid::new_v4().as_simple()),
      guid: Uuid::new_v4().to_string(),
      path: resource_path,
    };

    // split the resource path directories
    let target_path = resource_relpath(&src);
    let components_count = target_path.components().count();
    let directories = target_path
      .components()
      .take(components_count - 1) // the last component is the file
      .collect::<Vec<_>>();

    // transform the directory structure to a chained vec structure
    let first_directory = directories
      .first()
      .map(|d| d.as_os_str().to_string_lossy().into_owned())
      .unwrap_or_else(String::new);

    if !resources.contains_key(&first_directory) {
      resources.insert(
        first_directory.clone(),
        ResourceDirectory {
          path: first_directory.clone(),
          name: first_directory.clone(),
          directories: vec![],
          files: vec![],
        },
      );
    }

    let mut directory_entry = resources
      .get_mut(&first_directory)
      .expect("Unable to handle resources");

    let mut path = String::new();
    // the first component is already parsed on `first_directory` so we skip(1)
    for directory in directories.into_iter().skip(1) {
      let directory_name = directory
        .as_os_str()
        .to_os_string()
        .into_string()
        .expect("failed to read resource folder name");
      path.push_str(directory_name.as_str());
      path.push(std::path::MAIN_SEPARATOR);

      let index = directory_entry
        .directories
        .iter()
        .position(|f| f.path == path);
      match index {
        Some(i) => directory_entry = directory_entry.directories.get_mut(i).unwrap(),
        None => {
          directory_entry.directories.push(ResourceDirectory {
            path: path.clone(),
            name: directory_name,
            directories: vec![],
            files: vec![],
          });
          directory_entry = directory_entry.directories.iter_mut().last().unwrap();
        }
      }
    }
    directory_entry.add_file(resource_entry);
  }

  let mut dlls = Vec::new();

  let out_dir = settings.project_out_directory();
  for dll in glob::glob(out_dir.join("*.dll").to_string_lossy().to_string().as_str())? {
    let path = dll?;
    let resource_path = path.to_string_lossy().into_owned();
    let relative_path = path
      .strip_prefix(out_dir)
      .unwrap()
      .to_string_lossy()
      .into_owned();
    if !added_resources.iter().any(|r| r.ends_with(&relative_path)) {
      dlls.push(ResourceFile {
        id: format!("I{}", Uuid::new_v4().as_simple()),
        guid: Uuid::new_v4().to_string(),
        path: resource_path,
      });
    }
  }

  if !dlls.is_empty() {
    resources.insert(
      "".to_string(),
      ResourceDirectory {
        path: "".to_string(),
        name: "".to_string(),
        directories: vec![],
        files: dlls,
      },
    );
  }

  Ok(resources)
}<|MERGE_RESOLUTION|>--- conflicted
+++ resolved
@@ -8,14 +8,9 @@
   path_utils::{copy_file, FileOpts},
   settings::Settings,
   windows::util::{
-<<<<<<< HEAD
-    download, download_and_verify, extract_zip, try_sign, validate_version, HashAlgorithm,
-    WEBVIEW2_BOOTSTRAPPER_URL, WEBVIEW2_X64_INSTALLER_GUID, WEBVIEW2_X86_INSTALLER_GUID,
-    WIX_OUTPUT_FOLDER_NAME, WIX_UPDATER_OUTPUT_FOLDER_NAME,
-=======
     download, download_and_verify, extract_zip, try_sign, HashAlgorithm, WEBVIEW2_BOOTSTRAPPER_URL,
-    WEBVIEW2_X64_INSTALLER_GUID, WEBVIEW2_X86_INSTALLER_GUID,
->>>>>>> b9559b35
+    WEBVIEW2_X64_INSTALLER_GUID, WEBVIEW2_X86_INSTALLER_GUID, WIX_OUTPUT_FOLDER_NAME,
+    WIX_UPDATER_OUTPUT_FOLDER_NAME,
   },
 };
 use anyhow::{bail, Context};
