--- conflicted
+++ resolved
@@ -1,10 +1,7 @@
-<<<<<<< HEAD
 Var AppStartMenuFolder
 Var ReinstallPageCheck
 Var PassiveMode
 
-=======
->>>>>>> 60334f9e
 !include MUI2.nsh
 !include FileFunc.nsh
 !include x64.nsh
@@ -100,14 +97,9 @@
 !define MUI_LANGDLL_REGISTRY_KEY "${MANUPRODUCTKEY}"
 !define MUI_LANGDLL_REGISTRY_VALUENAME "Installer Language"
 
-<<<<<<< HEAD
 ; Installer pages, must be ordered as they appear
+; 1. Welcome Page
 !define MUI_PAGE_CUSTOMFUNCTION_PRE SkipIfPassive
-=======
-; Installer pages, must be ordered as they should appear to the user
-;
-; 1. Welcome Page
->>>>>>> 60334f9e
 !insertmacro MUI_PAGE_WELCOME
 
 ; 2. License Page (if defined)
@@ -248,22 +240,14 @@
   ; $R5 == "2" -> same version
   ;
   ; $R1 holds the radio buttons state. its meaning is dependant on the context
-<<<<<<< HEAD
   StrCmp $R5 "1" 0 +2 ; Existing install is not the same version?
-    StrCmp $R1 "1" reinst_uninstall reinst_done
-  StrCmp $R1 "1" reinst_done ; Same version, skip to add/reinstall components?
-=======
-  StrCmp $R0 "1" 0 +2 ; Existing install is not the same version?
     StrCmp $R1 "1" reinst_uninstall reinst_done ; $R1 == "1", then user chose to uninstall existing version, otherwise skip uninstalling
   StrCmp $R1 "1" reinst_done ; Same version? skip uninstalling
->>>>>>> 60334f9e
 
   reinst_uninstall:
     HideWindow
     ClearErrors
-<<<<<<< HEAD
     ExecWait '$R1 /P _?=$4' $0
-=======
 
     ${If} $R5 == "wix"
       ReadRegStr $R1 HKLM "$R6" "UninstallString"
@@ -273,7 +257,6 @@
       ReadRegStr $R1 SHCTX "${UNINSTKEY}" "UninstallString"
       ExecWait '$R1 _?=$4' $0
     ${EndIf}
->>>>>>> 60334f9e
 
     BringToFront
 
@@ -297,17 +280,13 @@
   reinst_done:
 FunctionEnd
 
-<<<<<<< HEAD
+; 5. Choose install directoy page
 !define MUI_PAGE_CUSTOMFUNCTION_PRE SkipIfPassive
 !insertmacro MUI_PAGE_DIRECTORY
+
+; 6. Start menu shortcut page
 !define MUI_PAGE_CUSTOMFUNCTION_PRE SkipIfPassive
-=======
-; 5. Choose install directoy page
-!insertmacro MUI_PAGE_DIRECTORY
-
-; 6. Start menu shortcut page
 Var AppStartMenuFolder
->>>>>>> 60334f9e
 !insertmacro MUI_PAGE_STARTMENU Application $AppStartMenuFolder
 
 ; 7. Installation page
@@ -443,16 +422,10 @@
   ${EndIf}
   ReadRegStr $5 HKCU "SOFTWARE\Microsoft\EdgeUpdate\Clients\{F3017226-FE2A-4295-8BDF-00C3A9A7E4C5}" "pv"
 
-<<<<<<< HEAD
   StrCmp $4 "" 0 webview2_done
   StrCmp $5 "" 0 webview2_done
 
-=======
-  StrCmp $4 "" 0 done
-  StrCmp $5 "" 0 done
-
   ; Webview2 install modes
->>>>>>> 60334f9e
   !if "${INSTALLWEBVIEW2MODE}" == "downloadBootstrapper"
     Delete "$TEMP\MicrosoftEdgeWebview2Setup.exe"
     DetailPrint "$(webview2Downloading)"
