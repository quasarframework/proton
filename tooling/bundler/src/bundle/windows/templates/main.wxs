--- conflicted
+++ resolved
@@ -201,7 +201,6 @@
         </InstallExecuteSequence>
         {{/if}}
 
-<<<<<<< HEAD
         {{#if enable_elevated_update_task}}
         <!-- Install an elevated update task within Windows Task Scheduler -->
         <!-- TODO(euphbriggs) -->
@@ -227,8 +226,5 @@
         {{/if}}
 
         <SetProperty Id="ARPINSTALLLOCATION" Value="[INSTALLDIR]" After="CostFinalize"/>        
-=======
-        <SetProperty Id="ARPINSTALLLOCATION" Value="[INSTALLDIR]" After="CostFinalize"/>
->>>>>>> e0a8e09c
     </Product>
 </Wix>