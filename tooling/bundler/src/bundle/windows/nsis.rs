// Copyright 2019-2024 Tauri Programme within The Commons Conservancy
// SPDX-License-Identifier: Apache-2.0
// SPDX-License-Identifier: MIT

use crate::bundle::windows::sign::{sign_command, try_sign};

use crate::{
  bundle::{
    common::CommandExt,
    windows::util::{
      download_and_verify, download_webview2_bootstrapper, download_webview2_offline_installer,
      verify_file_hash, HashAlgorithm, NSIS_OUTPUT_FOLDER_NAME, NSIS_UPDATER_OUTPUT_FOLDER_NAME,
    },
  },
  Settings,
};
use tauri_utils::display_path;

use anyhow::Context;
use handlebars::{to_json, Handlebars};
use tauri_utils::config::{NSISInstallerMode, NsisCompression, WebviewInstallMode};

use std::{
  collections::{BTreeMap, HashMap},
  fs,
  path::{Path, PathBuf},
  process::Command,
};

// URLS for the NSIS toolchain.
#[cfg(target_os = "windows")]
const NSIS_URL: &str =
  "https://github.com/tauri-apps/binary-releases/releases/download/nsis-3/nsis-3.zip";
#[cfg(target_os = "windows")]
const NSIS_SHA1: &str = "057e83c7d82462ec394af76c87d06733605543d4";
const NSIS_TAURI_UTILS_URL: &str =
  "https://github.com/tauri-apps/nsis-tauri-utils/releases/download/nsis_tauri_utils-v0.3.0/nsis_tauri_utils.dll";
const NSIS_TAURI_UTILS_SHA1: &str = "01E48D6429B48B640230C6CE8F257C84758943AA";

#[cfg(target_os = "windows")]
const NSIS_REQUIRED_FILES: &[&str] = &[
  "makensis.exe",
  "Bin/makensis.exe",
  "Stubs/lzma-x86-unicode",
  "Stubs/lzma_solid-x86-unicode",
  "Plugins/x86-unicode/nsis_tauri_utils.dll",
  "Include/MUI2.nsh",
  "Include/FileFunc.nsh",
  "Include/x64.nsh",
  "Include/nsDialogs.nsh",
  "Include/WinMessages.nsh",
];
#[cfg(not(target_os = "windows"))]
const NSIS_REQUIRED_FILES: &[&str] = &["Plugins/x86-unicode/nsis_tauri_utils.dll"];

const NSIS_REQUIRED_FILES_HASH: &[(&str, &str, &str, HashAlgorithm)] = &[(
  "Plugins/x86-unicode/nsis_tauri_utils.dll",
  NSIS_TAURI_UTILS_URL,
  NSIS_TAURI_UTILS_SHA1,
  HashAlgorithm::Sha1,
)];

/// Runs all of the commands to build the NSIS installer.
/// Returns a vector of PathBuf that shows where the NSIS installer was created.
pub fn bundle_project(settings: &Settings, updater: bool) -> crate::Result<Vec<PathBuf>> {
  let tauri_tools_path = dirs_next::cache_dir().unwrap().join("tauri");
  let nsis_toolset_path = tauri_tools_path.join("NSIS");

  if !nsis_toolset_path.exists() {
    create_dir_all(&nsis_toolset_path)?;
    get_and_extract_nsis(&nsis_toolset_path, &tauri_tools_path)?;
  } else if NSIS_REQUIRED_FILES
    .iter()
    .any(|p| !nsis_toolset_path.join(p).exists())
  {
    log::warn!("NSIS directory is missing some files. Recreating it.");
    std::fs::remove_dir_all(&nsis_toolset_path)?;
    get_and_extract_nsis(&nsis_toolset_path, &tauri_tools_path)?;
  } else {
    let mismatched = NSIS_REQUIRED_FILES_HASH
      .iter()
      .filter(|(p, _, hash, hash_algorithm)| {
        verify_file_hash(nsis_toolset_path.join(p), hash, *hash_algorithm).is_err()
      })
      .collect::<Vec<_>>();

    if !mismatched.is_empty() {
      log::warn!("NSIS directory contains mis-hashed files. Redownloading them.");
      for (path, url, hash, hash_algorithim) in mismatched {
        let data = download_and_verify(url, hash, *hash_algorithim)?;
        fs::write(nsis_toolset_path.join(path), data)?;
      }
    }
  }

  build_nsis_app_installer(settings, &nsis_toolset_path, &tauri_tools_path, updater)
}

// Gets NSIS and verifies the download via Sha1
fn get_and_extract_nsis(nsis_toolset_path: &Path, _tauri_tools_path: &Path) -> crate::Result<()> {
  log::info!("Verifying NSIS package");

  #[cfg(target_os = "windows")]
  {
    let data = download_and_verify(NSIS_URL, NSIS_SHA1, HashAlgorithm::Sha1)?;
    log::info!("extracting NSIS");
    crate::bundle::windows::util::extract_zip(&data, _tauri_tools_path)?;
    fs::rename(_tauri_tools_path.join("nsis-3.08"), nsis_toolset_path)?;
  }

  let nsis_plugins = nsis_toolset_path.join("Plugins");

  let data = download_and_verify(
    NSIS_TAURI_UTILS_URL,
    NSIS_TAURI_UTILS_SHA1,
    HashAlgorithm::Sha1,
  )?;
<<<<<<< HEAD
  fs::write(
    nsis_plugins
      .join("x86-unicode")
      .join("nsis_tauri_utils.dll"),
    data,
  )?;
=======

  let target_folder = nsis_plugins.join("x86-unicode");
  create_dir_all(&target_folder)?;
  write(target_folder.join("nsis_tauri_utils.dll"), data)?;
>>>>>>> c4410daa

  Ok(())
}

fn add_build_number_if_needed(version_str: &str) -> anyhow::Result<String> {
  let version = semver::Version::parse(version_str).context("invalid app version")?;
  if !version.build.is_empty() {
    let build = version.build.parse::<u64>();
    if build.is_ok() {
      return Ok(format!(
        "{}.{}.{}.{}",
        version.major, version.minor, version.patch, version.build
      ));
    } else {
      anyhow::bail!("optional build metadata in app version must be numeric-only");
    }
  }

  Ok(format!(
    "{}.{}.{}.0",
    version.major, version.minor, version.patch,
  ))
}
fn build_nsis_app_installer(
  settings: &Settings,
  _nsis_toolset_path: &Path,
  tauri_tools_path: &Path,
  updater: bool,
) -> crate::Result<Vec<PathBuf>> {
  let arch = match settings.binary_arch() {
    "x86_64" => "x64",
    "x86" => "x86",
    "aarch64" => "arm64",
    target => {
      return Err(crate::Error::ArchError(format!(
        "unsupported target: {}",
        target
      )))
    }
  };

  log::info!("Target: {}", arch);

  let output_path = settings.project_out_directory().join("nsis").join(arch);
  if output_path.exists() {
    fs::remove_dir_all(&output_path)?;
  }
  fs::create_dir_all(&output_path)?;

  let mut data = BTreeMap::new();

  let bundle_id = settings.bundle_identifier();
  let manufacturer = settings
    .publisher()
    .unwrap_or_else(|| bundle_id.split('.').nth(1).unwrap_or(bundle_id));

  #[cfg(not(target_os = "windows"))]
  {
    let mut dir = dirs_next::cache_dir().unwrap();
    dir.extend(["tauri", "NSIS", "Plugins", "x86-unicode"]);
    data.insert("additional_plugins_path", to_json(dir));
  }

  data.insert("arch", to_json(arch));
  data.insert("bundle_id", to_json(bundle_id));
  data.insert("manufacturer", to_json(manufacturer));
  data.insert("product_name", to_json(settings.product_name()));
  data.insert("short_description", to_json(settings.short_description()));
  data.insert(
    "long_description",
    to_json(settings.long_description().unwrap_or_default()),
  );
  data.insert("copyright", to_json(settings.copyright_string()));

  if settings.can_sign() {
    let sign_cmd = format!("{:?}", sign_command("%1", &settings.sign_params())?);
    data.insert("uninstaller_sign_cmd", to_json(sign_cmd));
  }

  let version = settings.version_string();
  data.insert("version", to_json(version));
  data.insert(
    "version_with_build",
    to_json(add_build_number_if_needed(version)?),
  );

  data.insert(
    "allow_downgrades",
    to_json(settings.windows().allow_downgrades),
  );

  if let Some(license) = settings.license_file() {
    data.insert("license", to_json(dunce::canonicalize(license)?));
  }

  let mut install_mode = NSISInstallerMode::CurrentUser;
  let mut languages = vec!["English".into()];
  let mut custom_template_path = None;
  let mut custom_language_files = None;
  if let Some(nsis) = &settings.windows().nsis {
    custom_template_path.clone_from(&nsis.template);
    custom_language_files.clone_from(&nsis.custom_language_files);
    install_mode = nsis.install_mode;
    if let Some(langs) = &nsis.languages {
      languages.clear();
      languages.extend_from_slice(langs);
    }
    if let Some(installer_icon) = &nsis.installer_icon {
      data.insert(
        "installer_icon",
        to_json(dunce::canonicalize(installer_icon)?),
      );
    }
    if let Some(header_image) = &nsis.header_image {
      data.insert("header_image", to_json(dunce::canonicalize(header_image)?));
    }
    if let Some(sidebar_image) = &nsis.sidebar_image {
      data.insert(
        "sidebar_image",
        to_json(dunce::canonicalize(sidebar_image)?),
      );
    }

    data.insert(
      "compression",
      to_json(match &nsis.compression.unwrap_or(NsisCompression::Lzma) {
        NsisCompression::Zlib => "zlib",
        NsisCompression::Bzip2 => "bzip2",
        NsisCompression::Lzma => "lzma",
      }),
    );

    data.insert(
      "display_language_selector",
      to_json(nsis.display_language_selector && languages.len() > 1),
    );
  }
  data.insert(
    "install_mode",
    to_json(match install_mode {
      NSISInstallerMode::CurrentUser => "currentUser",
      NSISInstallerMode::PerMachine => "perMachine",
      NSISInstallerMode::Both => "both",
    }),
  );

  let mut languages_data = Vec::new();
  for lang in &languages {
    if let Some(data) = get_lang_data(lang, custom_language_files.as_ref())? {
      languages_data.push(data);
    } else {
      log::warn!("Custom tauri messages for {lang} are not translated.\nIf it is a valid language listed on <https://github.com/kichik/nsis/tree/9465c08046f00ccb6eda985abbdbf52c275c6c4d/Contrib/Language%20files>, please open a Tauri feature request\n or you can provide a custom language file for it in `tauri.conf.json > bundle > windows > nsis > custom_language_files`");
    }
  }

  data.insert("languages", to_json(languages.clone()));
  data.insert(
    "language_files",
    to_json(
      languages_data
        .iter()
        .map(|d| d.0.clone())
        .collect::<Vec<_>>(),
    ),
  );

  let main_binary = settings
    .binaries()
    .iter()
    .find(|bin| bin.main())
    .ok_or_else(|| anyhow::anyhow!("Failed to get main binary"))?;
  let main_binary_path = settings.binary_path(main_binary).with_extension("exe");
  data.insert(
    "main_binary_name",
    to_json(main_binary.name().replace(".exe", "")),
  );
  data.insert("main_binary_path", to_json(&main_binary_path));

  let out_file = "nsis-output.exe";
  data.insert("out_file", to_json(out_file));

  let resources = generate_resource_data(settings)?;
  let resources_dirs =
    std::collections::HashSet::<PathBuf>::from_iter(resources.values().map(|r| r.0.to_owned()));

  let mut resources_ancestors = resources_dirs
    .iter()
    .flat_map(|p| p.ancestors())
    .collect::<Vec<_>>();
  resources_ancestors.sort_unstable();
  resources_ancestors.dedup();
  resources_ancestors.sort_by_key(|p| std::cmp::Reverse(p.components().count()));
  resources_ancestors.pop(); // Last one is always ""

  // We need to convert / to \ for nsis to move the files into the correct dirs
  #[cfg(not(target_os = "windows"))]
  let resources: ResourcesMap = resources
    .into_iter()
    .map(|(r, p)| {
      (
        r,
        (
          p.0.display().to_string().replace('/', "\\").into(),
          p.1.display().to_string().replace('/', "\\").into(),
        ),
      )
    })
    .collect();
  #[cfg(not(target_os = "windows"))]
  let resources_ancestors: Vec<PathBuf> = resources_ancestors
    .into_iter()
    .map(|p| p.display().to_string().replace('/', "\\").into())
    .collect();
  #[cfg(not(target_os = "windows"))]
  let resources_dirs: Vec<PathBuf> = resources_dirs
    .into_iter()
    .map(|p| p.display().to_string().replace('/', "\\").into())
    .collect();

  data.insert("resources_ancestors", to_json(resources_ancestors));
  data.insert("resources_dirs", to_json(resources_dirs));
  data.insert("resources", to_json(&resources));

  let binaries = generate_binaries_data(settings)?;
  data.insert("binaries", to_json(&binaries));

  let estimated_size = generate_estimated_size(&main_binary_path, &binaries, &resources)?;
  data.insert("estimated_size", to_json(estimated_size));

  if let Some(file_associations) = settings.file_associations() {
    data.insert("file_associations", to_json(file_associations));
  }

  if let Some(protocols) = settings.deep_link_protocols() {
    let schemes = protocols
      .iter()
      .flat_map(|p| &p.schemes)
      .collect::<Vec<_>>();
    data.insert("deep_link_protocols", to_json(schemes));
  }

  let silent_webview2_install = if let WebviewInstallMode::DownloadBootstrapper { silent }
  | WebviewInstallMode::EmbedBootstrapper { silent }
  | WebviewInstallMode::OfflineInstaller { silent } =
    settings.windows().webview_install_mode
  {
    silent
  } else {
    true
  };

  let webview2_install_mode = if updater {
    WebviewInstallMode::DownloadBootstrapper {
      silent: silent_webview2_install,
    }
  } else {
    let mut webview_install_mode = settings.windows().webview_install_mode.clone();
    if let Some(fixed_runtime_path) = settings.windows().webview_fixed_runtime_path.clone() {
      webview_install_mode = WebviewInstallMode::FixedRuntime {
        path: fixed_runtime_path,
      };
    }
    webview_install_mode
  };

  let webview2_installer_args = to_json(if silent_webview2_install {
    "/silent"
  } else {
    ""
  });

  data.insert("webview2_installer_args", to_json(webview2_installer_args));
  data.insert(
    "install_webview2_mode",
    to_json(match webview2_install_mode {
      WebviewInstallMode::DownloadBootstrapper { silent: _ } => "downloadBootstrapper",
      WebviewInstallMode::EmbedBootstrapper { silent: _ } => "embedBootstrapper",
      WebviewInstallMode::OfflineInstaller { silent: _ } => "offlineInstaller",
      _ => "",
    }),
  );

  match webview2_install_mode {
    WebviewInstallMode::EmbedBootstrapper { silent: _ } => {
      let webview2_bootstrapper_path = download_webview2_bootstrapper(tauri_tools_path)?;
      data.insert(
        "webview2_bootstrapper_path",
        to_json(webview2_bootstrapper_path),
      );
    }
    WebviewInstallMode::OfflineInstaller { silent: _ } => {
      let webview2_installer_path =
        download_webview2_offline_installer(&tauri_tools_path.join(arch), arch)?;
      data.insert("webview2_installer_path", to_json(webview2_installer_path));
    }
    _ => {}
  }

  let mut handlebars = Handlebars::new();
  handlebars.register_helper("or", Box::new(handlebars_or));
  handlebars.register_helper("association-description", Box::new(association_description));
  handlebars.register_escape_fn(|s| {
    let mut output = String::new();
    for c in s.chars() {
      match c {
        '\"' => output.push_str("$\\\""),
        '$' => output.push_str("$$"),
        '`' => output.push_str("$\\`"),
        '\n' => output.push_str("$\\n"),
        '\t' => output.push_str("$\\t"),
        '\r' => output.push_str("$\\r"),
        _ => output.push(c),
      }
    }
    output
  });
  if let Some(path) = custom_template_path {
    handlebars
      .register_template_string("installer.nsi", std::fs::read_to_string(path)?)
      .map_err(|e| e.to_string())
      .expect("Failed to setup custom handlebar template");
  } else {
    handlebars
      .register_template_string("installer.nsi", include_str!("./templates/installer.nsi"))
      .map_err(|e| e.to_string())
      .expect("Failed to setup handlebar template");
  }

  write_ut16_le_with_bom(
    output_path.join("FileAssociation.nsh"),
    include_str!("./templates/FileAssociation.nsh"),
  )?;

  let installer_nsi_path = output_path.join("installer.nsi");
  write_ut16_le_with_bom(
    &installer_nsi_path,
    handlebars.render("installer.nsi", &data)?.as_str(),
  )?;

  for (lang, data) in languages_data.iter() {
    if let Some(content) = data {
      write_ut16_le_with_bom(output_path.join(lang).with_extension("nsh"), content)?;
    }
  }

  let package_base_name = format!(
    "{}_{}_{}-setup",
    main_binary.name().replace(".exe", ""),
    settings.version_string(),
    arch,
  );

  let nsis_output_path = output_path.join(out_file);
  let nsis_installer_path = settings.project_out_directory().to_path_buf().join(format!(
    "bundle/{}/{}.exe",
    if updater {
      NSIS_UPDATER_OUTPUT_FOLDER_NAME
    } else {
      NSIS_OUTPUT_FOLDER_NAME
    },
    package_base_name
  ));
  fs::create_dir_all(nsis_installer_path.parent().unwrap())?;

  log::info!(action = "Running"; "makensis.exe to produce {}", display_path(&nsis_installer_path));

  #[cfg(target_os = "windows")]
  let mut nsis_cmd = Command::new(_nsis_toolset_path.join("makensis.exe"));
  #[cfg(not(target_os = "windows"))]
  let mut nsis_cmd = Command::new("makensis");

  nsis_cmd
    .arg(match settings.log_level() {
      log::Level::Error => "-V1",
      log::Level::Warn => "-V2",
      log::Level::Info => "-V3",
      _ => "-V4",
    })
    .arg(installer_nsi_path)
    .env_remove("NSISDIR")
    .env_remove("NSISCONFDIR")
    .current_dir(output_path)
    .piped()
    .context("error running makensis.exe")?;

  fs::rename(nsis_output_path, &nsis_installer_path)?;

  if settings.can_sign() {
    try_sign(&nsis_installer_path, settings)?;
  } else {
    #[cfg(not(target_os = "windows"))]
    log::warn!("Signing, by default, is only supported on Windows hosts, but you can specify a custom signing command in `bundler > windows > sign_command`, for now, skipping signing the installer...");
  }

  Ok(vec![nsis_installer_path])
}

fn handlebars_or(
  h: &handlebars::Helper<'_>,
  _: &Handlebars<'_>,
  _: &handlebars::Context,
  _: &mut handlebars::RenderContext<'_, '_>,
  out: &mut dyn handlebars::Output,
) -> handlebars::HelperResult {
  let param1 = h.param(0).unwrap().render();
  let param2 = h.param(1).unwrap();

  out.write(&if param1.is_empty() {
    param2.render()
  } else {
    param1
  })?;
  Ok(())
}

fn association_description(
  h: &handlebars::Helper<'_>,
  _: &Handlebars<'_>,
  _: &handlebars::Context,
  _: &mut handlebars::RenderContext<'_, '_>,
  out: &mut dyn handlebars::Output,
) -> handlebars::HelperResult {
  let description = h.param(0).unwrap().render();
  let ext = h.param(1).unwrap();

  out.write(&if description.is_empty() {
    format!("{} File", ext.render().to_uppercase())
  } else {
    description
  })?;
  Ok(())
}

/// BTreeMap<OriginalPath, (ParentOfTargetPath, TargetPath)>
type ResourcesMap = BTreeMap<PathBuf, (PathBuf, PathBuf)>;
fn generate_resource_data(settings: &Settings) -> crate::Result<ResourcesMap> {
  let mut resources = ResourcesMap::new();
  let cwd = std::env::current_dir()?;

  let mut added_resources = Vec::new();

  for resource in settings.resource_files().iter() {
    let resource = resource?;

    let src = cwd.join(resource.path());
    let resource_path = dunce::simplified(&src).to_path_buf();

    // In some glob resource paths like `assets/**/*` a file might appear twice
    // because the `tauri_utils::resources::ResourcePaths` iterator also reads a directory
    // when it finds one. So we must check it before processing the file.
    if added_resources.contains(&resource_path) {
      continue;
    }
    added_resources.push(resource_path.clone());

    let target_path = resource.target();
    resources.insert(
      resource_path,
      (
        target_path
          .parent()
          .expect("Couldn't get parent of target path")
          .to_path_buf(),
        target_path.to_path_buf(),
      ),
    );
  }

  Ok(resources)
}

/// BTreeMap<OriginalPath, TargetFileName>
type BinariesMap = BTreeMap<PathBuf, String>;
fn generate_binaries_data(settings: &Settings) -> crate::Result<BinariesMap> {
  let mut binaries = BinariesMap::new();
  let cwd = std::env::current_dir()?;

  for src in settings.external_binaries() {
    let src = src?;
    let binary_path = dunce::canonicalize(cwd.join(&src))?;
    let dest_filename = src
      .file_name()
      .expect("failed to extract external binary filename")
      .to_string_lossy()
      .replace(&format!("-{}", settings.target()), "");
    binaries.insert(binary_path, dest_filename);
  }

  for bin in settings.binaries() {
    if !bin.main() {
      let bin_path = settings.binary_path(bin);
      binaries.insert(
        bin_path.clone(),
        bin_path
          .file_name()
          .expect("failed to extract external binary filename")
          .to_string_lossy()
          .to_string(),
      );
    }
  }

  Ok(binaries)
}

fn generate_estimated_size(
  main: &Path,
  binaries: &BinariesMap,
  resources: &ResourcesMap,
) -> crate::Result<String> {
  use std::fs::metadata;

  let mut size = metadata(main)?.len();

  for k in binaries.keys().chain(resources.keys()) {
    size += metadata(k)?.len();
  }

  size /= 1000;

  Ok(format!("{size:#08x}"))
}

fn get_lang_data(
  lang: &str,
  custom_lang_files: Option<&HashMap<String, PathBuf>>,
) -> crate::Result<Option<(PathBuf, Option<&'static str>)>> {
  if let Some(path) = custom_lang_files.and_then(|h| h.get(lang)) {
    return Ok(Some((dunce::canonicalize(path)?, None)));
  }

  let lang_path = PathBuf::from(format!("{lang}.nsh"));
  let lang_content = match lang.to_lowercase().as_str() {
    "arabic" => Some(include_str!("./templates/nsis-languages/Arabic.nsh")),
    "bulgarian" => Some(include_str!("./templates/nsis-languages/Bulgarian.nsh")),
    "dutch" => Some(include_str!("./templates/nsis-languages/Dutch.nsh")),
    "english" => Some(include_str!("./templates/nsis-languages/English.nsh")),
    "german" => Some(include_str!("./templates/nsis-languages/German.nsh")),
    "japanese" => Some(include_str!("./templates/nsis-languages/Japanese.nsh")),
    "korean" => Some(include_str!("./templates/nsis-languages/Korean.nsh")),
    "portuguesebr" => Some(include_str!("./templates/nsis-languages/PortugueseBR.nsh")),
    "russian" => Some(include_str!("./templates/nsis-languages/Russian.nsh")),
    "tradchinese" => Some(include_str!("./templates/nsis-languages/TradChinese.nsh")),
    "simpchinese" => Some(include_str!("./templates/nsis-languages/SimpChinese.nsh")),
    "french" => Some(include_str!("./templates/nsis-languages/French.nsh")),
    "spanish" => Some(include_str!("./templates/nsis-languages/Spanish.nsh")),
    "spanishinternational" => Some(include_str!(
      "./templates/nsis-languages/SpanishInternational.nsh"
    )),
    "persian" => Some(include_str!("./templates/nsis-languages/Persian.nsh")),
    "turkish" => Some(include_str!("./templates/nsis-languages/Turkish.nsh")),
    "swedish" => Some(include_str!("./templates/nsis-languages/Swedish.nsh")),
    _ => return Ok(None),
  };

  Ok(Some((lang_path, lang_content)))
}

fn write_ut16_le_with_bom<P: AsRef<Path>>(path: P, content: &str) -> crate::Result<()> {
  use std::fs::File;
  use std::io::{BufWriter, Write};

  let file = File::create(path)?;
  let mut output = BufWriter::new(file);
  output.write_all(&[0xFF, 0xFE])?; // the BOM part
  for utf16 in content.encode_utf16() {
    output.write_all(&utf16.to_le_bytes())?;
  }
  Ok(())
}<|MERGE_RESOLUTION|>--- conflicted
+++ resolved
@@ -67,7 +67,7 @@
   let nsis_toolset_path = tauri_tools_path.join("NSIS");
 
   if !nsis_toolset_path.exists() {
-    create_dir_all(&nsis_toolset_path)?;
+    fs::create_dir_all(&nsis_toolset_path)?;
     get_and_extract_nsis(&nsis_toolset_path, &tauri_tools_path)?;
   } else if NSIS_REQUIRED_FILES
     .iter()
@@ -115,19 +115,10 @@
     NSIS_TAURI_UTILS_SHA1,
     HashAlgorithm::Sha1,
   )?;
-<<<<<<< HEAD
-  fs::write(
-    nsis_plugins
-      .join("x86-unicode")
-      .join("nsis_tauri_utils.dll"),
-    data,
-  )?;
-=======
 
   let target_folder = nsis_plugins.join("x86-unicode");
-  create_dir_all(&target_folder)?;
-  write(target_folder.join("nsis_tauri_utils.dll"), data)?;
->>>>>>> c4410daa
+  fs::create_dir_all(&target_folder)?;
+  fs::write(target_folder.join("nsis_tauri_utils.dll"), data)?;
 
   Ok(())
 }
