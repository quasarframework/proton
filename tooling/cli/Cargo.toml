--- conflicted
+++ resolved
@@ -3,11 +3,7 @@
 
 [package]
 name = "tauri-cli"
-<<<<<<< HEAD
 version = "2.0.0-alpha.9"
-=======
-version = "1.3.1"
->>>>>>> 000104bc
 authors = [ "Tauri Programme within The Commons Conservancy" ]
 edition = "2021"
 rust-version = "1.65"
@@ -43,7 +39,6 @@
 path = "src/main.rs"
 
 [dependencies]
-<<<<<<< HEAD
 tauri-mobile = { version = "0.5", default-features = false }
 textwrap = { version = "0.11.0", features = [ "term_size" ] }
 jsonrpsee = { version = "0.16", features = [ "server" ] }
@@ -52,15 +47,10 @@
 jsonrpsee-ws-client = { version = "0.16", default-features = false }
 thiserror = "1"
 sublime_fuzzy = "0.7"
+clap_complete = "4"
 clap = { version = "4.0", features = [ "derive" ] }
 anyhow = "1.0"
 tauri-bundler = { version = "2.0.0-alpha.5", path = "../bundler" }
-=======
-clap_complete = "4"
-clap = { version = "4.0", features = [ "derive" ] }
-anyhow = "1.0"
-tauri-bundler = { version = "1.2.1", path = "../bundler", default-features = false }
->>>>>>> 000104bc
 colored = "2.0"
 once_cell = "1"
 serde = { version = "1.0", features = [ "derive" ] }
@@ -70,14 +60,9 @@
 shared_child = "1.0"
 duct = "0.13"
 toml_edit = "0.14"
-<<<<<<< HEAD
-json-patch = "0.2"
+json-patch = "1.0"
 tauri-utils = { version = "2.0.0-alpha.5", path = "../../core/tauri-utils", features = [ "isolation", "schema", "config-json5", "config-toml" ] }
 tauri-utils-v1 = { version = "1", package = "tauri-utils", features = [ "isolation", "schema", "config-json5", "config-toml" ] }
-=======
-json-patch = "1.0"
-tauri-utils = { version = "1.3.0", path = "../../core/tauri-utils", features = [ "isolation", "schema", "config-json5", "config-toml" ] }
->>>>>>> 000104bc
 toml = "0.5"
 jsonschema = "0.16"
 handlebars = "4.3"
@@ -121,11 +106,4 @@
 lto = true
 
 [features]
-<<<<<<< HEAD
-openssl-vendored = [ "tauri-mobile/openssl-vendored" ]
-=======
-default = [ "rustls" ]
-native-tls = [ "tauri-bundler/native-tls" ]
-native-tls-vendored = [ "tauri-bundler/native-tls-vendored" ]
-rustls = [ "tauri-bundler/rustls" ]
->>>>>>> 000104bc
+openssl-vendored = [ "tauri-mobile/openssl-vendored" ]