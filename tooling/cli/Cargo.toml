--- conflicted
+++ resolved
@@ -57,13 +57,8 @@
 shared_child = "1.0"
 duct = "0.13"
 toml_edit = { version = "0.22", features = [ "serde" ] }
-<<<<<<< HEAD
 json-patch = "2.0"
-tauri-utils = { version = "2.0.0-rc.0", path = "../../core/tauri-utils", features = [ "isolation", "schema", "config-json5", "config-toml" ] }
-=======
-json-patch = "1.2"
 tauri-utils = { version = "2.0.0-rc.2", path = "../../core/tauri-utils", features = [ "isolation", "schema", "config-json5", "config-toml" ] }
->>>>>>> 88a9fa23
 tauri-utils-v1 = { version = "1", package = "tauri-utils", features = [ "isolation", "schema", "config-json5", "config-toml" ] }
 toml = "0.8"
 jsonschema = "0.17"
