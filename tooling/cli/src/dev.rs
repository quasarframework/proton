// Copyright 2019-2023 Tauri Programme within The Commons Conservancy
// SPDX-License-Identifier: Apache-2.0
// SPDX-License-Identifier: MIT

use crate::{
  helpers::{
    app_paths::{app_dir, tauri_dir},
    command_env,
    config::{get as get_config, reload as reload_config, AppUrl, BeforeDevCommand, WindowUrl},
  },
  interface::{AppInterface, ExitReason, Interface},
  CommandExt, Result,
};
use clap::{ArgAction, Parser};

use anyhow::{bail, Context};
use log::{error, info, warn};
use once_cell::sync::OnceCell;
use shared_child::SharedChild;

use std::{
  env::set_current_dir,
  process::{exit, Command, ExitStatus, Stdio},
  sync::{
    atomic::{AtomicBool, Ordering},
    Arc, Mutex,
  },
};

static BEFORE_DEV: OnceCell<Mutex<Arc<SharedChild>>> = OnceCell::new();
static KILL_BEFORE_DEV_FLAG: OnceCell<AtomicBool> = OnceCell::new();

#[cfg(unix)]
const KILL_CHILDREN_SCRIPT: &[u8] = include_bytes!("../scripts/kill-children.sh");

pub const TAURI_DEV_WATCHER_GITIGNORE: &[u8] = include_bytes!("../tauri-dev-watcher.gitignore");

#[derive(Debug, Clone, Parser)]
#[clap(about = "Tauri dev", trailing_var_arg(true))]
pub struct Options {
  /// Binary to use to run the application
  #[clap(short, long)]
  pub runner: Option<String>,
  /// Target triple to build against
  #[clap(short, long)]
  pub target: Option<String>,
  /// List of cargo features to activate
  #[clap(short, long, action = ArgAction::Append, num_args(0..))]
  pub features: Option<Vec<String>>,
  /// Exit on panic
  #[clap(short, long)]
  exit_on_panic: bool,
  /// JSON string or path to JSON file to merge with tauri.conf.json
  #[clap(short, long)]
  pub config: Option<String>,
  /// Run the code in release mode
  #[clap(long = "release")]
  pub release_mode: bool,
  /// Command line arguments passed to the runner. Arguments after `--` are passed to the application.
  pub args: Vec<String>,
  /// Disable the file watcher
  #[clap(long)]
  pub no_watch: bool,
  /// Disable the dev server for static files.
  #[clap(long)]
  pub no_dev_server: bool,
  /// Specify port for the dev server for static files. Defaults to 1430
  /// Can also be set using `TAURI_DEV_SERVER_PORT` env var.
  #[clap(long)]
  pub port: Option<u16>,
}

pub fn command(options: Options) -> Result<()> {
  let r = command_internal(options);
  if r.is_err() {
    kill_before_dev_process();
    #[cfg(not(debug_assertions))]
    let _ = check_for_updates();
  }
  r
}

fn command_internal(mut options: Options) -> Result<()> {
  let tauri_path = tauri_dir();
  options.config = if let Some(config) = &options.config {
    Some(if config.starts_with('{') {
      config.to_string()
    } else {
      std::fs::read_to_string(config).with_context(|| "failed to read custom configuration")?
    })
  } else {
    None
  };

  set_current_dir(tauri_path).with_context(|| "failed to change current working directory")?;

  let config = get_config(options.config.as_deref())?;

  let mut interface = AppInterface::new(
    config.lock().unwrap().as_ref().unwrap(),
    options.target.clone(),
  )?;

  if let Some(before_dev) = config
    .lock()
    .unwrap()
    .as_ref()
    .unwrap()
    .build
    .before_dev_command
    .clone()
  {
    let (script, script_cwd, wait) = match before_dev {
      BeforeDevCommand::Script(s) if s.is_empty() => (None, None, false),
      BeforeDevCommand::Script(s) => (Some(s), None, false),
      BeforeDevCommand::ScriptWithOptions { script, cwd, wait } => {
        (Some(script), cwd.map(Into::into), wait)
      }
    };
    let cwd = script_cwd.unwrap_or_else(|| app_dir().clone());
    if let Some(before_dev) = script {
      info!(action = "Running"; "BeforeDevCommand (`{}`)", before_dev);
      let mut env = command_env(true);
      env.extend(interface.env());

      #[cfg(windows)]
      let mut command = {
        let mut command = Command::new("cmd");
        command
          .arg("/S")
          .arg("/C")
          .arg(&before_dev)
          .current_dir(cwd)
          .envs(env);
        command
      };
      #[cfg(not(windows))]
      let mut command = {
        let mut command = Command::new("sh");
        command
          .arg("-c")
          .arg(&before_dev)
          .current_dir(cwd)
          .envs(env);
        command
      };

      if wait {
        let status = command.piped().with_context(|| {
          format!(
            "failed to run `{}` with `{}`",
            before_dev,
            if cfg!(windows) { "cmd /S /C" } else { "sh -c" }
          )
        })?;
        if !status.success() {
          bail!(
            "beforeDevCommand `{}` failed with exit code {}",
            before_dev,
            status.code().unwrap_or_default()
          );
        }
      } else {
        command.stdin(Stdio::piped());
        command.stdout(os_pipe::dup_stdout()?);
        command.stderr(os_pipe::dup_stderr()?);

        let child = SharedChild::spawn(&mut command)
          .unwrap_or_else(|_| panic!("failed to run `{before_dev}`"));
        let child = Arc::new(child);
        let child_ = child.clone();

        std::thread::spawn(move || {
          let status = child_
            .wait()
            .expect("failed to wait on \"beforeDevCommand\"");
          if !(status.success() || KILL_BEFORE_DEV_FLAG.get().unwrap().load(Ordering::Relaxed)) {
            error!("The \"beforeDevCommand\" terminated with a non-zero status code.");
            exit(status.code().unwrap_or(1));
          }
        });

        BEFORE_DEV.set(Mutex::new(child)).unwrap();
        KILL_BEFORE_DEV_FLAG.set(AtomicBool::default()).unwrap();

        let _ = ctrlc::set_handler(move || {
          kill_before_dev_process();
          #[cfg(not(debug_assertions))]
          let _ = check_for_updates();
          exit(130);
        });
      }
    }
  }

  if options.runner.is_none() {
    options.runner = config
      .lock()
      .unwrap()
      .as_ref()
      .unwrap()
      .build
      .runner
      .clone();
  }

  let mut cargo_features = config
    .lock()
    .unwrap()
    .as_ref()
    .unwrap()
    .build
    .features
    .clone()
    .unwrap_or_default();
  if let Some(features) = &options.features {
    cargo_features.extend(features.clone());
  }

  let mut dev_path = config
    .lock()
    .unwrap()
    .as_ref()
    .unwrap()
    .build
    .dev_path
    .clone();
  if !options.no_dev_server {
    if let AppUrl::Url(WindowUrl::App(path)) = &dev_path {
      use crate::helpers::web_dev_server::start_dev_server;
      if path.exists() {
        let path = path.canonicalize()?;
<<<<<<< HEAD
        let server_url = start_dev_server(path, options.port);
=======
        let server_url = start_dev_server(path, options.port)?;
>>>>>>> 5e019985
        let server_url = format!("http://{server_url}");
        dev_path = AppUrl::Url(WindowUrl::External(server_url.parse().unwrap()));

        // TODO: in v2, use an env var to pass the url to the app context
        // or better separate the config passed from the cli internally and
        // config passed by the user in `--config` into to separate env vars
        // and the context merges, the user first, then the internal cli config
        if let Some(c) = options.config {
          let mut c: tauri_utils::config::Config = serde_json::from_str(&c)?;
          c.build.dev_path = dev_path.clone();
          options.config = Some(serde_json::to_string(&c).unwrap());
        } else {
          options.config = Some(format!(r#"{{ "build": {{ "devPath": "{server_url}" }} }}"#))
        }
      }
    }

    reload_config(options.config.as_deref())?;
  }

  if std::env::var_os("TAURI_SKIP_DEVSERVER_CHECK") != Some("true".into()) {
    if let AppUrl::Url(WindowUrl::External(dev_server_url)) = dev_path {
      let host = dev_server_url
        .host()
        .unwrap_or_else(|| panic!("No host name in the URL"));
      let port = dev_server_url
        .port_or_known_default()
        .unwrap_or_else(|| panic!("No port number in the URL"));
      let addrs;
      let addr;
      let addrs = match host {
        url::Host::Domain(domain) => {
          use std::net::ToSocketAddrs;
          addrs = (domain, port).to_socket_addrs()?;
          addrs.as_slice()
        }
        url::Host::Ipv4(ip) => {
          addr = (ip, port).into();
          std::slice::from_ref(&addr)
        }
        url::Host::Ipv6(ip) => {
          addr = (ip, port).into();
          std::slice::from_ref(&addr)
        }
      };
      let mut i = 0;
      let sleep_interval = std::time::Duration::from_secs(2);
      let max_attempts = 90;
      loop {
        if std::net::TcpStream::connect(addrs).is_ok() {
          break;
        }
        if i % 3 == 1 {
          warn!(
            "Waiting for your frontend dev server to start on {}...",
            dev_server_url
          );
        }
        i += 1;
        if i == max_attempts {
          error!(
            "Could not connect to `{}` after {}s. Please make sure that is the URL to your dev server.",
            dev_server_url, i * sleep_interval.as_secs()
          );
          exit(1);
        }
        std::thread::sleep(sleep_interval);
      }
    }
  }

  let exit_on_panic = options.exit_on_panic;
  let no_watch = options.no_watch;
  interface.dev(options.into(), move |status, reason| {
    on_dev_exit(status, reason, exit_on_panic, no_watch)
  })
}

fn on_dev_exit(status: ExitStatus, reason: ExitReason, exit_on_panic: bool, no_watch: bool) {
  if no_watch
    || (!matches!(reason, ExitReason::TriggeredKill)
      && (exit_on_panic || matches!(reason, ExitReason::NormalExit)))
  {
    kill_before_dev_process();
    #[cfg(not(debug_assertions))]
    let _ = check_for_updates();
    exit(status.code().unwrap_or(0));
  }
}

#[cfg(not(debug_assertions))]
fn check_for_updates() -> Result<()> {
  if std::env::var_os("TAURI_SKIP_UPDATE_CHECK") != Some("true".into()) {
    let current_version = crate::info::cli_current_version()?;
    let current = semver::Version::parse(&current_version)?;

    let upstream_version = crate::info::cli_upstream_version()?;
    let upstream = semver::Version::parse(&upstream_version)?;
    if current < upstream {
      println!(
        "🚀 A new version of Tauri CLI is available! [{}]",
        upstream.to_string()
      );
    };
  }
  Ok(())
}

fn kill_before_dev_process() {
  if let Some(child) = BEFORE_DEV.get() {
    let child = child.lock().unwrap();
    KILL_BEFORE_DEV_FLAG
      .get()
      .unwrap()
      .store(true, Ordering::Relaxed);
    #[cfg(windows)]
    {
      let powershell_path = std::env::var("SYSTEMROOT").map_or_else(
        |_| "powershell.exe".to_string(),
        |p| format!("{p}\\System32\\WindowsPowerShell\\v1.0\\powershell.exe"),
      );
      let _ = Command::new(powershell_path)
      .arg("-NoProfile")
      .arg("-Command")
      .arg(format!("function Kill-Tree {{ Param([int]$ppid); Get-CimInstance Win32_Process | Where-Object {{ $_.ParentProcessId -eq $ppid }} | ForEach-Object {{ Kill-Tree $_.ProcessId }}; Stop-Process -Id $ppid -ErrorAction SilentlyContinue }}; Kill-Tree {}", child.id()))
      .status();
    }
    #[cfg(unix)]
    {
      use std::io::Write;
      let mut kill_children_script_path = std::env::temp_dir();
      kill_children_script_path.push("kill-children.sh");

      if !kill_children_script_path.exists() {
        if let Ok(mut file) = std::fs::File::create(&kill_children_script_path) {
          use std::os::unix::fs::PermissionsExt;
          let _ = file.write_all(KILL_CHILDREN_SCRIPT);
          let mut permissions = file.metadata().unwrap().permissions();
          permissions.set_mode(0o770);
          let _ = file.set_permissions(permissions);
        }
      }
      let _ = Command::new(&kill_children_script_path)
        .arg(child.id().to_string())
        .output();
    }
    let _ = child.kill();
  }
}<|MERGE_RESOLUTION|>--- conflicted
+++ resolved
@@ -230,11 +230,7 @@
       use crate::helpers::web_dev_server::start_dev_server;
       if path.exists() {
         let path = path.canonicalize()?;
-<<<<<<< HEAD
-        let server_url = start_dev_server(path, options.port);
-=======
         let server_url = start_dev_server(path, options.port)?;
->>>>>>> 5e019985
         let server_url = format!("http://{server_url}");
         dev_path = AppUrl::Url(WindowUrl::External(server_url.parse().unwrap()));
 
