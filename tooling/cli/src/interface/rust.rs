// Copyright 2019-2023 Tauri Programme within The Commons Conservancy
// SPDX-License-Identifier: Apache-2.0
// SPDX-License-Identifier: MIT

use std::{
  collections::HashMap,
  ffi::OsStr,
  fs::{File, FileType},
  io::{BufRead, Read, Write},
  path::{Path, PathBuf},
  process::Command,
  str::FromStr,
  sync::{mpsc::sync_channel, Arc, Mutex},
  time::{Duration, Instant},
};

use anyhow::Context;
use heck::ToKebabCase;
use ignore::gitignore::{Gitignore, GitignoreBuilder};
use log::{debug, error, info};
use notify::RecursiveMode;
use notify_debouncer_mini::new_debouncer;
use serde::Deserialize;
use tauri_bundler::{
  AppCategory, BundleBinary, BundleSettings, DebianSettings, DmgSettings, MacOsSettings,
  PackageSettings, Position, RpmSettings, Size, UpdaterSettings, WindowsSettings,
};
use tauri_utils::config::{parse::is_configuration_file, DeepLinkProtocol};

use super::{AppSettings, DevProcess, ExitReason, Interface};
use crate::helpers::{
  app_paths::{app_dir, tauri_dir},
  config::{nsis_settings, reload as reload_config, wix_settings, BundleResources, Config},
};
use tauri_utils::{display_path, platform::Target};

mod cargo_config;
mod desktop;
pub mod installation;
pub mod manifest;
use cargo_config::Config as CargoConfig;
use manifest::{rewrite_manifest, Manifest};

#[derive(Debug, Default, Clone)]
pub struct Options {
  pub runner: Option<String>,
  pub debug: bool,
  pub target: Option<String>,
  pub features: Option<Vec<String>>,
  pub args: Vec<String>,
  pub config: Option<String>,
  pub no_watch: bool,
}

impl From<crate::build::Options> for Options {
  fn from(options: crate::build::Options) -> Self {
    Self {
      runner: options.runner,
      debug: options.debug,
      target: options.target,
      features: options.features,
      args: options.args,
      config: options.config,
      no_watch: true,
    }
  }
}

impl From<crate::dev::Options> for Options {
  fn from(options: crate::dev::Options) -> Self {
    Self {
      runner: options.runner,
      debug: !options.release_mode,
      target: options.target,
      features: options.features,
      args: options.args,
      config: options.config,
      no_watch: options.no_watch,
    }
  }
}

#[derive(Debug, Clone)]
pub struct MobileOptions {
  pub debug: bool,
  pub features: Option<Vec<String>>,
  pub args: Vec<String>,
  pub config: Option<String>,
  pub no_watch: bool,
}

#[derive(Debug)]
pub struct RustupTarget {
  name: String,
  installed: bool,
}

pub struct Rust {
  app_settings: RustAppSettings,
  config_features: Vec<String>,
  product_name: Option<String>,
  available_targets: Option<Vec<RustupTarget>>,
}

impl Interface for Rust {
  type AppSettings = RustAppSettings;

  fn new(config: &Config, target: Option<String>) -> crate::Result<Self> {
    let manifest = {
      let (tx, rx) = sync_channel(1);
      let mut watcher = new_debouncer(Duration::from_secs(1), move |r| {
        if let Ok(events) = r {
          let _ = tx.send(events);
        }
      })
      .unwrap();
      watcher
        .watcher()
        .watch(&tauri_dir().join("Cargo.toml"), RecursiveMode::Recursive)?;
      let manifest = rewrite_manifest(config)?;
      let now = Instant::now();
      let timeout = Duration::from_secs(2);
      loop {
        if now.elapsed() >= timeout {
          break;
        }
        if rx.try_recv().is_ok() {
          break;
        }
      }
      manifest
    };

    if let Some(minimum_system_version) = &config.tauri.bundle.macos.minimum_system_version {
      std::env::set_var("MACOSX_DEPLOYMENT_TARGET", minimum_system_version);
    }

    let app_settings = RustAppSettings::new(config, manifest, target)?;

    Ok(Self {
      app_settings,
      config_features: config.build.features.clone().unwrap_or_default(),
      product_name: config.package.product_name.clone(),
      available_targets: None,
    })
  }

  fn app_settings(&self) -> &Self::AppSettings {
    &self.app_settings
  }

  fn build(&mut self, options: Options) -> crate::Result<()> {
    desktop::build(
      options,
      &self.app_settings,
      self.product_name.clone(),
      &mut self.available_targets,
      self.config_features.clone(),
    )?;
    Ok(())
  }

  fn dev<F: Fn(Option<i32>, ExitReason) + Send + Sync + 'static>(
    &mut self,
    mut options: Options,
    on_exit: F,
  ) -> crate::Result<()> {
    let on_exit = Arc::new(on_exit);

    let mut run_args = Vec::new();
    dev_options(
      false,
      &mut options.args,
      &mut run_args,
      &mut options.features,
      &self.app_settings,
    );

    if options.no_watch {
      let (tx, rx) = sync_channel(1);
      self.run_dev(options, run_args, move |status, reason| {
        tx.send(()).unwrap();
        on_exit(status, reason)
      })?;

      rx.recv().unwrap();
      Ok(())
    } else {
      let config = options.config.clone();
      let run = Arc::new(|rust: &mut Rust| {
        let on_exit = on_exit.clone();
        rust.run_dev(options.clone(), run_args.clone(), move |status, reason| {
          on_exit(status, reason)
        })
      });
      self.run_dev_watcher(config, run)
    }
  }

  fn mobile_dev<R: Fn(MobileOptions) -> crate::Result<Box<dyn DevProcess + Send>>>(
    &mut self,
    mut options: MobileOptions,
    runner: R,
  ) -> crate::Result<()> {
    let mut run_args = Vec::new();
    dev_options(
      true,
      &mut options.args,
      &mut run_args,
      &mut options.features,
      &self.app_settings,
    );

    if options.no_watch {
      runner(options)?;
      Ok(())
    } else {
      let config = options.config.clone();
      let run = Arc::new(|_rust: &mut Rust| runner(options.clone()));
      self.run_dev_watcher(config, run)
    }
  }

  fn env(&self) -> HashMap<&str, String> {
    let mut env = HashMap::new();
    env.insert(
      "TAURI_ENV_TARGET_TRIPLE",
      self.app_settings.target_triple.clone(),
    );

    let target_triple = &self.app_settings.target_triple;
    let target_components: Vec<&str> = target_triple.split('-').collect();
    let (arch, host, _host_env) = match target_components.as_slice() {
      // 3 components like aarch64-apple-darwin
      [arch, _, host] => (*arch, *host, None),
      // 4 components like x86_64-pc-windows-msvc and aarch64-apple-ios-sim
      [arch, _, host, host_env] => (*arch, *host, Some(*host_env)),
      _ => {
        log::warn!("Invalid target triple: {}", target_triple);
        return env;
      }
    };

    env.insert("TAURI_ENV_ARCH", arch.into());
    env.insert("TAURI_ENV_PLATFORM", host.into());
    env.insert(
      "TAURI_ENV_FAMILY",
      match host {
        "windows" => "windows".into(),
        _ => "unix".into(),
      },
    );

    env
  }
}

struct IgnoreMatcher(Vec<Gitignore>);

impl IgnoreMatcher {
  fn is_ignore(&self, path: &Path, is_dir: bool) -> bool {
    for gitignore in &self.0 {
      if gitignore.matched(path, is_dir).is_ignore() {
        return true;
      }
    }
    false
  }
}

fn build_ignore_matcher(dir: &Path) -> IgnoreMatcher {
  let mut matchers = Vec::new();

  // ignore crate doesn't expose an API to build `ignore::gitignore::GitIgnore`
  // with custom ignore file names so we have to walk the directory and collect
  // our custom ignore files and add it using `ignore::gitignore::GitIgnoreBuilder::add`
  for entry in ignore::WalkBuilder::new(dir)
    .require_git(false)
    .ignore(false)
    .overrides(
      ignore::overrides::OverrideBuilder::new(dir)
        .add(".taurignore")
        .unwrap()
        .build()
        .unwrap(),
    )
    .build()
    .flatten()
  {
    let path = entry.path();
    if path.file_name() == Some(OsStr::new(".taurignore")) {
      let mut ignore_builder = GitignoreBuilder::new(path.parent().unwrap());

      ignore_builder.add(path);

      if let Ok(ignore_file) = std::env::var("TAURI_CLI_WATCHER_IGNORE_FILENAME") {
        ignore_builder.add(dir.join(ignore_file));
      }

      for line in crate::dev::TAURI_CLI_BUILTIN_WATCHER_IGNORE_FILE
        .lines()
        .flatten()
      {
        let _ = ignore_builder.add_line(None, &line);
      }

      matchers.push(ignore_builder.build().unwrap());
    }
  }

  IgnoreMatcher(matchers)
}

fn lookup<F: FnMut(FileType, PathBuf)>(dir: &Path, mut f: F) {
  let mut default_gitignore = std::env::temp_dir();
  default_gitignore.push(".tauri");
  let _ = std::fs::create_dir_all(&default_gitignore);
  default_gitignore.push(".gitignore");
  if !default_gitignore.exists() {
    if let Ok(mut file) = std::fs::File::create(default_gitignore.clone()) {
      let _ = file.write_all(crate::dev::TAURI_CLI_BUILTIN_WATCHER_IGNORE_FILE);
    }
  }

  let mut builder = ignore::WalkBuilder::new(dir);
  builder.add_custom_ignore_filename(".taurignore");
  let _ = builder.add_ignore(default_gitignore);
  if let Ok(ignore_file) = std::env::var("TAURI_CLI_WATCHER_IGNORE_FILENAME") {
    builder.add_ignore(ignore_file);
  }
  builder.require_git(false).ignore(false).max_depth(Some(1));

  for entry in builder.build().flatten() {
    f(entry.file_type().unwrap(), dir.join(entry.path()));
  }
}

fn shared_options(
  mobile: bool,
  args: &mut Vec<String>,
  features: &mut Option<Vec<String>>,
  app_settings: &RustAppSettings,
) {
  if mobile {
    args.push("--lib".into());
    features
      .get_or_insert(Vec::new())
      .push("tauri/rustls-tls".into());
  } else {
    args.push("--bins".into());
    let all_features = app_settings
      .manifest
      .all_enabled_features(if let Some(f) = features { f } else { &[] });
    if !all_features.contains(&"tauri/rustls-tls".into()) {
      features
        .get_or_insert(Vec::new())
        .push("tauri/native-tls".into());
    }
  }
}

fn dev_options(
  mobile: bool,
  args: &mut Vec<String>,
  run_args: &mut Vec<String>,
  features: &mut Option<Vec<String>>,
  app_settings: &RustAppSettings,
) {
  let mut dev_args = Vec::new();
  let mut reached_run_args = false;
  for arg in args.clone() {
    if reached_run_args {
      run_args.push(arg);
    } else if arg == "--" {
      reached_run_args = true;
    } else {
      dev_args.push(arg);
    }
  }
  *args = dev_args;

  shared_options(mobile, args, features, app_settings);

  if !args.contains(&"--no-default-features".into()) {
    let manifest_features = app_settings.manifest.features();
    let enable_features: Vec<String> = manifest_features
      .get("default")
      .cloned()
      .unwrap_or_default()
      .into_iter()
      .filter(|feature| {
        if let Some(manifest_feature) = manifest_features.get(feature) {
          !manifest_feature.contains(&"tauri/custom-protocol".into())
        } else {
          feature != "tauri/custom-protocol"
        }
      })
      .collect();
    args.push("--no-default-features".into());
    if !enable_features.is_empty() {
      features.get_or_insert(Vec::new()).extend(enable_features);
    }
  }
}

impl Rust {
  pub fn build_options(
    &self,
    args: &mut Vec<String>,
    features: &mut Option<Vec<String>>,
    mobile: bool,
  ) {
    features
      .get_or_insert(Vec::new())
      .push("custom-protocol".into());
    shared_options(mobile, args, features, &self.app_settings);
  }

  fn run_dev<F: Fn(Option<i32>, ExitReason) + Send + Sync + 'static>(
    &mut self,
    options: Options,
    run_args: Vec<String>,
    on_exit: F,
  ) -> crate::Result<Box<dyn DevProcess + Send>> {
    desktop::run_dev(
      options,
      run_args,
      &mut self.available_targets,
      self.config_features.clone(),
      &self.app_settings,
      self.product_name.clone(),
      on_exit,
    )
    .map(|c| Box::new(c) as Box<dyn DevProcess + Send>)
  }

  fn run_dev_watcher<F: Fn(&mut Rust) -> crate::Result<Box<dyn DevProcess + Send>>>(
    &mut self,
    config: Option<String>,
    run: Arc<F>,
  ) -> crate::Result<()> {
    let child = run(self)?;

    let process = Arc::new(Mutex::new(child));
    let (tx, rx) = sync_channel(1);
    let app_path = app_dir();
    let tauri_path = tauri_dir();
    let workspace_path = get_workspace_dir()?;

    let watch_folders = if tauri_path == workspace_path {
      vec![tauri_path]
    } else {
      let cargo_settings = CargoSettings::load(&workspace_path)?;
      cargo_settings
        .workspace
        .as_ref()
        .map(|w| {
          w.members
            .clone()
            .unwrap_or_default()
            .into_iter()
            .map(|p| workspace_path.join(p))
            .collect()
        })
        .unwrap_or_else(|| vec![tauri_path])
    };

    let watch_folders = watch_folders.iter().map(Path::new).collect::<Vec<_>>();
    let common_ancestor = common_path::common_path_all(watch_folders.clone()).unwrap();
    let ignore_matcher = build_ignore_matcher(&common_ancestor);

    let mut watcher = new_debouncer(Duration::from_secs(1), move |r| {
      if let Ok(events) = r {
        tx.send(events).unwrap()
      }
    })
    .unwrap();
    for path in watch_folders {
      if !ignore_matcher.is_ignore(path, true) {
        info!("Watching {} for changes...", display_path(path));
        lookup(path, |file_type, p| {
          if p != path {
            debug!("Watching {} for changes...", display_path(&p));
            let _ = watcher.watcher().watch(
              &p,
              if file_type.is_dir() {
                RecursiveMode::Recursive
              } else {
                RecursiveMode::NonRecursive
              },
            );
          }
        });
      }
    }

    loop {
      if let Ok(events) = rx.recv() {
        for event in events {
          let event_path = event.path;

          if !ignore_matcher.is_ignore(&event_path, event_path.is_dir()) {
            if is_configuration_file(self.app_settings.target, &event_path) {
              match reload_config(config.as_deref()) {
                Ok(config) => {
                  info!("Tauri configuration changed. Rewriting manifest...");
                  self.app_settings.manifest =
                    rewrite_manifest(config.lock().unwrap().as_ref().unwrap())?
                }
                Err(err) => {
                  let p = process.lock().unwrap();
                  if p.is_building_app() {
                    p.kill().with_context(|| "failed to kill app process")?;
                  }
                  error!("{}", err);
                }
              }
            } else {
              info!(
                "File {} changed. Rebuilding application...",
                display_path(event_path.strip_prefix(app_path).unwrap_or(&event_path))
              );
              // When tauri.conf.json is changed, rewrite_manifest will be called
              // which will trigger the watcher again
              // So the app should only be started when a file other than tauri.conf.json is changed
              let mut p = process.lock().unwrap();
              p.kill().with_context(|| "failed to kill app process")?;
              // wait for the process to exit
              loop {
                if let Ok(Some(_)) = p.try_wait() {
                  break;
                }
              }
              *p = run(self)?;
            }
          }
        }
      }
    }
  }
}

// Taken from https://github.com/rust-lang/cargo/blob/70898e522116f6c23971e2a554b2dc85fd4c84cd/src/cargo/util/toml/mod.rs#L1008-L1065
/// Enum that allows for the parsing of `field.workspace = true` in a Cargo.toml
///
/// It allows for things to be inherited from a workspace or defined as needed
#[derive(Clone, Debug)]
pub enum MaybeWorkspace<T> {
  Workspace(TomlWorkspaceField),
  Defined(T),
}

impl<'de, T: Deserialize<'de>> serde::de::Deserialize<'de> for MaybeWorkspace<T> {
  fn deserialize<D>(deserializer: D) -> Result<MaybeWorkspace<T>, D::Error>
  where
    D: serde::de::Deserializer<'de>,
  {
    let value = serde_value::Value::deserialize(deserializer)?;
    if let Ok(workspace) = TomlWorkspaceField::deserialize(
      serde_value::ValueDeserializer::<D::Error>::new(value.clone()),
    ) {
      return Ok(MaybeWorkspace::Workspace(workspace));
    }
    T::deserialize(serde_value::ValueDeserializer::<D::Error>::new(value))
      .map(MaybeWorkspace::Defined)
  }
}

impl<T> MaybeWorkspace<T> {
  fn resolve(
    self,
    label: &str,
    get_ws_field: impl FnOnce() -> anyhow::Result<T>,
  ) -> anyhow::Result<T> {
    match self {
      MaybeWorkspace::Defined(value) => Ok(value),
      MaybeWorkspace::Workspace(TomlWorkspaceField { workspace: true }) => {
        get_ws_field().context(format!(
          "error inheriting `{label}` from workspace root manifest's `workspace.package.{label}`"
        ))
      }
      MaybeWorkspace::Workspace(TomlWorkspaceField { workspace: false }) => Err(anyhow::anyhow!(
        "`workspace=false` is unsupported for `package.{}`",
        label,
      )),
    }
  }
  fn _as_defined(&self) -> Option<&T> {
    match self {
      MaybeWorkspace::Workspace(_) => None,
      MaybeWorkspace::Defined(defined) => Some(defined),
    }
  }
}

#[derive(Deserialize, Clone, Debug)]
pub struct TomlWorkspaceField {
  workspace: bool,
}

/// The `workspace` section of the app configuration (read from Cargo.toml).
#[derive(Clone, Debug, Deserialize)]
struct WorkspaceSettings {
  /// the workspace members.
  members: Option<Vec<String>>,
  package: Option<WorkspacePackageSettings>,
}

#[derive(Clone, Debug, Deserialize)]
struct WorkspacePackageSettings {
  authors: Option<Vec<String>>,
  description: Option<String>,
  homepage: Option<String>,
  version: Option<String>,
}

#[derive(Clone, Debug, Deserialize)]
struct BinarySettings {
  name: String,
  path: Option<String>,
}

/// The package settings.
#[derive(Debug, Clone, Deserialize)]
#[serde(rename_all = "kebab-case")]
pub struct CargoPackageSettings {
  /// the package's name.
  pub name: Option<String>,
  /// the package's version.
  pub version: Option<MaybeWorkspace<String>>,
  /// the package's description.
  pub description: Option<MaybeWorkspace<String>>,
  /// the package's homepage.
  pub homepage: Option<MaybeWorkspace<String>>,
  /// the package's authors.
  pub authors: Option<MaybeWorkspace<Vec<String>>>,
  /// the package's license.
  pub license: Option<String>,
  /// the default binary to run.
  pub default_run: Option<String>,
}

/// The Cargo settings (Cargo.toml root descriptor).
#[derive(Clone, Debug, Deserialize)]
struct CargoSettings {
  /// the package settings.
  ///
  /// it's optional because ancestor workspace Cargo.toml files may not have package info.
  package: Option<CargoPackageSettings>,
  /// the workspace settings.
  ///
  /// it's present if the read Cargo.toml belongs to a workspace root.
  workspace: Option<WorkspaceSettings>,
  /// the binary targets configuration.
  bin: Option<Vec<BinarySettings>>,
}

impl CargoSettings {
  /// Try to load a set of CargoSettings from a "Cargo.toml" file in the specified directory.
  fn load(dir: &Path) -> crate::Result<Self> {
    let toml_path = dir.join("Cargo.toml");
    let mut toml_str = String::new();
    let mut toml_file = File::open(toml_path).with_context(|| "failed to open Cargo.toml")?;
    toml_file
      .read_to_string(&mut toml_str)
      .with_context(|| "failed to read Cargo.toml")?;
    toml::from_str(&toml_str)
      .with_context(|| "failed to parse Cargo.toml")
      .map_err(Into::into)
  }
}

pub struct RustAppSettings {
  manifest: Manifest,
  cargo_settings: CargoSettings,
  cargo_package_settings: CargoPackageSettings,
  package_settings: PackageSettings,
  cargo_config: CargoConfig,
  target_triple: String,
  target: Target,
}

#[derive(Deserialize)]
#[serde(untagged)]
enum DesktopDeepLinks {
  One(DeepLinkProtocol),
  List(Vec<DeepLinkProtocol>),
}

impl AppSettings for RustAppSettings {
  fn get_package_settings(&self) -> PackageSettings {
    self.package_settings.clone()
  }

  fn get_bundle_settings(
    &self,
    config: &Config,
    features: &[String],
  ) -> crate::Result<BundleSettings> {
<<<<<<< HEAD
    let mut settings =
      tauri_config_to_bundle_settings(&self.manifest, features, config.tauri.bundle.clone())?;

    if let Some(plugin_config) = config
      .plugins
      .0
      .get("deep-link")
      .and_then(|c| c.get("desktop").cloned())
    {
      let protocols: DesktopDeepLinks = serde_json::from_value(plugin_config.clone())?;
      settings.deep_link_protocols = Some(match protocols {
        DesktopDeepLinks::One(p) => vec![p],
        DesktopDeepLinks::List(p) => p,
      });
    }

    Ok(settings)
=======
    let arch64bits =
      self.target_triple.starts_with("x86_64") || self.target_triple.starts_with("aarch64");

    tauri_config_to_bundle_settings(
      &self.manifest,
      features,
      config.tauri.bundle.clone(),
      arch64bits,
    )
>>>>>>> 5e1ae87c
  }

  fn app_binary_path(&self, options: &Options) -> crate::Result<PathBuf> {
    let bin_name = self
      .cargo_package_settings()
      .name
      .clone()
      .expect("Cargo manifest must have the `package.name` field");

    let out_dir = self
      .out_dir(options.target.clone(), get_profile(options))
      .with_context(|| "failed to get project out directory")?;

    let binary_extension: String = if self.target_triple.contains("windows") {
      "exe"
    } else {
      ""
    }
    .into();

    Ok(out_dir.join(bin_name).with_extension(binary_extension))
  }

  fn get_binaries(&self, config: &Config, target: &str) -> crate::Result<Vec<BundleBinary>> {
    let mut binaries: Vec<BundleBinary> = vec![];

    let binary_extension: String = if target.contains("windows") {
      ".exe"
    } else {
      ""
    }
    .into();

    let target_os = target.split('-').nth(2).unwrap_or(std::env::consts::OS);

    if let Some(bin) = &self.cargo_settings.bin {
      let default_run = self
        .package_settings
        .default_run
        .clone()
        .unwrap_or_default();
      for binary in bin {
        binaries.push(
          if Some(&binary.name) == self.cargo_package_settings.name.as_ref()
            || binary.name.as_str() == default_run
          {
            BundleBinary::new(
              format!(
                "{}{}",
                config
                  .package
                  .binary_name()
                  .unwrap_or_else(|| binary.name.clone()),
                &binary_extension
              ),
              true,
            )
          } else {
            BundleBinary::new(
              format!("{}{}", binary.name.clone(), &binary_extension),
              false,
            )
          }
          .set_src_path(binary.path.clone()),
        )
      }
    }

    let mut bins_path = tauri_dir();
    bins_path.push("src/bin");
    if let Ok(fs_bins) = std::fs::read_dir(bins_path) {
      for entry in fs_bins {
        let path = entry?.path();
        if let Some(name) = path.file_stem() {
          let bin_exists = binaries.iter().any(|bin| {
            bin.name() == name || path.ends_with(bin.src_path().unwrap_or(&"".to_string()))
          });
          if !bin_exists {
            binaries.push(BundleBinary::new(
              format!("{}{}", name.to_string_lossy(), &binary_extension),
              false,
            ))
          }
        }
      }
    }

    if let Some(default_run) = self.package_settings.default_run.as_ref() {
      match binaries.iter_mut().find(|bin| bin.name() == default_run) {
        Some(bin) => {
          if let Some(bin_name) = config.package.binary_name() {
            bin.set_name(bin_name);
          }
        }
        None => {
          binaries.push(BundleBinary::new(
            format!(
              "{}{}",
              config
                .package
                .binary_name()
                .unwrap_or_else(|| default_run.to_string()),
              &binary_extension
            ),
            true,
          ));
        }
      }
    }

    match binaries.len() {
      0 => binaries.push(BundleBinary::new(
        if target_os == "linux" {
          self.package_settings.product_name.to_kebab_case()
        } else {
          format!(
            "{}{}",
            self.package_settings.product_name.clone(),
            &binary_extension
          )
        },
        true,
      )),
      1 => binaries.get_mut(0).unwrap().set_main(true),
      _ => {}
    }

    Ok(binaries)
  }

  fn app_name(&self) -> Option<String> {
    self
      .manifest
      .inner
      .as_table()
      .get("package")
      .and_then(|p| p.as_table())
      .and_then(|p| p.get("name"))
      .and_then(|n| n.as_str())
      .map(|n| n.to_string())
  }

  fn lib_name(&self) -> Option<String> {
    self
      .manifest
      .inner
      .as_table()
      .get("lib")
      .and_then(|p| p.as_table())
      .and_then(|p| p.get("name"))
      .and_then(|n| n.as_str())
      .map(|n| n.to_string())
  }
}

impl RustAppSettings {
  pub fn new(config: &Config, manifest: Manifest, target: Option<String>) -> crate::Result<Self> {
    let cargo_settings =
      CargoSettings::load(&tauri_dir()).with_context(|| "failed to load cargo settings")?;
    let cargo_package_settings = match &cargo_settings.package {
      Some(package_info) => package_info.clone(),
      None => {
        return Err(anyhow::anyhow!(
          "No package info in the config file".to_owned(),
        ))
      }
    };

    let ws_package_settings = CargoSettings::load(&get_workspace_dir()?)
      .with_context(|| "failed to load cargo settings from workspace root")?
      .workspace
      .and_then(|v| v.package);

    let package_settings = PackageSettings {
      product_name: config.package.product_name.clone().unwrap_or_else(|| {
        cargo_package_settings
          .name
          .clone()
          .expect("Cargo manifest must have the `package.name` field")
      }),
      version: config.package.version.clone().unwrap_or_else(|| {
        cargo_package_settings
          .version
          .clone()
          .expect("Cargo manifest must have the `package.version` field")
          .resolve("version", || {
            ws_package_settings
              .as_ref()
              .and_then(|p| p.version.clone())
              .ok_or_else(|| anyhow::anyhow!("Couldn't inherit value for `version` from workspace"))
          })
          .expect("Cargo project does not have a version")
      }),
      description: cargo_package_settings
        .description
        .clone()
        .map(|description| {
          description
            .resolve("description", || {
              ws_package_settings
                .as_ref()
                .and_then(|v| v.description.clone())
                .ok_or_else(|| {
                  anyhow::anyhow!("Couldn't inherit value for `description` from workspace")
                })
            })
            .unwrap()
        })
        .unwrap_or_default(),
      homepage: cargo_package_settings.homepage.clone().map(|homepage| {
        homepage
          .resolve("homepage", || {
            ws_package_settings
              .as_ref()
              .and_then(|v| v.homepage.clone())
              .ok_or_else(|| {
                anyhow::anyhow!("Couldn't inherit value for `homepage` from workspace")
              })
          })
          .unwrap()
      }),
      authors: cargo_package_settings.authors.clone().map(|authors| {
        authors
          .resolve("authors", || {
            ws_package_settings
              .as_ref()
              .and_then(|v| v.authors.clone())
              .ok_or_else(|| anyhow::anyhow!("Couldn't inherit value for `authors` from workspace"))
          })
          .unwrap()
      }),
      license: cargo_package_settings.license.clone(),
      default_run: cargo_package_settings.default_run.clone(),
    };

    let cargo_config = CargoConfig::load(&tauri_dir())?;

    let target_triple = target.unwrap_or_else(|| {
      cargo_config
        .build()
        .target()
        .map(|t| t.to_string())
        .unwrap_or_else(|| {
          let output = Command::new("rustc")
            .args(["-vV"])
            .output()
            .expect("\"rustc\" could not be found, did you install Rust?");
          let stdout = String::from_utf8_lossy(&output.stdout);
          stdout
            .split('\n')
            .find(|l| l.starts_with("host:"))
            .unwrap()
            .replace("host:", "")
            .trim()
            .to_string()
        })
    });
    let target = Target::from_triple(&target_triple);

    Ok(Self {
      manifest,
      cargo_settings,
      cargo_package_settings,
      package_settings,
      cargo_config,
      target_triple,
      target,
    })
  }

  pub fn cargo_package_settings(&self) -> &CargoPackageSettings {
    &self.cargo_package_settings
  }

  pub fn out_dir(&self, target: Option<String>, profile: String) -> crate::Result<PathBuf> {
    get_target_dir(
      target
        .as_deref()
        .or_else(|| self.cargo_config.build().target()),
      profile,
    )
  }
}

#[derive(Deserialize)]
struct CargoMetadata {
  target_directory: PathBuf,
  workspace_root: PathBuf,
}

fn get_cargo_metadata() -> crate::Result<CargoMetadata> {
  let output = Command::new("cargo")
    .args(["metadata", "--no-deps", "--format-version", "1"])
    .current_dir(tauri_dir())
    .output()?;

  if !output.status.success() {
    return Err(anyhow::anyhow!(
      "cargo metadata command exited with a non zero exit code: {}",
      String::from_utf8(output.stderr)?
    ));
  }

  Ok(serde_json::from_slice(&output.stdout)?)
}

/// This function determines the 'target' directory and suffixes it with the profile
/// to determine where the compiled binary will be located.
fn get_target_dir(target: Option<&str>, profile: String) -> crate::Result<PathBuf> {
  let mut path = get_cargo_metadata()
    .with_context(|| "failed to get cargo metadata")?
    .target_directory;

  if let Some(triple) = target {
    path.push(triple);
  }

  path.push(profile);

  Ok(path)
}

/// Executes `cargo metadata` to get the workspace directory.
pub fn get_workspace_dir() -> crate::Result<PathBuf> {
  Ok(
    get_cargo_metadata()
      .with_context(|| "failed to get cargo metadata")?
      .workspace_root,
  )
}

pub fn get_profile(options: &Options) -> String {
  options
    .args
    .iter()
    .position(|a| a == "--profile")
    .map(|i| options.args[i + 1].clone())
    .unwrap_or_else(|| if options.debug { "debug" } else { "release" }.into())
}

#[allow(unused_variables)]
fn tauri_config_to_bundle_settings(
  manifest: &Manifest,
  features: &[String],
  config: crate::helpers::config::BundleConfig,
  arch64bits: bool,
) -> crate::Result<BundleSettings> {
  let enabled_features = manifest.all_enabled_features(features);

  #[cfg(windows)]
  let windows_icon_path = PathBuf::from(
    config
      .icon
      .iter()
      .find(|i| i.ends_with(".ico"))
      .cloned()
      .expect("the bundle config must have a `.ico` icon"),
  );
  #[cfg(not(windows))]
  let windows_icon_path = PathBuf::from("");

  #[allow(unused_mut)]
  let mut resources = config
    .resources
    .unwrap_or(BundleResources::List(Vec::new()));
  #[allow(unused_mut)]
  let mut depends_deb = config.deb.depends.unwrap_or_default();
  #[allow(unused_mut)]
  let mut depends_rpm = config.rpm.depends.unwrap_or_default();

  // set env vars used by the bundler and inject dependencies
  #[cfg(target_os = "linux")]
  {
    let mut libs: Vec<String> = Vec::new();

    if enabled_features.contains(&"tray-icon".into())
      || enabled_features.contains(&"tauri/tray-icon".into())
    {
      let (tray_kind, path) = std::env::var("TAURI_LINUX_AYATANA_APPINDICATOR")
        .map(|ayatana| {
          if ayatana == "true" || ayatana == "1" {
            (
              pkgconfig_utils::TrayKind::Ayatana,
              format!(
                "{}/libayatana-appindicator3.so.1",
                pkgconfig_utils::get_library_path("ayatana-appindicator3-0.1")
                  .expect("failed to get ayatana-appindicator library path using pkg-config.")
              ),
            )
          } else {
            (
              pkgconfig_utils::TrayKind::Libappindicator,
              format!(
                "{}/libappindicator3.so.1",
                pkgconfig_utils::get_library_path("appindicator3-0.1")
                  .expect("failed to get libappindicator-gtk library path using pkg-config.")
              ),
            )
          }
        })
        .unwrap_or_else(|_| pkgconfig_utils::get_appindicator_library_path());
      match tray_kind {
        pkgconfig_utils::TrayKind::Ayatana => {
          depends_deb.push("libayatana-appindicator3-1".into());
        }
        pkgconfig_utils::TrayKind::Libappindicator => {
          depends_deb.push("libappindicator3-1".into());
          libs.push("libappindicator3.so.1".into());
        }
      }

      std::env::set_var("TAURI_TRAY_LIBRARY_PATH", path);
    }

    depends_deb.push("libwebkit2gtk-4.1-0".to_string());
    depends_deb.push("libgtk-3-0".to_string());

    libs.push("libwebkit2gtk-4.1.so.0".into());
    libs.push("libgtk-3.so.0".into());

    for lib in libs {
      let mut requires = lib;
      if arch64bits {
        requires.push_str("()(64bit)");
      }
      depends_rpm.push(requires);
    }
  }

  #[cfg(windows)]
  {
    if let Some(webview_fixed_runtime_path) = &config.windows.webview_fixed_runtime_path {
      resources.push(webview_fixed_runtime_path.display().to_string());
    } else if let crate::helpers::config::WebviewInstallMode::FixedRuntime { path } =
      &config.windows.webview_install_mode
    {
      resources.push(path.display().to_string());
    }
  }

  let signing_identity = match std::env::var_os("APPLE_SIGNING_IDENTITY") {
    Some(signing_identity) => Some(
      signing_identity
        .to_str()
        .expect("failed to convert APPLE_SIGNING_IDENTITY to string")
        .to_string(),
    ),
    None => config.macos.signing_identity,
  };

  let provider_short_name = match std::env::var_os("APPLE_PROVIDER_SHORT_NAME") {
    Some(provider_short_name) => Some(
      provider_short_name
        .to_str()
        .expect("failed to convert APPLE_PROVIDER_SHORT_NAME to string")
        .to_string(),
    ),
    None => config.macos.provider_short_name,
  };

  let (resources, resources_map) = match resources {
    BundleResources::List(paths) => (Some(paths), None),
    BundleResources::Map(map) => (None, Some(map)),
  };

  Ok(BundleSettings {
    identifier: Some(config.identifier),
    publisher: config.publisher,
    icon: Some(config.icon),
    resources,
    resources_map,
    copyright: config.copyright,
    category: match config.category {
      Some(category) => Some(AppCategory::from_str(&category).map_err(|e| match e {
        Some(e) => anyhow::anyhow!("invalid category, did you mean `{}`?", e),
        None => anyhow::anyhow!("invalid category"),
      })?),
      None => None,
    },
    file_associations: config.file_associations,
    short_description: config.short_description,
    long_description: config.long_description,
    external_bin: config.external_bin,
    deb: DebianSettings {
      depends: if depends_deb.is_empty() {
        None
      } else {
        Some(depends_deb)
      },
      files: config.deb.files,
      desktop_template: config.deb.desktop_template,
    },
    rpm: RpmSettings {
      license: config.rpm.license,
      depends: if depends_rpm.is_empty() {
        None
      } else {
        Some(depends_rpm)
      },
      release: config.rpm.release,
      epoch: config.rpm.epoch,
      files: config.rpm.files,
      desktop_template: config.rpm.desktop_template,
    },
    dmg: DmgSettings {
      background: config.dmg.background,
      window_position: config.dmg.window_position.map(|window_position| Position {
        x: window_position.x,
        y: window_position.y,
      }),
      window_size: Size {
        width: config.dmg.window_size.width,
        height: config.dmg.window_size.height,
      },
      app_position: Position {
        x: config.dmg.app_position.x,
        y: config.dmg.app_position.y,
      },
      application_folder_position: Position {
        x: config.dmg.application_folder_position.x,
        y: config.dmg.application_folder_position.y,
      },
    },
    macos: MacOsSettings {
      frameworks: config.macos.frameworks,
      files: config.macos.files,
      minimum_system_version: config.macos.minimum_system_version,
      license: config.macos.license,
      exception_domain: config.macos.exception_domain,
      signing_identity,
      provider_short_name,
      entitlements: config.macos.entitlements,
      info_plist_path: {
        let path = tauri_dir().join("Info.plist");
        if path.exists() {
          Some(path)
        } else {
          None
        }
      },
    },
    windows: WindowsSettings {
      timestamp_url: config.windows.timestamp_url,
      tsp: config.windows.tsp,
      digest_algorithm: config.windows.digest_algorithm,
      certificate_thumbprint: config.windows.certificate_thumbprint,
      wix: config.windows.wix.map(|w| {
        let mut wix = wix_settings(w);
        wix.license = wix.license.map(|l| tauri_dir().join(l));
        wix
      }),
      nsis: config.windows.nsis.map(nsis_settings),
      icon_path: windows_icon_path,
      webview_install_mode: config.windows.webview_install_mode,
      webview_fixed_runtime_path: config.windows.webview_fixed_runtime_path,
      allow_downgrades: config.windows.allow_downgrades,
    },
    updater: Some(UpdaterSettings {
      active: config.updater.active,
      pubkey: config.updater.pubkey,
      msiexec_args: Some(config.updater.windows.install_mode.msiexec_args()),
    }),
    ..Default::default()
  })
}

#[cfg(target_os = "linux")]
mod pkgconfig_utils {
  use std::process::Command;

  pub enum TrayKind {
    Ayatana,
    Libappindicator,
  }

  pub fn get_appindicator_library_path() -> (TrayKind, String) {
    match get_library_path("ayatana-appindicator3-0.1") {
      Some(p) => (
        TrayKind::Ayatana,
        format!("{p}/libayatana-appindicator3.so.1"),
      ),
      None => match get_library_path("appindicator3-0.1") {
        Some(p) => (
          TrayKind::Libappindicator,
          format!("{p}/libappindicator3.so.1"),
        ),
        None => panic!("Can't detect any appindicator library"),
      },
    }
  }

  /// Gets the folder in which a library is located using `pkg-config`.
  pub fn get_library_path(name: &str) -> Option<String> {
    let mut cmd = Command::new("pkg-config");
    cmd.env("PKG_CONFIG_ALLOW_SYSTEM_LIBS", "1");
    cmd.arg("--libs-only-L");
    cmd.arg(name);
    if let Ok(output) = cmd.output() {
      if !output.stdout.is_empty() {
        // output would be "-L/path/to/library\n"
        let word = output.stdout[2..].to_vec();
        return Some(String::from_utf8_lossy(&word).trim().to_string());
      } else {
        None
      }
    } else {
      None
    }
  }
}<|MERGE_RESOLUTION|>--- conflicted
+++ resolved
@@ -697,9 +697,15 @@
     config: &Config,
     features: &[String],
   ) -> crate::Result<BundleSettings> {
-<<<<<<< HEAD
-    let mut settings =
-      tauri_config_to_bundle_settings(&self.manifest, features, config.tauri.bundle.clone())?;
+    let arch64bits =
+      self.target_triple.starts_with("x86_64") || self.target_triple.starts_with("aarch64");
+
+    let mut settings = tauri_config_to_bundle_settings(
+      &self.manifest,
+      features,
+      config.tauri.bundle.clone(),
+      arch46bits,
+    )?;
 
     if let Some(plugin_config) = config
       .plugins
@@ -715,17 +721,6 @@
     }
 
     Ok(settings)
-=======
-    let arch64bits =
-      self.target_triple.starts_with("x86_64") || self.target_triple.starts_with("aarch64");
-
-    tauri_config_to_bundle_settings(
-      &self.manifest,
-      features,
-      config.tauri.bundle.clone(),
-      arch64bits,
-    )
->>>>>>> 5e1ae87c
   }
 
   fn app_binary_path(&self, options: &Options) -> crate::Result<PathBuf> {
