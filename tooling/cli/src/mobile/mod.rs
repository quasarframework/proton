--- conflicted
+++ resolved
@@ -25,11 +25,7 @@
   env::{set_var, temp_dir},
   ffi::OsString,
   fmt::Write,
-<<<<<<< HEAD
-  fs::{create_dir_all, remove_dir_all, rename},
-=======
-  fs::{create_dir_all, read_to_string, remove_dir_all, write},
->>>>>>> 894a8d06
+  fs::{create_dir_all, read_to_string, remove_dir_all, rename, write},
   net::SocketAddr,
   path::PathBuf,
   process::ExitStatus,
