// Copyright 2019-2024 Tauri Programme within The Commons Conservancy
// SPDX-License-Identifier: Apache-2.0
// SPDX-License-Identifier: MIT

use cargo_mobile2::{
  apple::{
    config::{
      Config as AppleConfig, Metadata as AppleMetadata, Platform as ApplePlatform,
      Raw as RawAppleConfig,
    },
    device::{self, Device},
    target::Target,
    teams::find_development_teams,
  },
  config::app::{App, DEFAULT_ASSET_DIR},
  env::Env,
  opts::NoiseLevel,
  os,
  util::{prompt, relativize_path},
};
use clap::{Parser, Subcommand};
use sublime_fuzzy::best_match;
use tauri_utils::resources::ResourcePaths;

use super::{
  ensure_init, env, get_app,
  init::{command as init_command, configure_cargo},
  log_finished, read_options, CliOptions, OptionsHandle, Target as MobileTarget,
  MIN_DEVICE_MATCH_SCORE,
};
use crate::{
<<<<<<< HEAD
  helpers::{app_paths::tauri_dir, config::Config as TauriConfig, pbxproj},
=======
  helpers::{
    app_paths::tauri_dir,
    config::{BundleResources, Config as TauriConfig},
  },
>>>>>>> 9bcff3cd
  Result,
};

use std::{
  env::{set_var, var_os},
  fs::create_dir_all,
  path::PathBuf,
  thread::sleep,
  time::Duration,
};

mod build;
mod dev;
pub(crate) mod project;
mod xcode_script;

pub const APPLE_DEVELOPMENT_TEAM_ENV_VAR_NAME: &str = "APPLE_DEVELOPMENT_TEAM";

#[derive(Parser)]
#[clap(
  author,
  version,
  about = "iOS commands",
  subcommand_required(true),
  arg_required_else_help(true)
)]
pub struct Cli {
  #[clap(subcommand)]
  command: Commands,
}

#[derive(Debug, Parser)]
#[clap(about = "Initialize iOS target in the project")]
pub struct InitOptions {
  /// Skip prompting for values
  #[clap(long, env = "CI")]
  ci: bool,
  /// Reinstall dependencies
  #[clap(short, long)]
  reinstall_deps: bool,
  /// Skips installing rust toolchains via rustup
  #[clap(long)]
  skip_targets_install: bool,
}

#[derive(Subcommand)]
enum Commands {
  Init(InitOptions),
  Dev(dev::Options),
  Build(build::Options),
  #[clap(hide(true))]
  XcodeScript(xcode_script::Options),
}

pub fn command(cli: Cli, verbosity: u8) -> Result<()> {
  let noise_level = NoiseLevel::from_occurrences(verbosity as u64);
  match cli.command {
    Commands::Init(options) => {
      crate::helpers::app_paths::resolve();
      init_command(
        MobileTarget::Ios,
        options.ci,
        options.reinstall_deps,
        options.skip_targets_install,
      )?
    }
    Commands::Dev(options) => dev::command(options, noise_level)?,
    Commands::Build(options) => build::command(options, noise_level)?,
    Commands::XcodeScript(options) => xcode_script::command(options)?,
  }

  Ok(())
}

pub fn get_config(
  app: &App,
  tauri_config: &TauriConfig,
  features: Option<&Vec<String>>,
  cli_options: &CliOptions,
) -> (AppleConfig, AppleMetadata) {
  let mut ios_options = cli_options.clone();
  if let Some(features) = features {
    ios_options
      .features
      .get_or_insert(Vec::new())
      .extend_from_slice(features);
  }

  let raw = RawAppleConfig {
    development_team: std::env::var(APPLE_DEVELOPMENT_TEAM_ENV_VAR_NAME)
        .ok()
        .or_else(|| tauri_config.bundle.ios.development_team.clone())
        .or_else(|| {
          let teams = find_development_teams().unwrap_or_default();
          match teams.len() {
            0 => {
              log::warn!("No code signing certificates found. You must add one and set the certificate development team ID on the `bundle > iOS > developmentTeam` config value or the `{APPLE_DEVELOPMENT_TEAM_ENV_VAR_NAME}` environment variable. To list the available certificates, run `tauri info`.");
              None
            }
            1 => Some(teams.first().unwrap().id.clone()),
            _ => {
              log::warn!("You must set the code signing certificate development team ID on  the `bundle > iOS > developmentTeam` config value or the `{APPLE_DEVELOPMENT_TEAM_ENV_VAR_NAME}` environment variable. Available certificates: {}", teams.iter().map(|t| format!("{} (ID: {})", t.name, t.id)).collect::<Vec<String>>().join(", "));
              None
            }
          }
        }),
    ios_features: ios_options.features.clone(),
    bundle_version: tauri_config.version.clone(),
    bundle_version_short: tauri_config.version.clone(),
    ios_version: Some(tauri_config.bundle.ios.minimum_system_version.clone()),
    ..Default::default()
  };
  let config = AppleConfig::from_raw(app.clone(), Some(raw)).unwrap();

  let tauri_dir = tauri_dir();

  let mut vendor_frameworks = Vec::new();
  let mut frameworks = Vec::new();
  for framework in tauri_config
    .bundle
    .ios
    .frameworks
    .clone()
    .unwrap_or_default()
  {
    let framework_path = PathBuf::from(&framework);
    let ext = framework_path.extension().unwrap_or_default();
    if ext.is_empty() {
      frameworks.push(framework);
    } else if ext == "framework" {
      frameworks.push(
        framework_path
          .file_stem()
          .unwrap()
          .to_string_lossy()
          .to_string(),
      );
    } else {
      vendor_frameworks.push(
        relativize_path(tauri_dir.join(framework_path), config.project_dir())
          .to_string_lossy()
          .to_string(),
      );
    }
  }

  let metadata = AppleMetadata {
    supported: true,
    ios: ApplePlatform {
      cargo_args: Some(ios_options.args),
      features: ios_options.features,
      frameworks: Some(frameworks),
      vendor_frameworks: Some(vendor_frameworks),
      ..Default::default()
    },
    macos: Default::default(),
  };

  set_var("TAURI_IOS_PROJECT_PATH", config.project_dir());
  set_var("TAURI_IOS_APP_NAME", config.app().name());

  (config, metadata)
}

fn connected_device_prompt<'a>(env: &'_ Env, target: Option<&str>) -> Result<Device<'a>> {
  let device_list = device::list_devices(env)
    .map_err(|cause| anyhow::anyhow!("Failed to detect connected iOS devices: {cause}"))?;
  if !device_list.is_empty() {
    let device = if let Some(t) = target {
      let (device, score) = device_list
        .into_iter()
        .rev()
        .map(|d| {
          let score = best_match(t, d.name()).map_or(0, |m| m.score());
          (d, score)
        })
        .max_by_key(|(_, score)| *score)
        // we already checked the list is not empty
        .unwrap();
      if score > MIN_DEVICE_MATCH_SCORE {
        device
      } else {
        anyhow::bail!("Could not find an iOS device matching {t}")
      }
    } else {
      let index = if device_list.len() > 1 {
        prompt::list(
          concat!("Detected ", "iOS", " devices"),
          device_list.iter(),
          "device",
          None,
          "Device",
        )
        .map_err(|cause| anyhow::anyhow!("Failed to prompt for iOS device: {cause}"))?
      } else {
        0
      };
      device_list.into_iter().nth(index).unwrap()
    };
    println!(
      "Detected connected device: {} with target {:?}",
      device,
      device.target().triple,
    );
    Ok(device)
  } else {
    Err(anyhow::anyhow!("No connected iOS devices detected"))
  }
}

fn simulator_prompt(env: &'_ Env, target: Option<&str>) -> Result<device::Simulator> {
  let simulator_list = device::list_simulators(env).map_err(|cause| {
    anyhow::anyhow!("Failed to detect connected iOS Simulator devices: {cause}")
  })?;
  if !simulator_list.is_empty() {
    let device = if let Some(t) = target {
      let (device, score) = simulator_list
        .into_iter()
        .rev()
        .map(|d| {
          let score = best_match(t, d.name()).map_or(0, |m| m.score());
          (d, score)
        })
        .max_by_key(|(_, score)| *score)
        // we already checked the list is not empty
        .unwrap();
      if score > MIN_DEVICE_MATCH_SCORE {
        device
      } else {
        anyhow::bail!("Could not find an iOS Simulator matching {t}")
      }
    } else if simulator_list.len() > 1 {
      let index = prompt::list(
        concat!("Detected ", "iOS", " simulators"),
        simulator_list.iter(),
        "simulator",
        None,
        "Simulator",
      )
      .map_err(|cause| anyhow::anyhow!("Failed to prompt for iOS Simulator device: {cause}"))?;
      simulator_list.into_iter().nth(index).unwrap()
    } else {
      simulator_list.into_iter().next().unwrap()
    };
    Ok(device)
  } else {
    Err(anyhow::anyhow!("No available iOS Simulator detected"))
  }
}

fn device_prompt<'a>(env: &'_ Env, target: Option<&str>) -> Result<Device<'a>> {
  if let Ok(device) = connected_device_prompt(env, target) {
    Ok(device)
  } else {
    let simulator = simulator_prompt(env, target)?;
    log::info!("Starting simulator {}", simulator.name());
    simulator.start_detached(env)?;
    Ok(simulator.into())
  }
}

fn detect_target_ok<'a>(env: &Env) -> Option<&'a Target<'a>> {
  device_prompt(env, None).map(|device| device.target()).ok()
}

fn open_and_wait(config: &AppleConfig, env: &Env) -> ! {
  log::info!("Opening Xcode");
  if let Err(e) = os::open_file_with("Xcode", config.project_dir(), env) {
    log::error!("{}", e);
  }
  loop {
    sleep(Duration::from_secs(24 * 60 * 60));
  }
}

fn inject_resources(config: &AppleConfig, tauri_config: &TauriConfig) -> Result<()> {
  let asset_dir = config.project_dir().join(DEFAULT_ASSET_DIR);
  create_dir_all(&asset_dir)?;

  let resources = match &tauri_config.bundle.resources {
    Some(BundleResources::List(paths)) => Some(ResourcePaths::new(paths.as_slice(), true)),
    Some(BundleResources::Map(map)) => Some(ResourcePaths::from_map(map, true)),
    None => None,
  };
  if let Some(resources) = resources {
    for resource in resources.iter() {
      let resource = resource?;
      let dest = asset_dir.join(resource.target());
      crate::helpers::fs::copy_file(resource.path(), dest)?;
    }
  }

  Ok(())
}

enum PlistKind {
  Path(PathBuf),
  Plist(plist::Value),
}

impl From<PathBuf> for PlistKind {
  fn from(p: PathBuf) -> Self {
    Self::Path(p)
  }
}
impl From<plist::Value> for PlistKind {
  fn from(p: plist::Value) -> Self {
    Self::Plist(p)
  }
}

fn merge_plist(src: Vec<PlistKind>) -> Result<plist::Value> {
  let mut merged_plist = plist::Dictionary::new();

  for plist_kind in src {
    let plist = match plist_kind {
      PlistKind::Path(p) => plist::Value::from_file(p),
      PlistKind::Plist(v) => Ok(v),
    };
    if let Ok(src_plist) = plist {
      if let Some(dict) = src_plist.into_dictionary() {
        for (key, value) in dict {
          merged_plist.insert(key, value);
        }
      }
    }
  }

  Ok(plist::Value::Dictionary(merged_plist))
}

pub fn signing_from_env() -> Result<(
  Option<tauri_macos_sign::Keychain>,
  Option<tauri_macos_sign::ProvisioningProfile>,
)> {
  let keychain = match (
    var_os("IOS_CERTIFICATE"),
    var_os("IOS_CERTIFICATE_PASSWORD"),
  ) {
    (Some(certificate), Some(certificate_password)) => {
      log::info!("Reading iOS certificates from ");
      tauri_macos_sign::Keychain::with_certificate(&certificate, &certificate_password).map(Some)?
    }
    (Some(_), None) => {
      log::warn!("The IOS_CERTIFICATE environment variable is set but not IOS_CERTIFICATE_PASSWORD. Ignoring the certificate...");
      None
    }
    _ => None,
  };

  let provisioning_profile = if let Some(provisioning_profile) = var_os("IOS_MOBILE_PROVISION") {
    tauri_macos_sign::ProvisioningProfile::from_base64(&provisioning_profile).map(Some)?
  } else {
    if keychain.is_some() {
      log::warn!("You have provided an iOS certificate via environment variables but the IOS_MOBILE_PROVISION environment variable is not set. This will fail when signing unless the profile is set in your Xcode project.");
    }
    None
  };

  Ok((keychain, provisioning_profile))
}

pub struct ProjectConfig {
  pub code_sign_identity: Option<String>,
  pub team_id: Option<String>,
  pub provisioning_profile_uuid: Option<String>,
}

pub fn project_config(
  keychain: Option<&tauri_macos_sign::Keychain>,
  provisioning_profile: Option<&tauri_macos_sign::ProvisioningProfile>,
) -> Result<ProjectConfig> {
  Ok(ProjectConfig {
    code_sign_identity: keychain.map(|k| k.signing_identity()),
    team_id: keychain.and_then(|k| k.team_id().map(ToString::to_string)),
    provisioning_profile_uuid: provisioning_profile.and_then(|p| p.uuid().ok()),
  })
}

pub fn load_pbxproj(config: &AppleConfig) -> Result<pbxproj::Pbxproj> {
  pbxproj::parse(
    config
      .project_dir()
      .join(format!("{}.xcodeproj", config.app().name()))
      .join("project.pbxproj"),
  )
}

pub fn synchronize_project_config(
  app: &App,
  pbxproj: &mut pbxproj::Pbxproj,
  export_options_list: &mut plist::Dictionary,
  project_config: &ProjectConfig,
  debug: bool,
) -> Result<()> {
  let manual_signing = project_config.code_sign_identity.is_some()
    || project_config.provisioning_profile_uuid.is_some();

  if let Some(xc_configuration_list) = pbxproj
    .xc_configuration_list
    .clone()
    .into_values()
    .find(|l| l.comment.contains("_iOS"))
  {
    for build_configuration_ref in xc_configuration_list.build_configurations {
      if manual_signing {
        pbxproj.set_build_settings(&build_configuration_ref.id, "CODE_SIGN_STYLE", "Manual");
      }

      if let Some(identity) = &project_config.code_sign_identity {
        let identity = format!("\"{identity}\"");
        pbxproj.set_build_settings(&build_configuration_ref.id, "CODE_SIGN_IDENTITY", &identity);
        pbxproj.set_build_settings(
          &build_configuration_ref.id,
          "\"CODE_SIGN_IDENTITY[sdk=iphoneos*]\"",
          &identity,
        );
      }

      if let Some(id) = &project_config.team_id {
        pbxproj.set_build_settings(&build_configuration_ref.id, "DEVELOPMENT_TEAM", id);
        pbxproj.set_build_settings(
          &build_configuration_ref.id,
          "\"DEVELOPMENT_TEAM[sdk=iphoneos*]\"",
          id,
        );
      }

      if let Some(profile_uuid) = &project_config.provisioning_profile_uuid {
        let profile_uuid = format!("\"{profile_uuid}\"");
        pbxproj.set_build_settings(
          &build_configuration_ref.id,
          "PROVISIONING_PROFILE_SPECIFIER",
          &profile_uuid,
        );
        pbxproj.set_build_settings(
          &build_configuration_ref.id,
          "\"PROVISIONING_PROFILE_SPECIFIER[sdk=iphoneos*]\"",
          &profile_uuid,
        );
      }
    }
  }

  let build_configuration = {
    if let Some(xc_configuration_list) = pbxproj
      .xc_configuration_list
      .clone()
      .into_values()
      .find(|l| l.comment.contains("_iOS"))
    {
      let mut configuration = None;
      let target = if debug { "debug" } else { "release" };
      for build_configuration_ref in xc_configuration_list.build_configurations {
        if build_configuration_ref.comments.contains(target) {
          configuration = pbxproj
            .xc_build_configuration
            .get(&build_configuration_ref.id);
          break;
        }
      }

      configuration
    } else {
      None
    }
  };

  if let Some(build_configuration) = build_configuration {
    if let Some(style) = build_configuration.get_build_setting("CODE_SIGN_STYLE") {
      export_options_list.insert(
        "signingStyle".to_string(),
        style.value.to_lowercase().into(),
      );
    }

    if let Some(identity) = build_configuration
      .get_build_setting("\"CODE_SIGN_IDENTITY[sdk=iphoneos*]\"")
      .or_else(|| build_configuration.get_build_setting("CODE_SIGN_IDENTITY"))
    {
      export_options_list.insert(
        "signingCertificate".to_string(),
        identity.value.trim_matches('"').into(),
      );
    }

    if let Some(id) = build_configuration
      .get_build_setting("\"DEVELOPMENT_TEAM[sdk=iphoneos*]\"")
      .or_else(|| build_configuration.get_build_setting("DEVELOPMENT_TEAM"))
    {
      export_options_list.insert("teamID".to_string(), id.value.trim_matches('"').into());
    }

    let profile_uuid = project_config
      .provisioning_profile_uuid
      .clone()
      .or_else(|| {
        build_configuration
          .get_build_setting("\"PROVISIONING_PROFILE_SPECIFIER[sdk=iphoneos*]\"")
          .or_else(|| build_configuration.get_build_setting("PROVISIONING_PROFILE_SPECIFIER"))
          .map(|setting| setting.value.trim_matches('"').to_string())
      });
    if let Some(profile_uuid) = profile_uuid {
      let mut provisioning_profiles = plist::Dictionary::new();
      provisioning_profiles.insert(app.reverse_identifier(), profile_uuid.into());
      export_options_list.insert(
        "provisioningProfiles".to_string(),
        provisioning_profiles.into(),
      );
    }
  }

  Ok(())
}<|MERGE_RESOLUTION|>--- conflicted
+++ resolved
@@ -29,14 +29,11 @@
   MIN_DEVICE_MATCH_SCORE,
 };
 use crate::{
-<<<<<<< HEAD
-  helpers::{app_paths::tauri_dir, config::Config as TauriConfig, pbxproj},
-=======
   helpers::{
     app_paths::tauri_dir,
     config::{BundleResources, Config as TauriConfig},
+    pbxproj,
   },
->>>>>>> 9bcff3cd
   Result,
 };
 
