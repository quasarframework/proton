// Copyright 2019-2023 Tauri Programme within The Commons Conservancy
// SPDX-License-Identifier: Apache-2.0
// SPDX-License-Identifier: MIT

use super::{
  configure_cargo, delete_codegen_vars, device_prompt, ensure_init, env, get_app, get_config,
  inject_assets, open_and_wait, setup_dev_config, MobileTarget,
};
use crate::{
  dev::Options as DevOptions,
  helpers::{
    app_paths::tauri_dir,
    config::{get as get_tauri_config, ConfigHandle},
    flock, resolve_merge_config,
  },
  interface::{AppInterface, AppSettings, Interface, MobileOptions, Options as InterfaceOptions},
  mobile::{write_options, CliOptions, DevChild, DevProcess},
  Result,
};
use clap::{ArgAction, Parser};

use anyhow::Context;
use tauri_mobile::{
  android::{
    config::{Config as AndroidConfig, Metadata as AndroidMetadata},
    device::Device,
    env::Env,
    target::Target,
  },
  config::app::App,
  opts::{FilterLevel, NoiseLevel, Profile},
  target::TargetTrait,
};

use std::env::{set_current_dir, set_var};

const WEBVIEW_CLIENT_CLASS_EXTENSION: &str = "
    @android.annotation.SuppressLint(\"WebViewClientOnReceivedSslError\")
    override fun onReceivedSslError(view: WebView?, handler: SslErrorHandler, error: android.net.http.SslError) {
        handler.proceed()
    }
";
const WEBVIEW_CLASS_INIT: &str =
  "this.settings.mixedContentMode = android.webkit.WebSettings.MIXED_CONTENT_ALWAYS_ALLOW";

#[derive(Debug, Clone, Parser)]
#[clap(about = "Android dev")]
pub struct Options {
  /// List of cargo features to activate
  #[clap(short, long, action = ArgAction::Append, num_args(0..))]
  pub features: Option<Vec<String>>,
  /// Exit on panic
  #[clap(short, long)]
  exit_on_panic: bool,
  /// JSON string or path to JSON file to merge with tauri.conf.json
  #[clap(short, long)]
  pub config: Option<String>,
  /// Disable the file watcher
  #[clap(long)]
  pub no_watch: bool,
  /// Disable the dev server for static files.
  #[clap(long)]
  pub no_dev_server: bool,
  /// Open Android Studio instead of trying to run on a connected device
  #[clap(short, long)]
  pub open: bool,
  /// Runs on the given device name
  pub device: Option<String>,
  /// Specify port for the dev server for static files. Defaults to 1430
  /// Can also be set using `TAURI_DEV_SERVER_PORT` env var.
  #[clap(long)]
  pub port: Option<u16>,
  /// Force prompting for an IP to use to connect to the dev server on mobile.
  #[clap(long)]
  pub force_ip_prompt: bool,
  /// Run the code in release mode
  #[clap(long = "release")]
  pub release_mode: bool,
}

impl From<Options> for DevOptions {
  fn from(options: Options) -> Self {
    Self {
      runner: None,
      target: None,
      features: options.features,
      exit_on_panic: options.exit_on_panic,
      config: options.config,
      args: Vec::new(),
      no_watch: options.no_watch,
      no_dev_server: options.no_dev_server,
      port: options.port,
      force_ip_prompt: options.force_ip_prompt,
      release_mode: options.release_mode,
    }
  }
}

pub fn command(options: Options, noise_level: NoiseLevel) -> Result<()> {
  let result = run_command(options, noise_level);
  if result.is_err() {
    crate::dev::kill_before_dev_process();
  }
  result
}

fn run_command(mut options: Options, noise_level: NoiseLevel) -> Result<()> {
  delete_codegen_vars();

  let (merge_config, _merge_config_path) = resolve_merge_config(&options.config)?;
  options.config = merge_config;

  let tauri_config = get_tauri_config(
    tauri_utils::platform::Target::Android,
    options.config.as_deref(),
  )?;

  let env = env()?;
  let device = if options.open {
    None
  } else {
    match device_prompt(&env, options.device.as_deref()) {
      Ok(d) => Some(d),
      Err(e) => {
        log::error!("{e}");
        None
      }
    }
  };

  let mut dev_options: DevOptions = options.clone().into();
  let target_triple = device
    .as_ref()
    .map(|d| d.target().triple.to_string())
    .unwrap_or_else(|| Target::all().values().next().unwrap().triple.into());
  dev_options.target = Some(target_triple.clone());

  let (interface, app, config, metadata) = {
    let tauri_config_guard = tauri_config.lock().unwrap();
    let tauri_config_ = tauri_config_guard.as_ref().unwrap();

    let interface = AppInterface::new(tauri_config_, dev_options.target.clone())?;

    let app = get_app(tauri_config_, &interface);
    let (config, metadata) = get_config(&app, tauri_config_, &Default::default());
    (interface, app, config, metadata)
  };

  set_var(
    "WRY_RUSTWEBVIEWCLIENT_CLASS_EXTENSION",
    WEBVIEW_CLIENT_CLASS_EXTENSION,
  );
  set_var("WRY_RUSTWEBVIEW_CLASS_INIT", WEBVIEW_CLASS_INIT);

  let tauri_path = tauri_dir();
  set_current_dir(tauri_path).with_context(|| "failed to change current working directory")?;

  ensure_init(config.project_dir(), MobileTarget::Android)?;
  run_dev(
    interface,
    options,
    dev_options,
    tauri_config,
    device,
    env,
    &app,
    &config,
    &metadata,
    noise_level,
  )
}

#[allow(clippy::too_many_arguments)]
fn run_dev(
  mut interface: AppInterface,
  mut options: Options,
  mut dev_options: DevOptions,
  tauri_config: ConfigHandle,
  device: Option<Device>,
  mut env: Env,
  app: &App,
  config: &AndroidConfig,
  metadata: &AndroidMetadata,
  noise_level: NoiseLevel,
) -> Result<()> {
<<<<<<< HEAD
  setup_dev_config(&mut options.config, options.force_ip_prompt)?;

  crate::dev::setup(&interface, &mut dev_options, true)?;
=======
  setup_dev_config(
    MobileTarget::Android,
    &mut options.config,
    options.force_ip_prompt,
  )?;
  let mut env = env()?;
  let device = if options.open {
    None
  } else {
    match device_prompt(&env, options.device.as_deref()) {
      Ok(d) => Some(d),
      Err(e) => {
        log::error!("{e}");
        None
      }
    }
  };

  let mut dev_options: DevOptions = options.clone().into();
  let target_triple = device
    .as_ref()
    .map(|d| d.target().triple.to_string())
    .unwrap_or_else(|| Target::all().values().next().unwrap().triple.into());
  dev_options.target = Some(target_triple.clone());
  let mut interface = crate::dev::setup(
    tauri_utils::platform::Target::Android,
    &mut dev_options,
    true,
  )?;
>>>>>>> 9a2b2f49

  let interface_options = InterfaceOptions {
    debug: !dev_options.release_mode,
    target: dev_options.target.clone(),
    ..Default::default()
  };

  let app_settings = interface.app_settings();
  let bin_path = app_settings.app_binary_path(&interface_options)?;
  let out_dir = bin_path.parent().unwrap();
  let _lock = flock::open_rw(out_dir.join("lock").with_extension("android"), "Android")?;

  configure_cargo(app, Some((&mut env, config)))?;

  // run an initial build to initialize plugins
  let target_triple = dev_options.target.as_ref().unwrap();
  let target = Target::all()
    .values()
    .find(|t| t.triple == target_triple)
    .unwrap_or_else(|| Target::all().values().next().unwrap());
  target.build(
    config,
    metadata,
    &env,
    noise_level,
    true,
    if options.release_mode {
      Profile::Release
    } else {
      Profile::Debug
    },
  )?;

  let open = options.open;
  let exit_on_panic = options.exit_on_panic;
  let no_watch = options.no_watch;
  interface.mobile_dev(
    MobileOptions {
      debug: !options.release_mode,
      features: options.features,
      args: Vec::new(),
      config: options.config,
      no_watch: options.no_watch,
    },
    |options| {
      let cli_options = CliOptions {
        features: options.features.clone(),
        args: options.args.clone(),
        noise_level,
        vars: Default::default(),
      };

      let _handle = write_options(
        &tauri_config
          .lock()
          .unwrap()
          .as_ref()
          .unwrap()
          .tauri
          .bundle
          .identifier,
        cli_options,
      )?;

      inject_assets(config, tauri_config.lock().unwrap().as_ref().unwrap())?;

      if open {
        open_and_wait(config, &env)
      } else if let Some(device) = &device {
        match run(device, options, config, &env, metadata, noise_level) {
          Ok(c) => {
            crate::dev::wait_dev_process(c.clone(), move |status, reason| {
              crate::dev::on_app_exit(status, reason, exit_on_panic, no_watch)
            });
            Ok(Box::new(c) as Box<dyn DevProcess + Send>)
          }
          Err(e) => {
            crate::dev::kill_before_dev_process();
            Err(e.into())
          }
        }
      } else {
        open_and_wait(config, &env)
      }
    },
  )
}

#[derive(Debug, thiserror::Error)]
enum RunError {
  #[error("{0}")]
  RunFailed(String),
}

fn run(
  device: &Device<'_>,
  options: MobileOptions,
  config: &AndroidConfig,
  env: &Env,
  metadata: &AndroidMetadata,
  noise_level: NoiseLevel,
) -> Result<DevChild, RunError> {
  let profile = if options.debug {
    Profile::Debug
  } else {
    Profile::Release
  };

  let build_app_bundle = metadata.asset_packs().is_some();

  device
    .run(
      config,
      env,
      noise_level,
      profile,
      Some(match noise_level {
        NoiseLevel::Polite => FilterLevel::Info,
        NoiseLevel::LoudAndProud => FilterLevel::Debug,
        NoiseLevel::FranklyQuitePedantic => FilterLevel::Verbose,
      }),
      build_app_bundle,
      false,
      ".MainActivity".into(),
    )
    .map(DevChild::new)
    .map_err(|e| RunError::RunFailed(e.to_string()))
}<|MERGE_RESOLUTION|>--- conflicted
+++ resolved
@@ -183,41 +183,13 @@
   metadata: &AndroidMetadata,
   noise_level: NoiseLevel,
 ) -> Result<()> {
-<<<<<<< HEAD
-  setup_dev_config(&mut options.config, options.force_ip_prompt)?;
-
-  crate::dev::setup(&interface, &mut dev_options, true)?;
-=======
   setup_dev_config(
     MobileTarget::Android,
     &mut options.config,
     options.force_ip_prompt,
   )?;
-  let mut env = env()?;
-  let device = if options.open {
-    None
-  } else {
-    match device_prompt(&env, options.device.as_deref()) {
-      Ok(d) => Some(d),
-      Err(e) => {
-        log::error!("{e}");
-        None
-      }
-    }
-  };
-
-  let mut dev_options: DevOptions = options.clone().into();
-  let target_triple = device
-    .as_ref()
-    .map(|d| d.target().triple.to_string())
-    .unwrap_or_else(|| Target::all().values().next().unwrap().triple.into());
-  dev_options.target = Some(target_triple.clone());
-  let mut interface = crate::dev::setup(
-    tauri_utils::platform::Target::Android,
-    &mut dev_options,
-    true,
-  )?;
->>>>>>> 9a2b2f49
+
+  crate::dev::setup(tauri_utils::platform::Target::Android, &interface, &mut dev_options, true)?;
 
   let interface_options = InterfaceOptions {
     debug: !dev_options.release_mode,
