// Copyright 2019-2023 Tauri Programme within The Commons Conservancy
// SPDX-License-Identifier: Apache-2.0
// SPDX-License-Identifier: MIT

use super::{get_app, Target};
use crate::helpers::{config::get as get_tauri_config, template::JsonMap};
use crate::Result;
use handlebars::{Context, Handlebars, Helper, HelperResult, Output, RenderContext, RenderError};
use tauri_mobile::{
  android::{
    config::Config as AndroidConfig, env::Env as AndroidEnv, target::Target as AndroidTarget,
  },
  config::app::App,
  dot_cargo,
  target::TargetTrait as _,
  util::{
    self,
    cli::{Report, TextWrapper},
  },
};

use std::{
  env::{current_dir, var, var_os},
  path::PathBuf,
};

pub fn command(target: Target, ci: bool, reinstall_deps: bool) -> Result<()> {
  let wrapper = TextWrapper::with_splitter(textwrap::termwidth(), textwrap::NoHyphenation);
  exec(
    target,
    &wrapper,
    ci || var_os("CI").is_some(),
    reinstall_deps,
  )
  .map_err(|e| anyhow::anyhow!("{:#}", e))?;
  Ok(())
}

pub fn configure_cargo(
  app: &App,
  android: Option<(&mut AndroidEnv, &AndroidConfig)>,
) -> Result<()> {
  if let Some((env, config)) = android {
    for target in AndroidTarget::all().values() {
      let config = target.generate_cargo_config(config, env)?;
      let target_var_name = target.triple.replace('-', "_").to_uppercase();
      if let Some(linker) = config.linker {
        env.base.insert_env_var(
          format!("CARGO_TARGET_{target_var_name}_LINKER"),
          linker.into(),
        );
      }
      env.base.insert_env_var(
        format!("CARGO_TARGET_{target_var_name}_RUSTFLAGS"),
        config.rustflags.join(" ").into(),
      );
    }
  }

  let mut dot_cargo = dot_cargo::DotCargo::load(app)?;
  // Mysteriously, builds that don't specify `--target` seem to fight over
  // the build cache with builds that use `--target`! This means that
  // alternating between i.e. `cargo run` and `cargo apple run` would
  // result in clean builds being made each time you switched... which is
  // pretty nightmarish. Specifying `build.target` in `.cargo/config`
  // fortunately has the same effect as specifying `--target`, so now we can
  // `cargo run` with peace of mind!
  //
  // This behavior could be explained here:
  // https://doc.rust-lang.org/cargo/reference/config.html#buildrustflags
  dot_cargo.set_default_target(util::host_target_triple()?);

  dot_cargo.write(app).map_err(Into::into)
}

pub fn exec(
  target: Target,
  wrapper: &TextWrapper,
  #[allow(unused_variables)] non_interactive: bool,
  #[allow(unused_variables)] reinstall_deps: bool,
) -> Result<App> {
  let tauri_config = get_tauri_config(None)?;
  let tauri_config_guard = tauri_config.lock().unwrap();
  let tauri_config_ = tauri_config_guard.as_ref().unwrap();

  let app = get_app(tauri_config_);

  let (handlebars, mut map) = handlebars(&app);

  let mut args = std::env::args_os();
  let mut binary = args
    .next()
    .map(|bin| {
      let path = PathBuf::from(&bin);
      if path.exists() {
        if let Ok(dir) = current_dir() {
          let absolute_path = util::prefix_path(dir, path);
          return absolute_path.into();
        }
      }
      bin
    })
    .unwrap_or_else(|| std::ffi::OsString::from("cargo"));
  let mut build_args = Vec::new();
  for arg in args {
    let path = PathBuf::from(&arg);
    if path.exists() {
      if let Ok(dir) = current_dir() {
        let absolute_path = util::prefix_path(dir, path);
        build_args.push(absolute_path.to_string_lossy().into_owned());
        continue;
      }
    }
    build_args.push(arg.to_string_lossy().into_owned());
    if arg == "android" || arg == "ios" {
      break;
    }
  }
  build_args.push(target.ide_build_script_name().into());

  let binary_path = PathBuf::from(&binary);
  let bin_stem = binary_path.file_stem().unwrap().to_string_lossy();
  let r = regex::Regex::new("(nodejs|node)\\-?([1-9]*)*$").unwrap();
  if r.is_match(&bin_stem) {
    if let Some(npm_execpath) = var_os("npm_execpath").map(PathBuf::from) {
      let manager_stem = npm_execpath.file_stem().unwrap().to_os_string();
      binary = if manager_stem == "npm-cli" {
        "npm".into()
      } else {
        manager_stem
      };
      if !build_args.is_empty() {
        // remove script path, we'll use `npm_lifecycle_event` instead
        build_args.remove(0);
      }
      if binary == "npm" {
        build_args.insert(0, "--".into());
      }
      build_args.insert(0, var("npm_lifecycle_event").unwrap());
      if binary == "npm" {
        build_args.insert(0, "run".into());
      }
    }
  }
<<<<<<< HEAD
  map.insert(
    "executable",
    format!(r#""""{}""""#, binary.to_string_lossy()),
  );
=======
  if is_npm {
    map.insert(
      "executable",
      format!(
        r#"if (Os.isFamily(Os.FAMILY_WINDOWS)) {{ """{binary}.cmd""" }} else {{ """{binary}""" }}"#,
        binary = binary.to_string_lossy()
      ),
    );
  } else {
    map.insert(
      "executable",
      format!(r#""""{}""""#, binary.to_string_lossy()),
    );
  }

  map.insert("tauri-binary", binary.to_string_lossy());
>>>>>>> 6e3e4c22
  map.insert("tauri-binary-args", &build_args);
  map.insert("tauri-binary-args-str", build_args.join(" "));

  let app = match target {
    // Generate Android Studio project
    Target::Android => match AndroidEnv::new() {
      Ok(_env) => {
        let (app, config, metadata) =
          super::android::get_config(Some(app), tauri_config_, &Default::default());
        map.insert("android", &config);
        super::android::project::gen(&config, &metadata, (handlebars, map), wrapper)?;
        app
      }
      Err(err) => {
        if err.sdk_or_ndk_issue() {
          Report::action_request(
            " to initialize Android environment; Android support won't be usable until you fix the issue below and re-run `tauri android init`!",
            err,
          )
          .print(wrapper);
          app
        } else {
          return Err(err.into());
        }
      }
    },
    #[cfg(target_os = "macos")]
    // Generate Xcode project
    Target::Ios => {
      let (app, config, metadata) =
        super::ios::get_config(Some(app), tauri_config_, &Default::default());
      map.insert("apple", &config);
      super::ios::project::gen(
        &config,
        &metadata,
        (handlebars, map),
        wrapper,
        non_interactive,
        reinstall_deps,
      )?;
      app
    }
  };

  Report::victory(
    "Project generated successfully!",
    "Make cool apps! 🌻 🐕 🎉",
  )
  .print(wrapper);
  Ok(app)
}

fn handlebars(app: &App) -> (Handlebars<'static>, JsonMap) {
  let mut h = Handlebars::new();
  h.register_escape_fn(handlebars::no_escape);

  h.register_helper("html-escape", Box::new(html_escape));
  h.register_helper("join", Box::new(join));
  h.register_helper("quote-and-join", Box::new(quote_and_join));
  h.register_helper(
    "quote-and-join-colon-prefix",
    Box::new(quote_and_join_colon_prefix),
  );
  h.register_helper("snake-case", Box::new(snake_case));
  h.register_helper("reverse-domain", Box::new(reverse_domain));
  h.register_helper(
    "reverse-domain-snake-case",
    Box::new(reverse_domain_snake_case),
  );
  // don't mix these up or very bad things will happen to all of us
  h.register_helper("prefix-path", Box::new(prefix_path));
  h.register_helper("unprefix-path", Box::new(unprefix_path));

  let mut map = JsonMap::default();
  map.insert("app", app);

  (h, map)
}

fn get_str<'a>(helper: &'a Helper) -> &'a str {
  helper
    .param(0)
    .and_then(|v| v.value().as_str())
    .unwrap_or("")
}

fn get_str_array(helper: &Helper, formatter: impl Fn(&str) -> String) -> Option<Vec<String>> {
  helper.param(0).and_then(|v| {
    v.value().as_array().and_then(|arr| {
      arr
        .iter()
        .map(|val| {
          val.as_str().map(
            #[allow(clippy::redundant_closure)]
            |s| formatter(s),
          )
        })
        .collect()
    })
  })
}

fn html_escape(
  helper: &Helper,
  _: &Handlebars,
  _ctx: &Context,
  _: &mut RenderContext,
  out: &mut dyn Output,
) -> HelperResult {
  out
    .write(&handlebars::html_escape(get_str(helper)))
    .map_err(Into::into)
}

fn join(
  helper: &Helper,
  _: &Handlebars,
  _: &Context,
  _: &mut RenderContext,
  out: &mut dyn Output,
) -> HelperResult {
  out
    .write(
      &get_str_array(helper, |s| s.to_string())
        .ok_or_else(|| RenderError::new("`join` helper wasn't given an array"))?
        .join(", "),
    )
    .map_err(Into::into)
}

fn quote_and_join(
  helper: &Helper,
  _: &Handlebars,
  _: &Context,
  _: &mut RenderContext,
  out: &mut dyn Output,
) -> HelperResult {
  out
    .write(
      &get_str_array(helper, |s| format!("{s:?}"))
        .ok_or_else(|| RenderError::new("`quote-and-join` helper wasn't given an array"))?
        .join(", "),
    )
    .map_err(Into::into)
}

fn quote_and_join_colon_prefix(
  helper: &Helper,
  _: &Handlebars,
  _: &Context,
  _: &mut RenderContext,
  out: &mut dyn Output,
) -> HelperResult {
  out
    .write(
      &get_str_array(helper, |s| format!("{:?}", format!(":{s}")))
        .ok_or_else(|| {
          RenderError::new("`quote-and-join-colon-prefix` helper wasn't given an array")
        })?
        .join(", "),
    )
    .map_err(Into::into)
}

fn snake_case(
  helper: &Helper,
  _: &Handlebars,
  _: &Context,
  _: &mut RenderContext,
  out: &mut dyn Output,
) -> HelperResult {
  use heck::ToSnekCase as _;
  out
    .write(&get_str(helper).to_snek_case())
    .map_err(Into::into)
}

fn reverse_domain(
  helper: &Helper,
  _: &Handlebars,
  _: &Context,
  _: &mut RenderContext,
  out: &mut dyn Output,
) -> HelperResult {
  out
    .write(&util::reverse_domain(get_str(helper)))
    .map_err(Into::into)
}

fn reverse_domain_snake_case(
  helper: &Helper,
  _: &Handlebars,
  _: &Context,
  _: &mut RenderContext,
  out: &mut dyn Output,
) -> HelperResult {
  use heck::ToSnekCase as _;
  out
    .write(&util::reverse_domain(get_str(helper)).to_snek_case())
    .map_err(Into::into)
}

fn app_root(ctx: &Context) -> Result<&str, RenderError> {
  let app_root = ctx
    .data()
    .get("app")
    .ok_or_else(|| RenderError::new("`app` missing from template data."))?
    .get("root-dir")
    .ok_or_else(|| RenderError::new("`app.root-dir` missing from template data."))?;
  app_root
    .as_str()
    .ok_or_else(|| RenderError::new("`app.root-dir` contained invalid UTF-8."))
}

fn prefix_path(
  helper: &Helper,
  _: &Handlebars,
  ctx: &Context,
  _: &mut RenderContext,
  out: &mut dyn Output,
) -> HelperResult {
  out
    .write(
      util::prefix_path(app_root(ctx)?, get_str(helper))
        .to_str()
        .ok_or_else(|| {
          RenderError::new(
            "Either the `app.root-dir` or the specified path contained invalid UTF-8.",
          )
        })?,
    )
    .map_err(Into::into)
}

fn unprefix_path(
  helper: &Helper,
  _: &Handlebars,
  ctx: &Context,
  _: &mut RenderContext,
  out: &mut dyn Output,
) -> HelperResult {
  out
    .write(
      util::unprefix_path(app_root(ctx)?, get_str(helper))
        .map_err(|_| {
          RenderError::new("Attempted to unprefix a path that wasn't in the app root dir.")
        })?
        .to_str()
        .ok_or_else(|| {
          RenderError::new(
            "Either the `app.root-dir` or the specified path contained invalid UTF-8.",
          )
        })?,
    )
    .map_err(Into::into)
}<|MERGE_RESOLUTION|>--- conflicted
+++ resolved
@@ -142,29 +142,11 @@
       }
     }
   }
-<<<<<<< HEAD
   map.insert(
     "executable",
     format!(r#""""{}""""#, binary.to_string_lossy()),
   );
-=======
-  if is_npm {
-    map.insert(
-      "executable",
-      format!(
-        r#"if (Os.isFamily(Os.FAMILY_WINDOWS)) {{ """{binary}.cmd""" }} else {{ """{binary}""" }}"#,
-        binary = binary.to_string_lossy()
-      ),
-    );
-  } else {
-    map.insert(
-      "executable",
-      format!(r#""""{}""""#, binary.to_string_lossy()),
-    );
-  }
-
   map.insert("tauri-binary", binary.to_string_lossy());
->>>>>>> 6e3e4c22
   map.insert("tauri-binary-args", &build_args);
   map.insert("tauri-binary-args-str", build_args.join(" "));
 
