// Copyright 2019-2023 Tauri Programme within The Commons Conservancy
// SPDX-License-Identifier: Apache-2.0
// SPDX-License-Identifier: MIT

use axum::{
  extract::{ws::WebSocket, WebSocketUpgrade},
  http::{header::CONTENT_TYPE, Request, StatusCode},
  response::IntoResponse,
  routing::get,
  Router, Server,
};
use html5ever::{namespace_url, ns, LocalName, QualName};
use kuchiki::{traits::TendrilSink, NodeRef};
use notify::RecursiveMode;
use notify_debouncer_mini::new_debouncer;
use std::{
  net::{Ipv4Addr, SocketAddr},
  path::{Path, PathBuf},
  sync::{mpsc::sync_channel, Arc},
  thread,
  time::Duration,
};
use tauri_utils::mime_type::MimeType;
use tokio::sync::broadcast::{channel, Sender};

const AUTO_RELOAD_SCRIPT: &str = include_str!("./auto-reload.js");

struct State {
  serve_dir: PathBuf,
  tx: Sender<()>,
}

<<<<<<< HEAD
pub fn start_dev_server<P: AsRef<Path>>(path: P, port: Option<u16>) -> SocketAddr {
=======
pub fn start_dev_server<P: AsRef<Path>>(path: P, port: Option<u16>) -> crate::Result<SocketAddr> {
>>>>>>> 5e019985
  let serve_dir = path.as_ref().to_path_buf();
  let server_url = SocketAddr::new(
    Ipv4Addr::new(127, 0, 0, 1).into(),
    port.unwrap_or_else(|| {
      std::env::var("TAURI_DEV_SERVER_PORT")
        .unwrap_or_else(|_| "1430".to_string())
        .parse()
        .unwrap()
    }),
  );

  let (server_url_tx, server_url_rx) = std::sync::mpsc::channel();

  std::thread::spawn(move || {
    tokio::runtime::Builder::new_current_thread()
      .enable_io()
      .build()
      .unwrap()
      .block_on(async move {
        let (tx, _) = channel(1);

        let tokio_tx = tx.clone();
        let serve_dir_ = serve_dir.clone();
        thread::spawn(move || {
          let (tx, rx) = sync_channel(1);
          let mut watcher = new_debouncer(Duration::from_secs(1), None, move |r| {
            if let Ok(events) = r {
              tx.send(events).unwrap()
            }
          })
          .unwrap();

          watcher
            .watcher()
            .watch(&serve_dir_, RecursiveMode::Recursive)
            .unwrap();

          loop {
            if rx.recv().is_ok() {
              let _ = tokio_tx.send(());
            }
          }
        });

        let state = Arc::new(State { serve_dir, tx });
        let router = Router::new()
          .fallback(
            Router::new().nest(
              "/",
              get({
                let state = state.clone();
                move |req| handler(req, state)
              })
              .handle_error(|_error| async move { StatusCode::INTERNAL_SERVER_ERROR }),
            ),
          )
          .route(
            "/_tauri-cli/ws",
            get(move |ws: WebSocketUpgrade| async move {
              ws.on_upgrade(|socket| async move { ws_handler(socket, state).await })
            }),
          );
<<<<<<< HEAD
        Server::bind(&server_url)
          .serve(router.into_make_service())
          .await
          .unwrap();
      })
  });

  server_url
=======

        let mut auto_port = false;
        let mut port = port.unwrap_or_else(|| {
          std::env::var("TAURI_DEV_SERVER_PORT")
            .unwrap_or_else(|_| {
              auto_port = true;
              "1430".to_string()
            })
            .parse()
            .unwrap()
        });

        let (server, server_url) = loop {
          let server_url = SocketAddr::new(Ipv4Addr::new(127, 0, 0, 1).into(), port);
          let server = Server::try_bind(&server_url);

          if !auto_port {
            break (server, server_url);
          }

          if server.is_ok() {
            break (server, server_url);
          }

          port += 1;
        };

        match server {
          Ok(server) => {
            server_url_tx.send(Ok(server_url)).unwrap();
            server.serve(router.into_make_service()).await.unwrap();
          }
          Err(e) => {
            server_url_tx
              .send(Err(anyhow::anyhow!(
                "failed to start development server on {server_url}: {e}"
              )))
              .unwrap();
          }
        }
      })
  });

  server_url_rx.recv().unwrap()
>>>>>>> 5e019985
}

async fn handler<T>(req: Request<T>, state: Arc<State>) -> impl IntoResponse {
  let uri = req.uri().to_string();
  let uri = if uri == "/" {
    &uri
  } else {
    uri.strip_prefix('/').unwrap_or(&uri)
  };

  let file = std::fs::read(state.serve_dir.join(uri))
    .or_else(|_| std::fs::read(state.serve_dir.join(format!("{}.html", &uri))))
    .or_else(|_| std::fs::read(state.serve_dir.join(format!("{}/index.html", &uri))))
    .or_else(|_| std::fs::read(state.serve_dir.join("index.html")));

  file
    .map(|mut f| {
      let mime_type = MimeType::parse(&f, uri);
      if mime_type == MimeType::Html.to_string() {
        let mut document = kuchiki::parse_html().one(String::from_utf8_lossy(&f).into_owned());
        fn with_html_head<F: FnOnce(&NodeRef)>(document: &mut NodeRef, f: F) {
          if let Ok(ref node) = document.select_first("head") {
            f(node.as_node())
          } else {
            let node = NodeRef::new_element(
              QualName::new(None, ns!(html), LocalName::from("head")),
              None,
            );
            f(&node);
            document.prepend(node)
          }
        }

        with_html_head(&mut document, |head| {
          let script_el =
            NodeRef::new_element(QualName::new(None, ns!(html), "script".into()), None);
          script_el.append(NodeRef::new_text(AUTO_RELOAD_SCRIPT));
          head.prepend(script_el);
        });

        f = tauri_utils::html::serialize_node(&document);
      }

      (StatusCode::OK, [(CONTENT_TYPE, mime_type)], f)
    })
    .unwrap_or_else(|_| {
      (
        StatusCode::NOT_FOUND,
        [(CONTENT_TYPE, "text/plain".into())],
        vec![],
      )
    })
}

async fn ws_handler(mut ws: WebSocket, state: Arc<State>) {
  let mut rx = state.tx.subscribe();
  while tokio::select! {
      _ = ws.recv() => return,
      fs_reload_event = rx.recv() => fs_reload_event.is_ok(),
  } {
    let ws_send = ws.send(axum::extract::ws::Message::Text(
      r#"{"reload": true}"#.to_owned(),
    ));
    if ws_send.await.is_err() {
      break;
    }
  }
}<|MERGE_RESOLUTION|>--- conflicted
+++ resolved
@@ -30,21 +30,8 @@
   tx: Sender<()>,
 }
 
-<<<<<<< HEAD
-pub fn start_dev_server<P: AsRef<Path>>(path: P, port: Option<u16>) -> SocketAddr {
-=======
 pub fn start_dev_server<P: AsRef<Path>>(path: P, port: Option<u16>) -> crate::Result<SocketAddr> {
->>>>>>> 5e019985
   let serve_dir = path.as_ref().to_path_buf();
-  let server_url = SocketAddr::new(
-    Ipv4Addr::new(127, 0, 0, 1).into(),
-    port.unwrap_or_else(|| {
-      std::env::var("TAURI_DEV_SERVER_PORT")
-        .unwrap_or_else(|_| "1430".to_string())
-        .parse()
-        .unwrap()
-    }),
-  );
 
   let (server_url_tx, server_url_rx) = std::sync::mpsc::channel();
 
@@ -97,16 +84,6 @@
               ws.on_upgrade(|socket| async move { ws_handler(socket, state).await })
             }),
           );
-<<<<<<< HEAD
-        Server::bind(&server_url)
-          .serve(router.into_make_service())
-          .await
-          .unwrap();
-      })
-  });
-
-  server_url
-=======
 
         let mut auto_port = false;
         let mut port = port.unwrap_or_else(|| {
@@ -151,7 +128,6 @@
   });
 
   server_url_rx.recv().unwrap()
->>>>>>> 5e019985
 }
 
 async fn handler<T>(req: Request<T>, state: Arc<State>) -> impl IntoResponse {
